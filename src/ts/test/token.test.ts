import { TokenContractArtifact, TokenContract } from '../../artifacts/Token.js';
import {
  AccountWallet,
  CompleteAddress,
  ContractDeployer,
  Fr,
  PXE,
  TxStatus,
  getContractInstanceFromDeployParams,
  Contract,
  AccountWalletWithSecretKey,
  IntentAction,
} from '@aztec/aztec.js';
import { getInitialTestAccountsWallets } from '@aztec/accounts/testing';
import { AMOUNT, createPXE, expectTokenBalances, expectUintNote, setupSandbox, wad, deployTokenWithMinter } from './utils.js';

export async function deployTokenWithInitialSupply(deployer: AccountWallet) {
  const contract = await Contract.deploy(
    deployer,
    TokenContractArtifact,
    ['PrivateToken', 'PT', 18, 0, deployer.getAddress(), deployer.getAddress()],
    'constructor_with_initial_supply',
  )
    .send()
    .deployed();
  return contract;
}

<<<<<<< HEAD
export async function deployTokenWithMinter(deployer: AccountWallet) {
  const contract = await Contract.deploy(
    deployer,
    TokenContractArtifact,
    ['PrivateToken', 'PT', 18, deployer.getAddress(), deployer.getAddress()],
    'constructor_with_minter',
  )
    .send()
    .deployed();
  return contract;
}

=======
>>>>>>> 9de26aba
describe('Token - Single PXE', () => {
  let pxe: PXE;
  let wallets: AccountWalletWithSecretKey[] = [];
  let accounts: CompleteAddress[] = [];

  let alice: AccountWallet;
  let bob: AccountWallet;
  let carl: AccountWallet;

  let token: TokenContract;

  beforeAll(async () => {
    pxe = await setupSandbox();

    wallets = await getInitialTestAccountsWallets(pxe);
    accounts = wallets.map((w) => w.getCompleteAddress());

    alice = wallets[0];
    bob = wallets[1];
    carl = wallets[2];

    console.log({
      alice: alice.getAddress(),
      bob: bob.getAddress(),
    });
  });

  beforeEach(async () => {
    token = (await deployTokenWithMinter(alice)) as TokenContract;
  });

  it('deploys the contract with minter', async () => {
    const salt = Fr.random();
    const [deployerWallet] = wallets; // using first account as deployer

    const deploymentData = await getContractInstanceFromDeployParams(TokenContractArtifact, {
      constructorArtifact: 'constructor_with_minter',
      constructorArgs: ['PrivateToken', 'PT', 18, deployerWallet.getAddress(), deployerWallet.getAddress()],
      salt,
      deployer: deployerWallet.getAddress(),
    });
    const deployer = new ContractDeployer(TokenContractArtifact, deployerWallet, undefined, 'constructor_with_minter');
    const tx = deployer
      .deploy('PrivateToken', 'PT', 18, deployerWallet.getAddress(), deployerWallet.getAddress())
      .send({ contractAddressSalt: salt });
    const receipt = await tx.getReceipt();

    expect(receipt).toEqual(
      expect.objectContaining({
        status: TxStatus.PENDING,
        error: '',
      }),
    );

    const receiptAfterMined = await tx.wait({ wallet: deployerWallet });

    const contractMetadata = await pxe.getContractMetadata(deploymentData.address);
    expect(contractMetadata).toBeDefined();
    expect(contractMetadata.isContractPubliclyDeployed).toBeTruthy();
    expect(receiptAfterMined).toEqual(
      expect.objectContaining({
        status: TxStatus.SUCCESS,
      }),
    );

    expect(receiptAfterMined.contract.instance.address).toEqual(deploymentData.address);
  }, 300_000);

  it('deploys the contract with initial supply', async () => {
    const salt = Fr.random();
    const [deployerWallet] = wallets; // using first account as deployer

    const deploymentData = await getContractInstanceFromDeployParams(TokenContractArtifact, {
      constructorArtifact: 'constructor_with_initial_supply',
      constructorArgs: ['PrivateToken', 'PT', 18, 1, deployerWallet.getAddress(), deployerWallet.getAddress()],
      salt,
      deployer: deployerWallet.getAddress(),
    });
    const deployer = new ContractDeployer(
      TokenContractArtifact,
      deployerWallet,
      undefined,
      'constructor_with_initial_supply',
    );
    const tx = deployer
      .deploy('PrivateToken', 'PT', 18, 1, deployerWallet.getAddress(), deployerWallet.getAddress())
      .send({ contractAddressSalt: salt });
    const receipt = await tx.getReceipt();

    expect(receipt).toEqual(
      expect.objectContaining({
        status: TxStatus.PENDING,
        error: '',
      }),
    );

    const receiptAfterMined = await tx.wait({ wallet: deployerWallet });

    const contractMetadata = await pxe.getContractMetadata(deploymentData.address);
    expect(contractMetadata).toBeDefined();
    expect(contractMetadata.isContractPubliclyDeployed).toBeTruthy();
    expect(receiptAfterMined).toEqual(
      expect.objectContaining({
        status: TxStatus.SUCCESS,
      }),
    );

    expect(receiptAfterMined.contract.instance.address).toEqual(deploymentData.address);
  }, 300_000);

  it('mints', async () => {
    await token.withWallet(alice);
    const tx = await token.methods.mint_to_public(bob.getAddress(), AMOUNT).send().wait();
    const balance = await token.methods.balance_of_public(bob.getAddress()).simulate();
    expect(balance).toBe(AMOUNT);
  }, 300_000);

  it('transfers tokens between public accounts', async () => {
    // First mint 2 tokens to alice
    await token
      .withWallet(alice)
      .methods.mint_to_public(alice.getAddress(), AMOUNT * 2n)
      .send()
      .wait();

    // Transfer 1 token from alice to bob
    await token
      .withWallet(alice)
      .methods.transfer_public_to_public(alice.getAddress(), bob.getAddress(), AMOUNT, 0)
      .send()
      .wait();

    // Check balances are correct
    const aliceBalance = await token.methods.balance_of_public(alice.getAddress()).simulate();
    const bobBalance = await token.methods.balance_of_public(bob.getAddress()).simulate();

    expect(aliceBalance).toBe(AMOUNT);
    expect(bobBalance).toBe(AMOUNT);
  }, 300_000);

  // TODO(#29): burn was nuked because of this PR, re-enable it
  // it('burns public tokens', async () => {
  //   // First mint 2 tokens to alice
  //   await token
  //     .withWallet(alice)
  //     .methods.mint_to_public(alice.getAddress(), AMOUNT * 2n)
  //     .send()
  //     .wait();

  //   // Burn 1 token from alice
  //   await token.withWallet(alice).methods.burn_public(alice.getAddress(), AMOUNT, 0).send().wait();

  //   // Check balance and total supply are reduced
  //   const aliceBalance = await token.methods.balance_of_public(alice.getAddress()).simulate();
  //   const totalSupply = await token.methods.total_supply().simulate();

  //   expect(aliceBalance).toBe(AMOUNT);
  //   expect(totalSupply).toBe(AMOUNT);
  // }, 300_000);

  it('transfers tokens from private to public balance', async () => {
    // First mint to private 2 tokens to alice
    await token
      .withWallet(alice)
      .methods.mint_to_private(alice.getAddress(), alice.getAddress(), AMOUNT * 2n)
      .send()
      .wait();

    // Transfer 1 token from alice's private balance to public balance
    await token
      .withWallet(alice)
      .methods.transfer_private_to_public(alice.getAddress(), alice.getAddress(), AMOUNT, 0)
      .send()
      .wait();

    // Check public balance is correct
    const alicePublicBalance = await token.methods.balance_of_public(alice.getAddress()).simulate();
    expect(alicePublicBalance).toBe(AMOUNT);

    // Check total supply hasn't changed
    const totalSupply = await token.methods.total_supply().simulate();
    expect(totalSupply).toBe(AMOUNT * 2n);
  }, 300_000);

  it('fails when using an invalid nonce', async () => {
    // Mint 1 token privately to alice
    await token.withWallet(alice).methods.mint_to_private(alice.getAddress(), alice.getAddress(), AMOUNT).send().wait();

    // This fails because of the nonce check
    await expect(
      token
        .withWallet(alice)
        .methods.transfer_private_to_public(alice.getAddress(), alice.getAddress(), AMOUNT * 2n, 1)
        .send()
        .wait(),
    ).rejects.toThrow(/invalid nonce/);
  }, 300_000);

  it.skip('fails when transferring more tokens than available in private balance', async () => {
    // Mint 1 token privately to alice
    await token.withWallet(alice).methods.mint_to_private(alice.getAddress(), alice.getAddress(), AMOUNT).send().wait();

    // Try to transfer more tokens than available from private to public balance
    // TODO(#29): fix "Invalid arguments size: expected 3, got 2" error handling
    // await expect(
    //   token
    //     .withWallet(alice)
    //     .methods.transfer_private_to_public(alice.getAddress(), alice.getAddress(), AMOUNT + 1n, 0)
    //     .send()
    //     .wait(),
    // ).rejects.toThrow(/Balance too low/);
  }, 300_000);

  it('can transfer tokens between private balances', async () => {
    // Mint 2 tokens privately to alice
    await token
      .withWallet(alice)
      .methods.mint_to_private(alice.getAddress(), alice.getAddress(), AMOUNT * 2n)
      .send()
      .wait();

    // Transfer 1 token from alice to bob's private balance
    await token
      .withWallet(alice)
      .methods.transfer_private_to_private(alice.getAddress(), bob.getAddress(), AMOUNT, 0)
      .send()
      .wait();

    // Try to transfer more than available balance
    // TODO(#29): fix "Invalid arguments size: expected 3, got 2" error handling
    // await expect(
    //   token
    //     .withWallet(alice)
    //     .methods.transfer_private_to_private(alice.getAddress(), bob.getAddress(), AMOUNT + 1n, 0)
    //     .send()
    //     .wait(),
    // ).rejects.toThrow(/Balance too low/);

    // Check total supply hasn't changed
    const totalSupply = await token.methods.total_supply().simulate();
    expect(totalSupply).toBe(AMOUNT * 2n);
  }, 300_000);

  it('can mint tokens to private balance', async () => {
    // Mint 2 tokens privately to alice
    await token
      .withWallet(alice)
      .methods.mint_to_private(alice.getAddress(), alice.getAddress(), AMOUNT * 2n)
      .send()
      .wait();

    // Check total supply increased
    const totalSupply = await token.methods.total_supply().simulate();
    expect(totalSupply).toBe(AMOUNT * 2n);

    // Public balance should be 0 since we minted privately
    const alicePublicBalance = await token.methods.balance_of_public(alice.getAddress()).simulate();
    expect(alicePublicBalance).toBe(0n);
  }, 300_000);

  // TODO(#29): burn was nuked because of this PR, re-enable it
  // it('can burn tokens from private balance', async () => {
  //   // Mint 2 tokens privately to alice
  //   await token
  //     .withWallet(alice)
  //     .methods.mint_to_private(alice.getAddress(), alice.getAddress(), AMOUNT * 2n)
  //     .send()
  //     .wait();

  //   // Burn 1 token from alice's private balance
  //   await token.withWallet(alice).methods.burn_private(alice.getAddress(), AMOUNT, 0).send().wait();

  //   // Try to burn more than available balance
  //   await expect(
  //     token
  //       .withWallet(alice)
  //       .methods.burn_private(alice.getAddress(), AMOUNT * 2n, 0)
  //       .send()
  //       .wait(),
  //   ).rejects.toThrow(/Balance too low/);

  //   // Check total supply decreased
  //   const totalSupply = await token.methods.total_supply().simulate();
  //   expect(totalSupply).toBe(AMOUNT);

  //   // Public balance should still be 0
  //   const alicePublicBalance = await token.methods.balance_of_public(alice.getAddress()).simulate();
  //   expect(alicePublicBalance).toBe(0n);
  // }, 300_000);

  it('can transfer tokens from public to private balance', async () => {
    // Mint 2 tokens publicly to alice
    await token
      .withWallet(alice)
      .methods.mint_to_public(alice.getAddress(), AMOUNT * 2n)
      .send()
      .wait();

    // Transfer 1 token from alice's public balance to private balance
    await token
      .withWallet(alice)
      .methods.transfer_public_to_private(alice.getAddress(), alice.getAddress(), AMOUNT, 0)
      .send()
      .wait();

    // Try to transfer more than available public balance
    // TODO(#29): fix "Invalid arguments size: expected 3, got 2" error handling
    // await expect(
    //   token
    //     .withWallet(alice)
    //     .methods.transfer_public_to_private(alice.getAddress(), alice.getAddress(), AMOUNT * 2n, 0)
    //     .send()
    //     .wait(),
    // ).rejects.toThrow(/attempt to subtract with underflow/);

    // Check total supply stayed the same
    const totalSupply = await token.methods.total_supply().simulate();
    expect(totalSupply).toBe(AMOUNT * 2n);

    // Public balance should be reduced by transferred amount
    const alicePublicBalance = await token.methods.balance_of_public(alice.getAddress()).simulate();
    expect(alicePublicBalance).toBe(AMOUNT);
  }, 300_000);

  it.skip('mint in public, prepare partial note and finalize it', async () => {
    await token.withWallet(alice);

    await token.methods.mint_to_public(alice.getAddress(), AMOUNT).send().wait();

    // alice has tokens in public
    expect(await token.methods.balance_of_public(alice.getAddress()).simulate()).toBe(AMOUNT);
    expect(await token.methods.balance_of_private(alice.getAddress()).simulate()).toBe(0n);
    // bob has 0 tokens
    expect(await token.methods.balance_of_private(bob.getAddress()).simulate()).toBe(0n);
    expect(await token.methods.balance_of_private(bob.getAddress()).simulate()).toBe(0n);

    expect(await token.methods.total_supply().simulate()).toBe(AMOUNT);

    // alice prepares partial note for bob
    await token.methods.initialize_transfer_commitment(bob.getAddress(), alice.getAddress()).send().wait();

    // alice still has tokens in public
    expect(await token.methods.balance_of_public(alice.getAddress()).simulate()).toBe(AMOUNT);

    // finalize partial note passing the commitment slot
    // await token.methods.transfer_public_to_commitment(AMOUNT, latestEvent.hiding_point_slot).send().wait();

    // alice now has no tokens
    // expect(await token.methods.balance_of_public(alice.getAddress()).simulate()).toBe(0n);
    // // bob has tokens in private
    // expect(await token.methods.balance_of_public(bob.getAddress()).simulate()).toBe(0n);
    // expect(await token.methods.balance_of_private(bob.getAddress()).simulate()).toBe(AMOUNT);
    // // total supply is still the same
    // expect(await token.methods.total_supply().simulate()).toBe(AMOUNT);
  }, 300_000);

  // TODO: Can't figure out why this is failing
  // Assertion failed: unauthorized 'true, authorized'
  it.skip('public transfer with authwitness', async () => {
    // Mint tokens to Alice in public
    await token.withWallet(alice).methods.mint_to_public(alice.getAddress(), AMOUNT).send().wait();

    // build transfer public to public call
    const nonce = Fr.random();
    const action = token
      .withWallet(carl)
      .methods.transfer_public_to_public(alice.getAddress(), bob.getAddress(), AMOUNT, nonce);

    // define intent
    const intent: IntentAction = {
      caller: carl.getAddress(),
      action,
    };
    // alice creates authwitness
    const authWitness = await alice.createAuthWit(intent);
    // alice authorizes the public authwit
    await (await alice.setPublicAuthWit(intent, true)).send().wait();

    // check validity of alice's authwit
    const validity = await carl.lookupValidity(alice.getAddress(), intent, authWitness);
    expect(validity.isValidInPrivate).toBeTruthy();
    expect(validity.isValidInPublic).toBeTruthy();

    // Carl submits the action, using alice's authwit
    await action.send({ authWitnesses: [authWitness] }).wait();

    // Check balances, alice to should 0
    expect(await token.methods.balance_of_public(alice.getAddress()).simulate()).toBe(0n);
    // Bob should have the a non-zero amount
    expect(await token.methods.balance_of_public(bob.getAddress()).simulate()).toBe(AMOUNT);
  }, 300_000);

  it('private transfer with authwitness', async () => {
    // setup balances
    await token.withWallet(alice).methods.mint_to_public(alice.getAddress(), AMOUNT).send().wait();
    await token
      .withWallet(alice)
      .methods.transfer_public_to_private(alice.getAddress(), alice.getAddress(), AMOUNT, 0)
      .send()
      .wait();

    expect(await token.methods.balance_of_private(alice.getAddress()).simulate()).toBe(AMOUNT);

    // prepare action
    const nonce = Fr.random();
    const action = token
      .withWallet(carl)
      .methods.transfer_private_to_private(alice.getAddress(), bob.getAddress(), AMOUNT, nonce);

    const intent: IntentAction = {
      caller: carl.getAddress(),
      action,
    };
    const witness = await alice.createAuthWit(intent);

    const validity = await alice.lookupValidity(alice.getAddress(), intent, witness);
    expect(validity.isValidInPrivate).toBeTruthy();
    expect(validity.isValidInPublic).toBeFalsy();

    await action.send({ authWitnesses: [witness] }).wait();

    expect(await token.methods.balance_of_private(alice.getAddress()).simulate()).toBe(0n);
    expect(await token.methods.balance_of_private(bob.getAddress()).simulate()).toBe(AMOUNT);
  }, 300_000);
});

describe('Token - Multi PXE', () => {
  let alicePXE: PXE;
  let bobPXE: PXE;

  let aliceWallet: AccountWalletWithSecretKey;
  let bobWallet: AccountWalletWithSecretKey;

  let alice: AccountWallet;
  let bob: AccountWallet;

  let token: TokenContract;

  beforeAll(async () => {
    alicePXE = await createPXE(0);
    bobPXE = await createPXE(1);

    const initialsAlice = await getInitialTestAccountsWallets(alicePXE);
    const initialsBob = await getInitialTestAccountsWallets(bobPXE);
    // TODO: assert that the used PXEs are actually separate instances?

    aliceWallet = initialsAlice[0];
    bobWallet = initialsBob[1];
    alice = initialsAlice[0];
    bob = initialsBob[1];
  });

  beforeEach(async () => {
    token = (await deployTokenWithMinter(alice)) as TokenContract;
    await bobPXE.registerContract(token);

    // alice knows bob
    // TODO: review this, alice shouldn't need to register bob's **secrets**!
    await alicePXE.registerAccount(bobWallet.getSecretKey(), bob.getCompleteAddress().partialAddress);
    await alicePXE.registerSender(bob.getAddress());

    // bob knows alice
    await bobPXE.registerAccount(aliceWallet.getSecretKey(), alice.getCompleteAddress().partialAddress);
    await bobPXE.registerSender(alice.getAddress());
  });

  it('transfers', async () => {
    let events, notes;

    // mint initial amount to alice
    await token.withWallet(alice).methods.mint_to_public(alice.getAddress(), wad(10)).send().wait();

    // self-transfer 5 public tokens to private
    const aliceShieldTx = await token
      .withWallet(alice)
      .methods.transfer_public_to_private(alice.getAddress(), alice.getAddress(), wad(5), 0)
      .send()
      .wait();
    await token.methods.sync_notes().simulate({});

    // assert balances
    await expectTokenBalances(token, alice.getAddress(), wad(5), wad(5));

    // retrieve notes from last tx
    notes = await alicePXE.getNotes({ txHash: aliceShieldTx.txHash });
    expect(notes.length).toBe(1);
    expectUintNote(notes[0], wad(5), alice.getAddress());

    // transfer some private tokens to bob
    const fundBobTx = await token
      .withWallet(alice)
      .methods.transfer_public_to_private(alice.getAddress(), bob.getAddress(), wad(5), 0)
      .send()
      .wait();

    await token.withWallet(alice).methods.sync_notes().simulate({});
    await token.withWallet(bob).methods.sync_notes().simulate({});

    notes = await alicePXE.getNotes({ txHash: fundBobTx.txHash });
    expect(notes.length).toBe(1);
    expectUintNote(notes[0], wad(5), bob.getAddress());

    // TODO: Bob is not receiving notes
    // notes = await bob.getNotes({ txHash: fundBobTx.txHash });
    // expect(notes.length).toBe(1);
    // expectUintNote(notes[0], wad(5), bob.getAddress());

    // fund bob again
    const fundBobTx2 = await token
      .withWallet(alice)
      .methods.transfer_private_to_private(alice.getAddress(), bob.getAddress(), wad(5), 0)
      .send()
      .wait();

    await token.withWallet(alice).methods.sync_notes().simulate({});
    await token.withWallet(bob).methods.sync_notes().simulate({});

    // assert balances
    await expectTokenBalances(token, alice.getAddress(), wad(0), wad(0));
    await expectTokenBalances(token, bob.getAddress(), wad(0), wad(10));

    // Alice shouldn't have any notes because it not a sender/registered account in her PXE
    // (but she has because I gave her access to Bob's notes)
    notes = await alicePXE.getNotes({ txHash: fundBobTx2.txHash });
    expect(notes.length).toBe(1);
    expectUintNote(notes[0], wad(5), bob.getAddress());

    // TODO: Bob is not receiving notes
    // Bob should have a note
    // notes = await bob.getNotes({txHash: fundBobTx2.txHash});
    // expect(notes.length).toBe(1);
    // expectUintNote(notes[0], wad(5), bob.getAddress());

    // assert alice's balances again
    await expectTokenBalances(token, alice.getAddress(), wad(0), wad(0));
    // assert bob's balances
    await expectTokenBalances(token, bob.getAddress(), wad(0), wad(10));
  }, 300_000);
});<|MERGE_RESOLUTION|>--- conflicted
+++ resolved
@@ -26,21 +26,6 @@
   return contract;
 }
 
-<<<<<<< HEAD
-export async function deployTokenWithMinter(deployer: AccountWallet) {
-  const contract = await Contract.deploy(
-    deployer,
-    TokenContractArtifact,
-    ['PrivateToken', 'PT', 18, deployer.getAddress(), deployer.getAddress()],
-    'constructor_with_minter',
-  )
-    .send()
-    .deployed();
-  return contract;
-}
-
-=======
->>>>>>> 9de26aba
 describe('Token - Single PXE', () => {
   let pxe: PXE;
   let wallets: AccountWalletWithSecretKey[] = [];
