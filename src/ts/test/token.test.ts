--- conflicted
+++ resolved
@@ -28,20 +28,7 @@
 
 const setupTestSuite = async () => {
   const { pxe, store } = await setupPXE();
-<<<<<<< HEAD
-  const managers = await Promise.all(
-    (await getInitialTestAccounts()).map(async (acc) => {
-      return await AccountManager.create(
-        pxe,
-        acc.secret,
-        new SchnorrAccountContract(deriveSigningKey(acc.secret)),
-        acc.salt,
-      );
-    }),
-  );
-=======
   const managers = await getInitialTestAccountsManagers(pxe);
->>>>>>> 888db115
   const wallets = await Promise.all(managers.map((acc) => acc.register()));
   const [deployer] = wallets;
 
