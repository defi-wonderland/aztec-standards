--- conflicted
+++ resolved
@@ -26,13 +26,8 @@
 };
 
 export const expectUintNote = (note: UniqueNote, amount: bigint, owner: AztecAddress) => {
-<<<<<<< HEAD
-  expect(note.note.items[0]).toEqual(new Fr(owner.toBigInt()))
-  expect(note.note.items[2]).toEqual(new Fr(amount))
-=======
   expect(note.note.items[0]).toEqual(new Fr(owner.toBigInt()));
   expect(note.note.items[2]).toEqual(new Fr(amount));
->>>>>>> b87a7995
 };
 
 export const expectAddressNote = (note: UniqueNote, address: AztecAddress, owner: AztecAddress) => {
