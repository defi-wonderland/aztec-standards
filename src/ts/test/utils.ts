import { Fr } from '@aztec/aztec.js/fields';
import { UniqueNote } from '@aztec/aztec.js/note';
import { createLogger } from '@aztec/aztec.js/log';
import { type Wallet } from '@aztec/aztec.js/wallet';
import { AztecAddress } from '@aztec/aztec.js/addresses';
import { deriveMasterIncomingViewingSecretKey } from '@aztec/stdlib/keys';
import { createAztecNodeClient, waitForNode } from '@aztec/aztec.js/node';
import { registerInitialSandboxAccountsInWallet, TestWallet } from '@aztec/test-wallet/server';
import { Contract, DeployOptions, ContractFunctionInteraction } from '@aztec/aztec.js/contracts';
import { AuthWitness, type ContractFunctionInteractionCallIntent } from '@aztec/aztec.js/authorization';
import {
<<<<<<< HEAD
  INITIAL_TEST_SECRET_KEYS,
  INITIAL_TEST_ACCOUNT_SALTS,
  INITIAL_TEST_ENCRYPTION_KEYS,
} from '@aztec/accounts/testing';

import { type PXE } from '@aztec/pxe/server';
import { createStore } from '@aztec/kv-store/lmdb-v2';
import { createPXE, getPXEConfig } from '@aztec/pxe/server';
import { type AztecLMDBStoreV2 } from '@aztec/kv-store/lmdb-v2';

=======
  createLogger,
  Fr,
  AztecAddress,
  UniqueNote,
  AccountWallet,
  Contract,
  DeployOptions,
  createAztecNodeClient,
  waitForPXE,
  IntentAction,
  Wallet,
  AuthWitness,
  ContractFunctionInteraction,
  PublicKeys,
  GrumpkinScalar,
  getContractClassFromArtifact,
} from '@aztec/aztec.js';
import { decodeFromAbi } from '@aztec/stdlib/abi';
import { getPXEServiceConfig } from '@aztec/pxe/config';
import { createPXEService } from '@aztec/pxe/server';
import { createStore } from '@aztec/kv-store/lmdb';
import {
  computeInitializationHash,
  computeContractAddressFromInstance,
  computeSaltedInitializationHash,
} from '@aztec/stdlib/contract';
import { getDefaultInitializer } from '@aztec/stdlib/abi';
>>>>>>> 3085dbc7
import { TokenContract, TokenContractArtifact } from '../../../artifacts/Token.js';
import { NFTContract, NFTContractArtifact } from '../../../artifacts/NFT.js';
import { TestLogicContractArtifact, TestLogicContract } from '../../../artifacts/TestLogic.js';
import { EscrowContractArtifact, EscrowContract } from '../../../artifacts/Escrow.js';

export const logger = createLogger('aztec:aztec-standards');

const { NODE_URL = 'http://localhost:8080' } = process.env;
const node = createAztecNodeClient(NODE_URL);
await waitForNode(node);
const { PXE_VERSION = '2' } = process.env;
const pxeVersion = parseInt(PXE_VERSION);
const l1Contracts = await node.getL1ContractAddresses();
const config = getPXEConfig();
const fullConfig = { ...config, l1Contracts };
fullConfig.proverEnabled = false;

<<<<<<< HEAD
/**
 * Setup the PXE and the store
 * @returns The PXE and the store
 */
export const setupPXE = async () => {
  const store: AztecLMDBStoreV2 = await createStore('pxe', pxeVersion, {
    dataDirectory: 'store',
    dataStoreMapSizeKb: 1e6,
=======
export const setupPXE = async (suffix?: string) => {
  const storeDir = suffix ? `store-${suffix}` : 'store';
  const store = await createStore('pxe', {
    dataDirectory: storeDir,
    dataStoreMapSizeKB: 1e6,
>>>>>>> 3085dbc7
  });
  const pxe: PXE = await createPXE(node, fullConfig, { store });
  return { pxe, store };
};

/**
 * Setup the PXE, the store and the wallet
 * @returns The PXE, the store, the wallet and the accounts
 */
export const setupTestSuite = async () => {
  const { pxe, store } = await setupPXE();
  const aztecNode = createAztecNodeClient(NODE_URL);
  const wallet: TestWallet = await TestWallet.create(aztecNode);
  const accounts: AztecAddress[] = await registerInitialSandboxAccountsInWallet(wallet);

  return {
    pxe,
    store,
    wallet,
    accounts,
  };
};

/**
 * Add test accounts to the wallet, which is by default 3
 * Use before calling registerInitialSandboxAccountsInWallet
 * @param count - The number of accounts to add to the wallet.
 */
export function addTestAccounts(count: number) {
  for (let i = 0; i < count; i++) {
    const secret = Fr.random();
    INITIAL_TEST_SECRET_KEYS.push(secret);
    INITIAL_TEST_ENCRYPTION_KEYS.push(deriveMasterIncomingViewingSecretKey(secret));
    INITIAL_TEST_ACCOUNT_SALTS.push(Fr.ZERO);
  }
}

// --- Token Utils ---
export const expectUintNote = (note: UniqueNote, amount: bigint, owner: AztecAddress) => {
  expect(note.note.items[0]).toEqual(new Fr(owner.toBigInt()));
  expect(note.note.items[2]).toEqual(new Fr(amount));
};

export const expectTokenBalances = async (
  token: TokenContract,
  address: AztecAddress | { getAddress: () => AztecAddress },
  publicBalance: bigint | number | Fr,
  privateBalance: bigint | number | Fr,
  caller?: AztecAddress | { getAddress: () => AztecAddress },
) => {
  const aztecAddress = address instanceof AztecAddress ? address : address.getAddress();
  logger.info('checking balances for', aztecAddress.toString());
  // We can't use an account that is not in the wallet to simulate the balances, so we use the caller if provided.
  const from = caller ? (caller instanceof AztecAddress ? caller : caller.getAddress()) : aztecAddress;

  // Helper to cast to bigint if not already
  const toBigInt = (val: bigint | number | Fr) => {
    if (typeof val === 'bigint') return val;
    if (typeof val === 'number') return BigInt(val);
    if (val instanceof Fr) return val.toBigInt();
    throw new Error('Unsupported type for balance');
  };

  expect(await token.methods.balance_of_public(aztecAddress).simulate({ from })).toBe(toBigInt(publicBalance));
  expect(await token.methods.balance_of_private(aztecAddress).simulate({ from })).toBe(toBigInt(privateBalance));
};

export const AMOUNT = 1000n;
export const wad = (n: number = 1) => AMOUNT * BigInt(n);

/**
 * Deploys the Token contract with a specified minter.
 * @param wallet - The wallet to deploy the contract with.
 * @param deployer - The account to deploy the contract with.
 * @returns A deployed contract instance.
 */
export async function deployTokenWithMinter(wallet: Wallet, deployer: AztecAddress, options?: DeployOptions) {
  const contract = await Contract.deploy(
    wallet,
    TokenContractArtifact,
    ['PrivateToken', 'PT', 18, deployer, AztecAddress.ZERO],
    'constructor_with_minter',
  )
    .send({ ...options, from: deployer })
    .deployed();
  return contract;
}

/**
 * Deploys the Token contract with a specified initial supply.
 * @param wallet - The wallet to deploy the contract with.
 * @param deployer - The account to deploy the contract with.
 * @returns A deployed contract instance.
 */
export async function deployTokenWithInitialSupply(wallet: Wallet, deployer: AztecAddress, options?: DeployOptions) {
  const contract = await Contract.deploy(
    wallet,
    TokenContractArtifact,
    ['PrivateToken', 'PT', 18, 0, deployer, deployer],
    'constructor_with_initial_supply',
  )
    .send({ ...options, from: deployer })
    .deployed();
  return contract;
}

// --- NFT Utils ---

// Check if an address owns a specific NFT in public state
export async function assertOwnsPublicNFT(
  nft: NFTContract,
  tokenId: bigint,
  expectedOwner: AztecAddress,
  caller?: AccountWallet,
) {
  const n = caller ? nft.withWallet(caller) : nft;
  const owner = await n.methods.public_owner_of(tokenId).simulate({ from: expectedOwner });
  expect(owner.equals(expectedOwner)).toBe(true);
}

// Check if an address owns a specific NFT in private state
export async function assertOwnsPrivateNFT(
  nft: NFTContract,
  tokenId: bigint,
  owner: AztecAddress,
  caller?: AccountWallet,
) {
  const n = caller ? nft.withWallet(caller) : nft;
  const [nfts, _] = await n.methods.get_private_nfts(owner, 0).simulate({ from: owner });
  const hasNFT = nfts.some((id: bigint) => id === tokenId);
  expect(hasNFT).toBe(true);
}

/**
 * Deploys the NFT contract with a specified minter.
 * @param wallet - The wallet to deploy the contract with.
 * @param deployer - The account to deploy the contract with.
 * @returns A deployed contract instance.
 */
export async function deployNFTWithMinter(wallet: Wallet, deployer: AztecAddress, options?: DeployOptions) {
  const contract = await Contract.deploy(
    wallet,
    NFTContractArtifact,
<<<<<<< HEAD
    ['NFT', 'NFT', deployer, deployer],
=======
    ['TestNFT', 'TNFT', deployer.getAddress(), deployer.getAddress()],
>>>>>>> 3085dbc7
    'constructor_with_minter',
  )
    .send({ ...options, from: deployer })
    .deployed();
  return contract;
}

// --- Tokenized Vault Utils ---

/**
 * Deploys the Token contract with a specified minter.
 * @param wallet - The wallet to deploy the contract with.
 * @param deployer - The account to deploy the contract with.
 * @returns A deployed contract instance.
 */
export async function deployVaultAndAssetWithMinter(
  wallet: Wallet,
  deployer: AztecAddress,
  options?: DeployOptions,
): Promise<[Contract, Contract]> {
  const assetContract = await Contract.deploy(
    wallet,
    TokenContractArtifact,
    ['PrivateToken', 'PT', 6, deployer, AztecAddress.ZERO],
    'constructor_with_minter',
  )
    .send({ ...options, from: deployer })
    .deployed();

  const vaultContract = await Contract.deploy(
    wallet,
    TokenContractArtifact,
    ['VaultToken', 'VT', 6, assetContract.address, AztecAddress.ZERO],
    'constructor_with_asset',
  )
    .send({ ...options, from: deployer })
    .deployed();

  return [vaultContract, assetContract];
}

// --- Escrow Utils ---

/**
 * Deploys the Escrow contract.
 * @param publicKeys - The public keys to use for the contract.
 * @param deployer - The wallet to deploy the contract with.
 * @param salt - The salt to use for the contract address. If not provided, a random salt will be used.
 * @returns A deployed contract instance.
 */
export async function deployEscrow(
  publicKeys: PublicKeys,
  deployer: AccountWallet,
  salt: Fr = Fr.random(),
  args: unknown[] = [],
  constructor?: string,
): Promise<EscrowContract> {
  const contract = await Contract.deployWithPublicKeys(publicKeys, deployer, EscrowContractArtifact, args, constructor)
    .send({ contractAddressSalt: salt, universalDeploy: true, from: deployer.getAddress() })
    .deployed();
  return contract as EscrowContract;
}

// --- General Utils ---

export async function setPrivateAuthWit(
  caller: AztecAddress,
  action: ContractFunctionInteraction,
  authorizer: AztecAddress,
  wallet: TestWallet,
): Promise<AuthWitness> {
  const intent: ContractFunctionInteractionCallIntent = {
    caller: caller,
    action: action,
  };
  return wallet.createAuthWit(authorizer, intent);
}

export async function setPublicAuthWit(
  caller: AztecAddress,
  action: ContractFunctionInteraction,
  authorizer: AztecAddress,
  wallet: TestWallet,
) {
  const validateAction = await wallet.setPublicAuthWit(
    authorizer,
    {
      caller: caller,
      action: action,
    },
    true,
  );
  await validateAction.send().wait();
}

// TODO: adapt this function to the new API
// /**
//  * Initializes a transfer commitment
//  * @param token - The token contract instance.
//  * @param caller - The wallet that will interact with the token contract.
//  * @param from - The address of the sender.
//  * @param to - The address of the recipient.
//  * @param completer - The address allowed to complete the partial note.
//  * @returns Partial note commitment
//  */
// export async function initializeTransferCommitment(
//   token: TokenContract,
//   caller: AccountWallet,
//   to: AztecAddress,
//   completer: AztecAddress,
// ) {
//   // alice prepares partial note for bob
//   const fnAbi = TokenContract.artifact.functions.find((f) => f.name === 'initialize_transfer_commitment')!;
//   const fn_interaction = token.methods.initialize_transfer_commitment(to, completer);

//   // Build the request once
//   const req = await fn_interaction.create({ fee: { estimateGas: false } }); // set the same fee options you’ll use

//   // Simulate using the exact request
//   const sim = await caller.simulateTx(
//     req,
//     true /* simulatePublic */,
//     undefined /* skipTxValidation */,
//     true /* skipFeeEnforcement */,
//   );
//   const rawReturnValues = sim.getPrivateReturnValues().nested[0].values; // decode as needed
//   const commitment = decodeFromAbi(fnAbi.returnTypes, rawReturnValues as Fr[]);

//   // Prove and send the exact same request
//   const prov = await caller.proveTx(req, sim.privateExecutionResult);
//   const tx = await prov.toTx();
//   const txHash = await caller.sendTx(tx);
//   await caller.getTxReceipt(txHash);

<<<<<<< HEAD
//   return commitment as bigint;
// }
=======
  return commitment as bigint;
}

// --- Logic Contract Utils ---

/**
 * Deploys the Logic contract.
 * @param deployer - The wallet to deploy the contract with.
 * @param escrowClassId - The class id of the escrow contract.
 * @returns A deployed contract instance.
 */
export async function deployLogic(deployer: AccountWallet, escrowClassId: Fr) {
  const contract = await Contract.deploy(deployer, TestLogicContractArtifact, [escrowClassId], 'constructor')
    .send({ from: deployer.getAddress() })
    .deployed();
  return contract as TestLogicContract;
}

/**
 * Deploys the Escrow contract.
 * @param publicKeys - The public keys to use for the contract.
 * @param deployer - The wallet to deploy the contract with.
 * @param salt - The salt to use for the contract address. If not provided, a random salt will be used.
 * @returns A deployed contract instance.
 */
export async function deployEscrowWithPublicKeysAndSalt(
  publicKeys: PublicKeys,
  deployer: AccountWallet,
  salt: Fr = Fr.random(),
  args: unknown[] = [],
  constructor?: string,
): Promise<EscrowContract> {
  const contract = await Contract.deployWithPublicKeys(publicKeys, deployer, EscrowContractArtifact, args, constructor)
    .send({ contractAddressSalt: salt, universalDeploy: true, from: deployer.getAddress() })
    .deployed();
  return contract as EscrowContract;
}

/**
 * Predicts the contract address for a given artifact and constructor arguments.
 * @param artifact - The contract artifact.
 * @param constructorArgs - The arguments to pass to the constructor.
 * @param deployer - The address of the deployer.
 * @param salt - The salt to use for the contract address. If not provided, a random salt will be used.
 * @param publicKeys - The public keys to use for the contract.
 * @returns The predicted contract address.
 */
export async function deriveContractAddress(
  artifact: any,
  constructorArgs: any,
  deployer: AztecAddress = AztecAddress.ZERO,
  salt: Fr = Fr.random(),
  publicKeys: PublicKeys,
) {
  if (!publicKeys) {
    publicKeys = await PublicKeys.random();
  }

  const contractClass = await getContractClassFromArtifact(artifact);
  const contractClassId = contractClass.id;
  const constructorArtifact = getDefaultInitializer(artifact);
  const initializationHash = await computeInitializationHash(constructorArtifact, constructorArgs);
  const saltedInitializationHash = await computeSaltedInitializationHash({
    initializationHash,
    salt,
    deployer,
  });

  const address = await computeContractAddressFromInstance({
    originalContractClassId: contractClassId,
    saltedInitializationHash: saltedInitializationHash,
    publicKeys: publicKeys,
  });

  return { address, initializationHash, saltedInitializationHash };
}

/**
 * Converts a GrumpkinScalar to an Fr.
 * @param scalar - The GrumpkinScalar to convert.
 * @returns The converted Fr.
 */
export function grumpkinScalarToFr(scalar: GrumpkinScalar) {
  return new Fr(scalar.toBigInt());
}
>>>>>>> 3085dbc7
<|MERGE_RESOLUTION|>--- conflicted
+++ resolved
@@ -1,15 +1,25 @@
-import { Fr } from '@aztec/aztec.js/fields';
 import { UniqueNote } from '@aztec/aztec.js/note';
 import { createLogger } from '@aztec/aztec.js/log';
 import { type Wallet } from '@aztec/aztec.js/wallet';
 import { AztecAddress } from '@aztec/aztec.js/addresses';
-import { deriveMasterIncomingViewingSecretKey } from '@aztec/stdlib/keys';
+import { Fr, type GrumpkinScalar } from '@aztec/aztec.js/fields';
 import { createAztecNodeClient, waitForNode } from '@aztec/aztec.js/node';
-import { registerInitialSandboxAccountsInWallet, TestWallet } from '@aztec/test-wallet/server';
-import { Contract, DeployOptions, ContractFunctionInteraction } from '@aztec/aztec.js/contracts';
+import { deriveMasterIncomingViewingSecretKey, PublicKeys } from '@aztec/stdlib/keys';
+import { registerInitialSandboxAccountsInWallet, type TestWallet } from '@aztec/test-wallet/server';
+import {
+  Contract,
+  DeployOptions,
+  ContractFunctionInteraction,
+  getContractClassFromArtifact,
+} from '@aztec/aztec.js/contracts';
 import { AuthWitness, type ContractFunctionInteractionCallIntent } from '@aztec/aztec.js/authorization';
+import { getDefaultInitializer } from '@aztec/stdlib/abi';
 import {
-<<<<<<< HEAD
+  computeInitializationHash,
+  computeSaltedInitializationHash,
+  computeContractAddressFromInstance,
+} from '@aztec/stdlib/contract';
+import {
   INITIAL_TEST_SECRET_KEYS,
   INITIAL_TEST_ACCOUNT_SALTS,
   INITIAL_TEST_ENCRYPTION_KEYS,
@@ -20,35 +30,6 @@
 import { createPXE, getPXEConfig } from '@aztec/pxe/server';
 import { type AztecLMDBStoreV2 } from '@aztec/kv-store/lmdb-v2';
 
-=======
-  createLogger,
-  Fr,
-  AztecAddress,
-  UniqueNote,
-  AccountWallet,
-  Contract,
-  DeployOptions,
-  createAztecNodeClient,
-  waitForPXE,
-  IntentAction,
-  Wallet,
-  AuthWitness,
-  ContractFunctionInteraction,
-  PublicKeys,
-  GrumpkinScalar,
-  getContractClassFromArtifact,
-} from '@aztec/aztec.js';
-import { decodeFromAbi } from '@aztec/stdlib/abi';
-import { getPXEServiceConfig } from '@aztec/pxe/config';
-import { createPXEService } from '@aztec/pxe/server';
-import { createStore } from '@aztec/kv-store/lmdb';
-import {
-  computeInitializationHash,
-  computeContractAddressFromInstance,
-  computeSaltedInitializationHash,
-} from '@aztec/stdlib/contract';
-import { getDefaultInitializer } from '@aztec/stdlib/abi';
->>>>>>> 3085dbc7
 import { TokenContract, TokenContractArtifact } from '../../../artifacts/Token.js';
 import { NFTContract, NFTContractArtifact } from '../../../artifacts/NFT.js';
 import { TestLogicContractArtifact, TestLogicContract } from '../../../artifacts/TestLogic.js';
@@ -66,22 +47,15 @@
 const fullConfig = { ...config, l1Contracts };
 fullConfig.proverEnabled = false;
 
-<<<<<<< HEAD
 /**
  * Setup the PXE and the store
  * @returns The PXE and the store
  */
-export const setupPXE = async () => {
-  const store: AztecLMDBStoreV2 = await createStore('pxe', pxeVersion, {
-    dataDirectory: 'store',
-    dataStoreMapSizeKb: 1e6,
-=======
 export const setupPXE = async (suffix?: string) => {
   const storeDir = suffix ? `store-${suffix}` : 'store';
-  const store = await createStore('pxe', {
+  const store: AztecLMDBStoreV2 = await createStore('pxe', pxeVersion, {
     dataDirectory: storeDir,
-    dataStoreMapSizeKB: 1e6,
->>>>>>> 3085dbc7
+    dataStoreMapSizeKb: 1e6,
   });
   const pxe: PXE = await createPXE(node, fullConfig, { store });
   return { pxe, store };
@@ -132,10 +106,10 @@
   privateBalance: bigint | number | Fr,
   caller?: AztecAddress | { getAddress: () => AztecAddress },
 ) => {
-  const aztecAddress = address instanceof AztecAddress ? address : address.getAddress();
+  const aztecAddress = address instanceof AztecAddress ? address : address;
   logger.info('checking balances for', aztecAddress.toString());
   // We can't use an account that is not in the wallet to simulate the balances, so we use the caller if provided.
-  const from = caller ? (caller instanceof AztecAddress ? caller : caller.getAddress()) : aztecAddress;
+  const from = caller ? (caller instanceof AztecAddress ? caller : caller) : aztecAddress;
 
   // Helper to cast to bigint if not already
   const toBigInt = (val: bigint | number | Fr) => {
@@ -195,10 +169,10 @@
   nft: NFTContract,
   tokenId: bigint,
   expectedOwner: AztecAddress,
-  caller?: AccountWallet,
+  caller?: AztecAddress | { getAddress: () => AztecAddress },
 ) {
-  const n = caller ? nft.withWallet(caller) : nft;
-  const owner = await n.methods.public_owner_of(tokenId).simulate({ from: expectedOwner });
+  const from = caller ? (caller instanceof AztecAddress ? caller : caller.getAddress()) : expectedOwner;
+  const owner = await nft.methods.public_owner_of(tokenId).simulate({ from });
   expect(owner.equals(expectedOwner)).toBe(true);
 }
 
@@ -207,32 +181,39 @@
   nft: NFTContract,
   tokenId: bigint,
   owner: AztecAddress,
-  caller?: AccountWallet,
+  caller?: AztecAddress | { getAddress: () => AztecAddress },
 ) {
-  const n = caller ? nft.withWallet(caller) : nft;
-  const [nfts, _] = await n.methods.get_private_nfts(owner, 0).simulate({ from: owner });
+  const from = caller ? (caller instanceof AztecAddress ? caller : caller.getAddress()) : owner;
+  const [nfts, _] = await nft.methods.get_private_nfts(owner, 0).simulate({ from });
   const hasNFT = nfts.some((id: bigint) => id === tokenId);
   expect(hasNFT).toBe(true);
 }
 
-/**
- * Deploys the NFT contract with a specified minter.
- * @param wallet - The wallet to deploy the contract with.
- * @param deployer - The account to deploy the contract with.
- * @returns A deployed contract instance.
- */
-export async function deployNFTWithMinter(wallet: Wallet, deployer: AztecAddress, options?: DeployOptions) {
+// Check if an NFT has been nullified (no longer owned) in private state
+export async function assertPrivateNFTNullified(
+  nft: NFTContract,
+  tokenId: bigint,
+  owner: AztecAddress,
+  caller?: AztecAddress | { getAddress: () => AztecAddress },
+) {
+  const from = caller ? (caller instanceof AztecAddress ? caller : caller.getAddress()) : owner;
+  const [nfts, _] = await nft.methods.get_private_nfts(owner, 0).simulate({ from });
+  const hasNFT = nfts.some((id: bigint) => id === tokenId);
+  expect(hasNFT).toBe(false);
+}
+
+// Deploy NFT contract with a minter
+export async function deployNFTWithMinter(wallet: TestWallet, deployer: AztecAddress, options?: DeployOptions) {
   const contract = await Contract.deploy(
     wallet,
     NFTContractArtifact,
-<<<<<<< HEAD
-    ['NFT', 'NFT', deployer, deployer],
-=======
-    ['TestNFT', 'TNFT', deployer.getAddress(), deployer.getAddress()],
->>>>>>> 3085dbc7
+    ['TestNFT', 'TNFT', deployer, deployer],
     'constructor_with_minter',
   )
-    .send({ ...options, from: deployer })
+    .send({
+      ...options,
+      from: deployer,
+    })
     .deployed();
   return contract;
 }
@@ -288,7 +269,7 @@
   constructor?: string,
 ): Promise<EscrowContract> {
   const contract = await Contract.deployWithPublicKeys(publicKeys, deployer, EscrowContractArtifact, args, constructor)
-    .send({ contractAddressSalt: salt, universalDeploy: true, from: deployer.getAddress() })
+    .send({ contractAddressSalt: salt, universalDeploy: true, from: deployer })
     .deployed();
   return contract as EscrowContract;
 }
@@ -364,12 +345,8 @@
 //   const txHash = await caller.sendTx(tx);
 //   await caller.getTxReceipt(txHash);
 
-<<<<<<< HEAD
 //   return commitment as bigint;
 // }
-=======
-  return commitment as bigint;
-}
 
 // --- Logic Contract Utils ---
 
@@ -379,9 +356,9 @@
  * @param escrowClassId - The class id of the escrow contract.
  * @returns A deployed contract instance.
  */
-export async function deployLogic(deployer: AccountWallet, escrowClassId: Fr) {
-  const contract = await Contract.deploy(deployer, TestLogicContractArtifact, [escrowClassId], 'constructor')
-    .send({ from: deployer.getAddress() })
+export async function deployLogic(wallet: Wallet, deployer: AztecAddress, escrowClassId: Fr) {
+  const contract = await Contract.deploy(wallet, TestLogicContractArtifact, [escrowClassId], 'constructor')
+    .send({ from: deployer })
     .deployed();
   return contract as TestLogicContract;
 }
@@ -395,13 +372,14 @@
  */
 export async function deployEscrowWithPublicKeysAndSalt(
   publicKeys: PublicKeys,
-  deployer: AccountWallet,
+  wallet: Wallet,
+  deployer: AztecAddress,
   salt: Fr = Fr.random(),
   args: unknown[] = [],
   constructor?: string,
 ): Promise<EscrowContract> {
-  const contract = await Contract.deployWithPublicKeys(publicKeys, deployer, EscrowContractArtifact, args, constructor)
-    .send({ contractAddressSalt: salt, universalDeploy: true, from: deployer.getAddress() })
+  const contract = await Contract.deployWithPublicKeys(publicKeys, wallet, EscrowContractArtifact, args, constructor)
+    .send({ contractAddressSalt: salt, universalDeploy: true, from: deployer })
     .deployed();
   return contract as EscrowContract;
 }
@@ -452,5 +430,4 @@
  */
 export function grumpkinScalarToFr(scalar: GrumpkinScalar) {
   return new Fr(scalar.toBigInt());
-}
->>>>>>> 3085dbc7
+}