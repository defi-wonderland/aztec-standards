import {
  createLogger,
  Fr,
  AztecAddress,
  UniqueNote,
  AccountWallet,
  Contract,
  DeployOptions,
  createAztecNodeClient,
  waitForPXE,
  IntentAction,
  Wallet,
  AuthWitness,
  ContractFunctionInteraction,
  PublicKeys,
  GrumpkinScalar,
  getContractClassFromArtifact,
} from '@aztec/aztec.js';
import { decodeFromAbi } from '@aztec/stdlib/abi';
import { getPXEServiceConfig } from '@aztec/pxe/config';
import { createPXEService } from '@aztec/pxe/server';
import { createStore } from '@aztec/kv-store/lmdb';
import {
  computeInitializationHash,
  computeContractAddressFromInstance,
  computeSaltedInitializationHash,
} from '@aztec/stdlib/contract';
import { getDefaultInitializer } from '@aztec/stdlib/abi';
import { TokenContract, TokenContractArtifact } from '../../../artifacts/Token.js';
import { NFTContract, NFTContractArtifact } from '../../../artifacts/NFT.js';
import { TestLogicContractArtifact, TestLogicContract } from '../../../artifacts/TestLogic.js';
import { EscrowContractArtifact, EscrowContract } from '../../../artifacts/Escrow.js';

export const logger = createLogger('aztec:aztec-standards');

const { NODE_URL = 'http://localhost:8080' } = process.env;
const node = createAztecNodeClient(NODE_URL);
const l1Contracts = await node.getL1ContractAddresses();
const config = getPXEServiceConfig();
const fullConfig = { ...config, l1Contracts };
fullConfig.proverEnabled = false;

export const setupPXE = async () => {
  const store = await createStore('pxe', {
    dataDirectory: 'store',
    dataStoreMapSizeKB: 1e6,
  });
  const pxe = await createPXEService(node, fullConfig, { store });
  await waitForPXE(pxe);
  return { pxe, store };
};

// --- Token Utils ---

export const expectUintNote = (note: UniqueNote, amount: bigint, owner: AztecAddress) => {
  expect(note.note.items[0]).toEqual(new Fr(owner.toBigInt()));
  expect(note.note.items[2]).toEqual(new Fr(amount));
};

export const expectTokenBalances = async (
  token: TokenContract,
  address: AztecAddress | { getAddress: () => AztecAddress },
  publicBalance: bigint | number | Fr,
  privateBalance: bigint | number | Fr,
  caller?: AccountWallet,
) => {
  const aztecAddress = address instanceof AztecAddress ? address : address.getAddress();
  logger.info('checking balances for', aztecAddress.toString());
  const t = caller ? token.withWallet(caller) : token;

  // Helper to cast to bigint if not already
  const toBigInt = (val: bigint | number | Fr) => {
    if (typeof val === 'bigint') return val;
    if (typeof val === 'number') return BigInt(val);
    if (val instanceof Fr) return val.toBigInt();
    throw new Error('Unsupported type for balance');
  };

  expect(await t.methods.balance_of_public(aztecAddress).simulate({ from: aztecAddress })).toBe(
    toBigInt(publicBalance),
  );
  expect(await t.methods.balance_of_private(aztecAddress).simulate({ from: aztecAddress })).toBe(
    toBigInt(privateBalance),
  );
};

export const AMOUNT = 1000n;
export const wad = (n: number = 1) => AMOUNT * BigInt(n);

/**
 * Deploys the Token contract with a specified minter.
 * @param deployer - The wallet to deploy the contract with.
 * @returns A deployed contract instance.
 */
export async function deployTokenWithMinter(deployer: Wallet, options?: DeployOptions) {
  const contract = await Contract.deploy(
    deployer,
    TokenContractArtifact,
    ['PrivateToken', 'PT', 18, deployer.getAddress(), AztecAddress.ZERO],
    'constructor_with_minter',
  )
    .send({ ...options, from: deployer.getAddress() })
    .deployed();
  return contract;
}

export async function deployTokenWithInitialSupply(deployer: AccountWallet) {
  const contract = await Contract.deploy(
    deployer,
    TokenContractArtifact,
    ['PrivateToken', 'PT', 18, 0, deployer.getAddress(), deployer.getAddress()],
    'constructor_with_initial_supply',
  )
    .send({ from: deployer.getAddress() })
    .deployed();
  return contract;
}

// --- NFT Utils ---

// Check if an address owns a specific NFT in public state
export async function assertOwnsPublicNFT(
  nft: NFTContract,
  tokenId: bigint,
  expectedOwner: AztecAddress,
  caller?: AccountWallet,
) {
  const n = caller ? nft.withWallet(caller) : nft;
  const owner = await n.methods.public_owner_of(tokenId).simulate({ from: expectedOwner });
  expect(owner.equals(expectedOwner)).toBe(true);
}

// Check if an address owns a specific NFT in private state
export async function assertOwnsPrivateNFT(
  nft: NFTContract,
  tokenId: bigint,
  owner: AztecAddress,
  caller?: AccountWallet,
) {
  const n = caller ? nft.withWallet(caller) : nft;
  const [nfts, _] = await n.methods.get_private_nfts(owner, 0).simulate({ from: owner });
  const hasNFT = nfts.some((id: bigint) => id === tokenId);
  expect(hasNFT).toBe(true);
}

/**
 * Deploys the NFT contract with a specified minter.
 * @param deployer - The wallet to deploy the contract with.
 * @returns A deployed contract instance.
 */
export async function deployNFTWithMinter(deployer: AccountWallet, options?: DeployOptions) {
  const contract = await Contract.deploy(
    deployer,
    NFTContractArtifact,
    ['TestNFT', 'TNFT', deployer.getAddress(), deployer.getAddress()],
    'constructor_with_minter',
  )
    .send({ ...options, from: deployer.getAddress() })
    .deployed();
  return contract;
}

// --- Tokenized Vault Utils ---

/**
 * Deploys the Token contract with a specified minter.
 * @param deployer - The wallet to deploy the contract with.
 * @returns A deployed contract instance.
 */
export async function deployVaultAndAssetWithMinter(deployer: AccountWallet): Promise<[Contract, Contract]> {
  const assetContract = await Contract.deploy(
    deployer,
    TokenContractArtifact,
    ['PrivateToken', 'PT', 6, deployer.getAddress(), AztecAddress.ZERO],
    'constructor_with_minter',
  )
    .send({ from: deployer.getAddress() })
    .deployed();

  const vaultContract = await Contract.deploy(
    deployer,
    TokenContractArtifact,
    ['VaultToken', 'VT', 6, assetContract.address, AztecAddress.ZERO],
    'constructor_with_asset',
  )
    .send({ from: deployer.getAddress() })
    .deployed();

  return [vaultContract, assetContract];
}

// --- Escrow Utils ---

/**
 * Deploys the Escrow contract.
 * @param publicKeys - The public keys to use for the contract.
 * @param deployer - The wallet to deploy the contract with.
 * @param salt - The salt to use for the contract address. If not provided, a random salt will be used.
 * @returns A deployed contract instance.
 */
export async function deployEscrow(
  publicKeys: PublicKeys,
  deployer: AccountWallet,
  salt: Fr = Fr.random(),
  args: unknown[] = [],
  constructor?: string,
): Promise<EscrowContract> {
  const contract = await Contract.deployWithPublicKeys(publicKeys, deployer, EscrowContractArtifact, args, constructor)
    .send({ contractAddressSalt: salt, universalDeploy: true, from: deployer.getAddress() })
    .deployed();
  return contract as EscrowContract;
}

// --- General Utils ---

export async function setPrivateAuthWit(
  caller: AztecAddress | { getAddress: () => AztecAddress },
  action: ContractFunctionInteraction,
  account: AccountWallet,
): Promise<AuthWitness> {
  const callerAddress = caller instanceof AztecAddress ? caller : caller.getAddress();

  const intent: IntentAction = {
    caller: callerAddress,
    action: action,
  };
  return account.createAuthWit(intent);
}

export async function setPublicAuthWit(
  caller: AztecAddress | { getAddress: () => AztecAddress },
  action: ContractFunctionInteraction,
  account: AccountWallet,
) {
  const callerAddress = caller instanceof AztecAddress ? caller : caller.getAddress();

  const intent: IntentAction = {
    caller: callerAddress,
    action: action,
  };
  await account.createAuthWit(intent);
  await (await account.setPublicAuthWit(intent, true)).send({ from: account.getAddress() }).wait();
}

<<<<<<< HEAD
// --- Logic Contract Utils ---

/**
 * Deploys the Logic contract.
 * @param deployer - The wallet to deploy the contract with.
 * @param escrowClassId - The class id of the escrow contract.
 * @returns A deployed contract instance.
 */
export async function deployLogic(deployer: AccountWallet, escrowClassId: Fr) {
  const contract = await Contract.deploy(deployer, TestLogicContractArtifact, [escrowClassId], 'constructor')
    .send({ from: deployer.getAddress() })
    .deployed();
  return contract as TestLogicContract;
}

/**
 * Deploys the Escrow contract.
 * @param publicKeys - The public keys to use for the contract.
 * @param deployer - The wallet to deploy the contract with.
 * @param salt - The salt to use for the contract address. If not provided, a random salt will be used.
 * @returns A deployed contract instance.
 */
export async function deployEscrowWithPublicKeysAndSalt(
  publicKeys: PublicKeys,
  deployer: AccountWallet,
  salt: Fr = Fr.random(),
  args: unknown[] = [],
  constructor?: string,
): Promise<EscrowContract> {
  const contract = await Contract.deployWithPublicKeys(publicKeys, deployer, EscrowContractArtifact, args, constructor)
    .send({ contractAddressSalt: salt, universalDeploy: true, from: deployer.getAddress() })
    .deployed();
  return contract as EscrowContract;
}

/**
 * Predicts the contract address for a given artifact and constructor arguments.
 * @param artifact - The contract artifact.
 * @param constructorArgs - The arguments to pass to the constructor.
 * @param deployer - The address of the deployer.
 * @param salt - The salt to use for the contract address. If not provided, a random salt will be used.
 * @param publicKeys - The public keys to use for the contract.
 * @returns The predicted contract address.
 */
export async function deriveContractAddress(
  artifact: any,
  constructorArgs: any,
  deployer: AztecAddress = AztecAddress.ZERO,
  salt: Fr = Fr.random(),
  publicKeys: PublicKeys,
) {
  if (!publicKeys) {
    publicKeys = await PublicKeys.random();
  }

  const contractClass = await getContractClassFromArtifact(artifact);
  const contractClassId = contractClass.id;
  const constructorArtifact = getDefaultInitializer(artifact);
  const initializationHash = await computeInitializationHash(constructorArtifact, constructorArgs);
  const saltedInitializationHash = await computeSaltedInitializationHash({
    initializationHash,
    salt,
    deployer,
  });

  const address = await computeContractAddressFromInstance({
    originalContractClassId: contractClassId,
    saltedInitializationHash: saltedInitializationHash,
    publicKeys: publicKeys,
  });

  return { address, initializationHash, saltedInitializationHash };
}

/**
 * Converts a GrumpkinScalar to an Fr.
 * @param scalar - The GrumpkinScalar to convert.
 * @returns The converted Fr.
 */
export function grumpkinScalarToFr(scalar: GrumpkinScalar) {
  return new Fr(scalar.toBigInt());
=======
/**
 * Initializes a transfer commitment
 * @param token - The token contract instance.
 * @param caller - The wallet that will interact with the token contract.
 * @param from - The address of the sender.
 * @param to - The address of the recipient.
 * @param completer - The address allowed to complete the partial note.
 * @returns Partial note commitment
 */
export async function initializeTransferCommitment(
  token: TokenContract,
  caller: AccountWallet,
  to: AztecAddress,
  completer: AztecAddress,
) {
  // alice prepares partial note for bob
  const fnAbi = TokenContract.artifact.functions.find((f) => f.name === 'initialize_transfer_commitment')!;
  const fn_interaction = token.methods.initialize_transfer_commitment(to, completer);

  // Build the request once
  const req = await fn_interaction.create({ fee: { estimateGas: false } }); // set the same fee options you’ll use

  // Simulate using the exact request
  const sim = await caller.simulateTx(
    req,
    true /* simulatePublic */,
    undefined /* skipTxValidation */,
    true /* skipFeeEnforcement */,
  );
  const rawReturnValues = sim.getPrivateReturnValues().nested[0].values; // decode as needed
  const commitment = decodeFromAbi(fnAbi.returnTypes, rawReturnValues as Fr[]);

  // Prove and send the exact same request
  const prov = await caller.proveTx(req, sim.privateExecutionResult);
  const tx = await prov.toTx();
  const txHash = await caller.sendTx(tx);
  await caller.getTxReceipt(txHash);

  return commitment as bigint;
>>>>>>> f271ef4b
}<|MERGE_RESOLUTION|>--- conflicted
+++ resolved
@@ -242,7 +242,47 @@
   await (await account.setPublicAuthWit(intent, true)).send({ from: account.getAddress() }).wait();
 }
 
-<<<<<<< HEAD
+/**
+ * Initializes a transfer commitment
+ * @param token - The token contract instance.
+ * @param caller - The wallet that will interact with the token contract.
+ * @param from - The address of the sender.
+ * @param to - The address of the recipient.
+ * @param completer - The address allowed to complete the partial note.
+ * @returns Partial note commitment
+ */
+export async function initializeTransferCommitment(
+  token: TokenContract,
+  caller: AccountWallet,
+  to: AztecAddress,
+  completer: AztecAddress,
+) {
+  // alice prepares partial note for bob
+  const fnAbi = TokenContract.artifact.functions.find((f) => f.name === 'initialize_transfer_commitment')!;
+  const fn_interaction = token.methods.initialize_transfer_commitment(to, completer);
+
+  // Build the request once
+  const req = await fn_interaction.create({ fee: { estimateGas: false } }); // set the same fee options you’ll use
+
+  // Simulate using the exact request
+  const sim = await caller.simulateTx(
+    req,
+    true /* simulatePublic */,
+    undefined /* skipTxValidation */,
+    true /* skipFeeEnforcement */,
+  );
+  const rawReturnValues = sim.getPrivateReturnValues().nested[0].values; // decode as needed
+  const commitment = decodeFromAbi(fnAbi.returnTypes, rawReturnValues as Fr[]);
+
+  // Prove and send the exact same request
+  const prov = await caller.proveTx(req, sim.privateExecutionResult);
+  const tx = await prov.toTx();
+  const txHash = await caller.sendTx(tx);
+  await caller.getTxReceipt(txHash);
+
+  return commitment as bigint;
+}
+
 // --- Logic Contract Utils ---
 
 /**
@@ -324,45 +364,4 @@
  */
 export function grumpkinScalarToFr(scalar: GrumpkinScalar) {
   return new Fr(scalar.toBigInt());
-=======
-/**
- * Initializes a transfer commitment
- * @param token - The token contract instance.
- * @param caller - The wallet that will interact with the token contract.
- * @param from - The address of the sender.
- * @param to - The address of the recipient.
- * @param completer - The address allowed to complete the partial note.
- * @returns Partial note commitment
- */
-export async function initializeTransferCommitment(
-  token: TokenContract,
-  caller: AccountWallet,
-  to: AztecAddress,
-  completer: AztecAddress,
-) {
-  // alice prepares partial note for bob
-  const fnAbi = TokenContract.artifact.functions.find((f) => f.name === 'initialize_transfer_commitment')!;
-  const fn_interaction = token.methods.initialize_transfer_commitment(to, completer);
-
-  // Build the request once
-  const req = await fn_interaction.create({ fee: { estimateGas: false } }); // set the same fee options you’ll use
-
-  // Simulate using the exact request
-  const sim = await caller.simulateTx(
-    req,
-    true /* simulatePublic */,
-    undefined /* skipTxValidation */,
-    true /* skipFeeEnforcement */,
-  );
-  const rawReturnValues = sim.getPrivateReturnValues().nested[0].values; // decode as needed
-  const commitment = decodeFromAbi(fnAbi.returnTypes, rawReturnValues as Fr[]);
-
-  // Prove and send the exact same request
-  const prov = await caller.proveTx(req, sim.privateExecutionResult);
-  const tx = await prov.toTx();
-  const txHash = await caller.sendTx(tx);
-  await caller.getTxReceipt(txHash);
-
-  return commitment as bigint;
->>>>>>> f271ef4b
 }