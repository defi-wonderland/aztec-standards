--- conflicted
+++ resolved
@@ -174,9 +174,8 @@
     caller: callerAddress,
     action: action,
   };
-<<<<<<< HEAD
-  await deployer.createAuthWit(intent);
-  await (await deployer.setPublicAuthWit(intent, true)).send().wait();
+  await account.createAuthWit(intent);
+  await (await account.setPublicAuthWit(intent, true)).send({ from: account.getAddress() }).wait();
 }
 
 /**
@@ -219,8 +218,4 @@
   await caller.getTxReceipt(txHash);
 
   return commitment as bigint;
-=======
-  await account.createAuthWit(intent);
-  await (await account.setPublicAuthWit(intent, true)).send({ from: account.getAddress() }).wait();
->>>>>>> 01129327
 }