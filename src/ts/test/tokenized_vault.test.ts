import { ContractFunctionInteraction, AccountWalletWithSecretKey } from '@aztec/aztec.js';
import {
  setupPXE,
  deployVaultAndAssetWithMinter,
  setPrivateAuthWit,
  setPublicAuthWit,
  expectTokenBalances,
} from './utils.js';
import { PXE } from '@aztec/stdlib/interfaces/client';
import { getInitialTestAccountsManagers } from '@aztec/accounts/testing';
import { AztecLmdbStore } from '@aztec/kv-store/lmdb';
import { TokenContract } from '../../../artifacts/Token.js';

const setupTestSuite = async () => {
  const { pxe, store } = await setupPXE();
  const managers = await getInitialTestAccountsManagers(pxe);
  const wallets = await Promise.all(managers.map((acc) => acc.register()));
  return { pxe, wallets, store };
};

describe('Tokenized Vault', () => {
  let pxe: PXE;
  let store: AztecLmdbStore;
  let wallets: AccountWalletWithSecretKey[];
  let alice: AccountWalletWithSecretKey;
  let bob: AccountWalletWithSecretKey;
  let carl: AccountWalletWithSecretKey;
  let vault: TokenContract;
  let asset: TokenContract;

  const initialAmount = 100;
  const assetsAlice = 9; // Assets Alice wants to deposit
  const sharesAlice = assetsAlice; // The first deposit receives 1 share for each asset.
  const yieldAmount = 5;
  const sharesBob = 10; // Shares Bob wants to get issued
  const assetsBob = 15; // Bob needs to provide assets = sharesBob * (assetsAlice + yieldAmount + 1) / (sharesAlice + 1);
  const aliceEarnings = 4; // Due to rounding, alice doesn't get the 5 assets received as yield by the vault, only 4.
  const dust = 1; // 1 asset is left in the vault

  async function callVaultWithPublicAuthWit(
    action: ContractFunctionInteraction,
    from: AccountWalletWithSecretKey,
    amount: number,
    options: { nonce?: number; caller?: AccountWalletWithSecretKey } = {},
  ) {
    const { nonce = 0, caller = from } = options;
    const transfer = asset.methods.transfer_public_to_public(from.getAddress(), vault.address, amount, nonce);
    await setPublicAuthWit(vault.address, transfer, from);
    await action.send({ from: caller.getAddress() }).wait();
  }

  async function callVaultWithPrivateAuthWit(
    action: ContractFunctionInteraction,
    from: AccountWalletWithSecretKey,
    amount: number,
    options: { nonce?: number; caller?: AccountWalletWithSecretKey } = {},
  ) {
    const { nonce = 0, caller = from } = options;
    const transfer = asset.methods.transfer_private_to_public(from.getAddress(), vault.address, amount, nonce);
    const transferAuthWitness = await setPrivateAuthWit(vault.address, transfer, from);
    await action
      .with({ authWitnesses: [transferAuthWitness] })
      .send({ from: caller.getAddress() })
      .wait();
  }

  async function mintAndDepositInPrivate(
    account: AccountWalletWithSecretKey,
    mint: number,
    assets: number,
    shares: number,
  ) {
    // Mint some assets to Alice
<<<<<<< HEAD
    await asset.methods
      .mint_to_private(account.getAddress(), account.getAddress(), mint)
      .send({ from: alice.getAddress() })
      .wait();
=======
    await asset.methods.mint_to_private(account.getAddress(), mint).send({ from: alice.getAddress() }).wait();
>>>>>>> f271ef4b

    // Alice deposits private assets, receives private shares
    await callVaultWithPrivateAuthWit(
      vault.methods.deposit_private_to_private(account.getAddress(), account.getAddress(), assets, shares, 0),
      account,
      assets,
    );
  }

  async function mintAndDepositInPublic(account: AccountWalletWithSecretKey, mint: number, assets: number) {
    // Mint some assets to Alice
    await asset.methods.mint_to_public(account.getAddress(), mint).send({ from: alice.getAddress() }).wait();

    // Alice deposits public assets, receives public shares
    await callVaultWithPublicAuthWit(
      vault.methods.deposit_public_to_public(account.getAddress(), account.getAddress(), assets, 0),
      account,
      assets,
    );
  }

  beforeAll(async () => {
    ({ pxe, wallets, store } = await setupTestSuite());
    [alice, bob, carl] = wallets;
  });

  beforeEach(async () => {
    [vault, asset] = (await deployVaultAndAssetWithMinter(alice)) as [TokenContract, TokenContract];
    // Alice is the minter of the asset contract and the only one interacting with it to mint tokens.
    asset = asset.withWallet(alice);
  });

  afterAll(async () => {
    await store.delete();
  });

  describe('Successful interactions, no authwits.', () => {
    it('Public assets, Public shares: Alice deposits/withdraws, Bob issues/redeems', async () => {
      // Mint some assets to Alice and Bob for deposit/issue
      await asset.methods.mint_to_public(alice.getAddress(), initialAmount).send({ from: alice.getAddress() }).wait();
      await asset.methods.mint_to_public(bob.getAddress(), initialAmount).send({ from: alice.getAddress() }).wait();

      // Alice deposits public assets, receives public shares
      vault = vault.withWallet(alice);
      await callVaultWithPublicAuthWit(
        vault.methods.deposit_public_to_public(alice.getAddress(), alice.getAddress(), assetsAlice, 0),
        alice,
        assetsAlice,
      );

      // Simulate yield: mint assets to vault
      await asset.methods.mint_to_public(vault.address, yieldAmount).send({ from: alice.getAddress() }).wait();

      // Bob issues public shares for public assets
      vault = vault.withWallet(bob);
      await callVaultWithPublicAuthWit(
        vault.methods.issue_public_to_public(bob.getAddress(), bob.getAddress(), sharesBob, assetsBob, 0),
        bob,
        assetsBob,
      );

      // Check asset balances
      await expectTokenBalances(asset, alice, initialAmount - assetsAlice, 0);
      await expectTokenBalances(asset, bob, initialAmount - assetsBob, 0);
      await expectTokenBalances(asset, vault.address, assetsAlice + assetsBob + yieldAmount, 0);
      // Check shares balances
      await expectTokenBalances(vault, alice, sharesAlice, 0);
      await expectTokenBalances(vault, bob, sharesBob, 0);
      expect(await vault.methods.total_supply().simulate({ from: alice.getAddress() })).toBe(
        BigInt(sharesBob + sharesAlice),
      );

      // Alice withdraws public assets by burning public shares
      // TODO: call preview max withdraw function
      // Cannot withdraw 14 due to rounding.
      const maxWithdraw = assetsAlice + aliceEarnings;
      vault = vault.withWallet(alice);
      await vault.methods
        .withdraw_public_to_public(alice.getAddress(), alice.getAddress(), maxWithdraw, 0)
        .send({ from: alice.getAddress() })
        .wait();

      // Bob redeems public shares for public assets
      // Bob should get 15 asset tokens back, 1 token remains in the vault
      vault = vault.withWallet(bob);
      await vault.methods
        .redeem_public_to_public(bob.getAddress(), bob.getAddress(), sharesBob, 0)
        .send({ from: bob.getAddress() })
        .wait();

      // Check asset balances
      await expectTokenBalances(asset, alice, initialAmount + aliceEarnings, 0);
      await expectTokenBalances(asset, bob, initialAmount, 0);
      await expectTokenBalances(asset, vault.address, dust, 0);
      // Check shares balances
      await expectTokenBalances(vault, alice, 0, 0);
      await expectTokenBalances(vault, bob, 0, 0);
      expect(await vault.methods.total_supply().simulate({ from: alice.getAddress() })).toBe(0n);
    }, 300_000);

    it('Private assets, Public shares: Alice deposits/withdraws, Bob issues/redeems', async () => {
      // Mint some assets to Alice and Bob for deposit/issue
<<<<<<< HEAD
      await asset.methods
        .mint_to_private(alice.getAddress(), alice.getAddress(), initialAmount)
        .send({ from: alice.getAddress() })
        .wait();
      await asset.methods
        .mint_to_private(alice.getAddress(), bob.getAddress(), initialAmount)
        .send({ from: alice.getAddress() })
        .wait();
=======
      await asset.methods.mint_to_private(alice.getAddress(), initialAmount).send({ from: alice.getAddress() }).wait();
      await asset.methods.mint_to_private(bob.getAddress(), initialAmount).send({ from: alice.getAddress() }).wait();
>>>>>>> f271ef4b

      // Alice deposits private assets, receives public shares
      vault = vault.withWallet(alice);
      await callVaultWithPrivateAuthWit(
        vault.methods.deposit_private_to_public(alice.getAddress(), alice.getAddress(), assetsAlice, 0),
        alice,
        assetsAlice,
      );

      // Simulate yield: mint assets to vault
      await asset.methods.mint_to_public(vault.address, yieldAmount).send({ from: alice.getAddress() }).wait();

      // Bob issues public shares for public assets
      vault = vault.withWallet(bob);
      await callVaultWithPrivateAuthWit(
        vault.methods.issue_private_to_public_exact(bob.getAddress(), bob.getAddress(), sharesBob, assetsBob, 0),
        bob,
        assetsBob,
      );

      // Check asset balances
      await expectTokenBalances(asset, alice, 0, initialAmount - assetsAlice);
      await expectTokenBalances(asset, bob, 0, initialAmount - assetsBob);
      await expectTokenBalances(asset, vault.address, assetsAlice + assetsBob + yieldAmount, 0);
      // Check shares balances
      await expectTokenBalances(vault, alice, sharesAlice, 0);
      await expectTokenBalances(vault, bob, sharesBob, 0);
      expect(await vault.methods.total_supply().simulate({ from: alice.getAddress() })).toBe(
        BigInt(sharesBob + sharesAlice),
      );

      // Alice withdraws private assets by burning public shares
      // TODO: call preview max withdraw function
      // Cannot withdraw 14 due to rounding.
      const maxWithdraw = assetsAlice + aliceEarnings;
      vault = vault.withWallet(alice);
      await vault.methods
        .withdraw_public_to_private(alice.getAddress(), alice.getAddress(), maxWithdraw, 0)
        .send({ from: alice.getAddress() })
        .wait();

      // Bob redeems private shares for public assets
      // Bob should get 15 asset tokens back, 1 token remains in the vault
      const minAssets = assetsBob;
      vault = vault.withWallet(bob);
      await vault
        .withWallet(bob)
        .methods.redeem_public_to_private_exact(bob.getAddress(), bob.getAddress(), sharesBob, minAssets, 0)
        .send({ from: bob.getAddress() })
        .wait();

      // Check asset balances
      await expectTokenBalances(asset, alice, 0, initialAmount + aliceEarnings);
      await expectTokenBalances(asset, bob, 0, initialAmount);
      await expectTokenBalances(asset, vault.address, dust, 0);
      // Check shares balances
      await expectTokenBalances(vault, alice, 0, 0);
      await expectTokenBalances(vault, bob, 0, 0);
      expect(await vault.methods.total_supply().simulate({ from: alice.getAddress() })).toBe(0n);
    }, 300_000);

    it('Public assets, Private shares: Alice deposits/withdraws, Bob issues/redeems', async () => {
      // Mint some assets to Alice and Bob for deposit/issue
      await asset.methods.mint_to_public(alice.getAddress(), initialAmount).send({ from: alice.getAddress() }).wait();
      await asset.methods.mint_to_public(bob.getAddress(), initialAmount).send({ from: alice.getAddress() }).wait();

      // Alice deposits public assets, receives public shares
      vault = vault.withWallet(alice);
      await callVaultWithPublicAuthWit(
        vault.methods.deposit_public_to_private(alice.getAddress(), alice.getAddress(), assetsAlice, sharesAlice, 0),
        alice,
        assetsAlice,
      );

      // Simulate yield: mint assets to vault
      await asset.methods.mint_to_public(vault.address, yieldAmount).send({ from: alice.getAddress() }).wait();

      // Bob issues public shares for public assets
      vault = vault.withWallet(bob);
      await callVaultWithPublicAuthWit(
        vault.methods.issue_public_to_private(bob.getAddress(), bob.getAddress(), sharesBob, assetsBob, 0),
        bob,
        assetsBob,
      );

      // Check asset balances
      await expectTokenBalances(asset, alice, initialAmount - assetsAlice, 0);
      await expectTokenBalances(asset, bob, initialAmount - assetsBob, 0);
      await expectTokenBalances(asset, vault.address, assetsAlice + assetsBob + yieldAmount, 0);
      // Check shares balances
      await expectTokenBalances(vault, alice, 0, sharesAlice);
      await expectTokenBalances(vault, bob, 0, sharesBob);
      expect(await vault.methods.total_supply().simulate({ from: alice.getAddress() })).toBe(
        BigInt(sharesBob + sharesAlice),
      );

      // Alice withdraws public assets by burning public shares
      // TODO: call preview max withdraw function
      // Cannot withdraw 14 due to rounding.
      const maxWithdraw = assetsAlice + aliceEarnings;
      vault = vault.withWallet(alice);
      await vault.methods
        .withdraw_private_to_public_exact(alice.getAddress(), alice.getAddress(), maxWithdraw, sharesAlice, 0)
        .send({ from: alice.getAddress() })
        .wait();

      // Bob redeems public shares for public assets
      // Bob should get 15 asset tokens back, 1 token remains in the vault
      vault = vault.withWallet(bob);
      await vault.methods
        .redeem_private_to_public(bob.getAddress(), bob.getAddress(), sharesBob, 0)
        .send({ from: bob.getAddress() })
        .wait();

      // Check asset balances
      await expectTokenBalances(asset, alice, initialAmount + aliceEarnings, 0);
      await expectTokenBalances(asset, bob, initialAmount, 0);
      await expectTokenBalances(asset, vault.address, dust, 0);
      // Check shares balances
      await expectTokenBalances(vault, alice, 0, 0);
      await expectTokenBalances(vault, bob, 0, 0);
      expect(await vault.methods.total_supply().simulate({ from: alice.getAddress() })).toBe(0n);
    }, 300_000);

    it('Private assets, Private shares: Alice deposits/withdraws, Bob issues/redeems', async () => {
      // Mint some assets to Alice and Bob for deposit/issue
<<<<<<< HEAD
      await asset.methods
        .mint_to_private(alice.getAddress(), alice.getAddress(), initialAmount)
        .send({ from: alice.getAddress() })
        .wait();
      await asset.methods
        .mint_to_private(alice.getAddress(), bob.getAddress(), initialAmount)
        .send({ from: alice.getAddress() })
        .wait();
=======
      await asset.methods.mint_to_private(alice.getAddress(), initialAmount).send({ from: alice.getAddress() }).wait();
      await asset.methods.mint_to_private(bob.getAddress(), initialAmount).send({ from: alice.getAddress() }).wait();
>>>>>>> f271ef4b

      // Alice deposits private assets, receives private shares
      vault = vault.withWallet(alice);
      await callVaultWithPrivateAuthWit(
        vault.methods.deposit_private_to_private(alice.getAddress(), alice.getAddress(), assetsAlice, sharesAlice, 0),
        alice,
        assetsAlice,
      );

      // Simulate yield: mint assets to vault
      await asset.methods.mint_to_public(vault.address, yieldAmount).send({ from: alice.getAddress() }).wait();

      // Bob issues private shares for private assets
      vault = vault.withWallet(bob);
      await callVaultWithPrivateAuthWit(
        vault.methods.issue_private_to_private_exact(bob.getAddress(), bob.getAddress(), sharesBob, assetsBob, 0),
        bob,
        assetsBob,
      );

      // Check asset balances
      await expectTokenBalances(asset, alice, 0, initialAmount - assetsAlice);
      await expectTokenBalances(asset, bob, 0, initialAmount - assetsBob);
      await expectTokenBalances(asset, vault.address, assetsAlice + assetsBob + yieldAmount, 0);
      // Check shares balances
      await expectTokenBalances(vault, alice, 0, sharesAlice);
      await expectTokenBalances(vault, bob, 0, sharesBob);
      expect(await vault.methods.total_supply().simulate({ from: alice.getAddress() })).toBe(
        BigInt(sharesBob + sharesAlice),
      );

      // Alice withdraws public assets by burning public shares
      // TODO: call preview max withdraw function
      // Cannot withdraw 14 due to rounding.
      const maxWithdraw = assetsAlice + aliceEarnings;
      vault = vault.withWallet(alice);
      await vault.methods
        .withdraw_private_to_private(alice.getAddress(), alice.getAddress(), maxWithdraw, sharesAlice, 0)
        .send({ from: alice.getAddress() })
        .wait();

      // Bob redeems public shares for public assets
      // Bob should get 15 asset tokens back, 1 token remains in the vault
      vault = vault.withWallet(bob);
      await vault.methods
        .redeem_private_to_private_exact(bob.getAddress(), bob.getAddress(), sharesBob, assetsBob, 0)
        .send({ from: bob.getAddress() })
        .wait();

      // Check asset balances
      await expectTokenBalances(asset, alice, 0, initialAmount + aliceEarnings);
      await expectTokenBalances(asset, bob, 0, initialAmount);
      await expectTokenBalances(asset, vault.address, dust, 0);
      // Check shares balances
      await expectTokenBalances(vault, alice, 0, 0);
      await expectTokenBalances(vault, bob, 0, 0);
      expect(await vault.methods.total_supply().simulate({ from: alice.getAddress() })).toBe(0n);
    }, 300_000);

    it('Exact methods, Mixed Assets, Private shares: Alice deposits/withdraws, Bob deposits/withdraws', async () => {
      // Mint some assets to Alice and Bob for deposit/issue
<<<<<<< HEAD
      await asset.methods
        .mint_to_private(alice.getAddress(), alice.getAddress(), initialAmount)
        .send({ from: alice.getAddress() })
        .wait();
=======
      await asset.methods.mint_to_private(alice.getAddress(), initialAmount).send({ from: alice.getAddress() }).wait();
>>>>>>> f271ef4b
      await asset.methods.mint_to_public(bob.getAddress(), initialAmount).send({ from: alice.getAddress() }).wait();

      // Alice deposits private assets, receives public shares
      vault = vault.withWallet(alice);
      await callVaultWithPrivateAuthWit(
        vault.methods.deposit_private_to_private_exact(
          alice.getAddress(),
          alice.getAddress(),
          assetsAlice,
          sharesAlice,
          0,
        ),
        alice,
        assetsAlice,
      );

      // Simulate yield: mint assets to vault
      await asset.methods.mint_to_public(vault.address, yieldAmount).send({ from: alice.getAddress() }).wait();

      // Bob issues public shares for public assets
      vault = vault.withWallet(bob);
      await callVaultWithPublicAuthWit(
        vault.methods.deposit_public_to_private_exact(bob.getAddress(), bob.getAddress(), assetsBob, sharesBob, 0),
        bob,
        assetsBob,
      );

      // Check asset balances
      await expectTokenBalances(asset, alice, 0, initialAmount - assetsAlice);
      await expectTokenBalances(asset, bob, initialAmount - assetsBob, 0);
      await expectTokenBalances(asset, vault.address, assetsAlice + assetsBob + yieldAmount, 0);
      // Check shares balances
      await expectTokenBalances(vault, alice, 0, sharesAlice);
      await expectTokenBalances(vault, bob, 0, sharesBob);
      expect(await vault.methods.total_supply().simulate({ from: alice.getAddress() })).toBe(
        BigInt(sharesBob + sharesAlice),
      );

      // Alice withdraws public assets by burning public shares
      // TODO: call preview max withdraw function
      // Cannot withdraw 14 due to rounding.
      const maxWithdraw = assetsAlice + aliceEarnings;
      vault = vault.withWallet(alice);
      await vault.methods
        .withdraw_private_to_private_exact(alice.getAddress(), alice.getAddress(), maxWithdraw, sharesAlice, 0)
        .send({ from: alice.getAddress() })
        .wait();

      // Bob redeems public shares for public assets
      // Bob should get 15 asset tokens back, 1 token remains in the vault
      vault = vault.withWallet(bob);
      await vault.methods
        .withdraw_private_to_public_exact(bob.getAddress(), bob.getAddress(), assetsBob, sharesBob, 0)
        .send({ from: bob.getAddress() })
        .wait();

      // Check asset balances
      await expectTokenBalances(asset, alice, 0, initialAmount + aliceEarnings);
      await expectTokenBalances(asset, bob, initialAmount, 0);
      await expectTokenBalances(asset, vault.address, dust, 0);
      // Check shares balances
      await expectTokenBalances(vault, alice, 0, 0);
      await expectTokenBalances(vault, bob, 0, 0);
      expect(await vault.methods.total_supply().simulate({ from: alice.getAddress() })).toBe(0n);
    }, 300_000);
  });

  describe('Successful interactions with authwits.', () => {
    beforeEach(async () => {
      vault = vault.withWallet(carl); // Only Carl interacts with the vault
    });

    it('Public assets, Public shares: Alice deposits/withdraws, Bob issues/redeems', async () => {
      // Mint some assets to Alice and Bob for deposit/issue
      await asset.methods.mint_to_public(alice.getAddress(), initialAmount).send({ from: alice.getAddress() }).wait();
      await asset.methods.mint_to_public(bob.getAddress(), initialAmount).send({ from: alice.getAddress() }).wait();

      // Alice deposits public assets, receives public shares
      const depositAction = vault.methods.deposit_public_to_public(
        alice.getAddress(),
        alice.getAddress(),
        assetsAlice,
        0,
      );
      await setPublicAuthWit(carl, depositAction, alice);
      await callVaultWithPublicAuthWit(depositAction, alice, assetsAlice, { caller: carl });

      // Simulate yield: mint assets to vault
      await asset.methods.mint_to_public(vault.address, yieldAmount).send({ from: alice.getAddress() }).wait();

      // Bob issues public shares for public assets
      const issueAction = vault.methods.issue_public_to_public(
        bob.getAddress(),
        bob.getAddress(),
        sharesBob,
        assetsBob,
        0,
      );
      await setPublicAuthWit(carl, issueAction, bob);
      await callVaultWithPublicAuthWit(issueAction, bob, assetsBob, { caller: carl });

      // Check asset balances
      await expectTokenBalances(asset, alice, initialAmount - assetsAlice, 0);
      await expectTokenBalances(asset, bob, initialAmount - assetsBob, 0);
      await expectTokenBalances(asset, vault.address, assetsAlice + assetsBob + yieldAmount, 0);
      await expectTokenBalances(asset, carl, 0, 0);
      // Check shares balances
      await expectTokenBalances(vault, alice, sharesAlice, 0);
      await expectTokenBalances(vault, bob, sharesBob, 0);
      await expectTokenBalances(vault, carl, 0, 0);
      expect(await vault.methods.total_supply().simulate({ from: carl.getAddress() })).toBe(
        BigInt(sharesBob + sharesAlice),
      );

      // Alice withdraws public assets by burning public shares
      // TODO: call preview max withdraw function
      // Cannot withdraw 14 due to rounding.
      const maxWithdraw = 13;
      const withdrawAction = vault.methods.withdraw_public_to_public(
        alice.getAddress(),
        alice.getAddress(),
        maxWithdraw,
        0,
      );
      await setPublicAuthWit(carl, withdrawAction, alice);
      await withdrawAction.send({ from: carl.getAddress() }).wait();

      // Bob redeems public shares for public assets
      // Bob should get 15 asset tokens back, 1 token remains in the vault
      const redeemAction = vault.methods.redeem_public_to_public(bob.getAddress(), bob.getAddress(), sharesBob, 0);
      await setPublicAuthWit(carl, redeemAction, bob);
      await redeemAction.send({ from: carl.getAddress() }).wait();

      // Check asset balances
      await expectTokenBalances(asset, alice, initialAmount + aliceEarnings, 0);
      await expectTokenBalances(asset, bob, initialAmount, 0);
      await expectTokenBalances(asset, vault.address, dust, 0);
      await expectTokenBalances(asset, carl, 0, 0);
      // Check shares balances
      await expectTokenBalances(vault, alice, 0, 0);
      await expectTokenBalances(vault, bob, 0, 0);
      await expectTokenBalances(vault, carl, 0, 0);
      expect(await vault.methods.total_supply().simulate({ from: carl.getAddress() })).toBe(0n);
    }, 300_000);

    it('Private assets, Public shares: Alice deposits/withdraws, Bob issues/redeems', async () => {
      // Mint some assets to Alice and Bob for deposit/issue
<<<<<<< HEAD
      await asset.methods
        .mint_to_private(alice.getAddress(), alice.getAddress(), initialAmount)
        .send({ from: alice.getAddress() })
        .wait();
      await asset.methods
        .mint_to_private(alice.getAddress(), bob.getAddress(), initialAmount)
        .send({ from: alice.getAddress() })
        .wait();
=======
      await asset.methods.mint_to_private(alice.getAddress(), initialAmount).send({ from: alice.getAddress() }).wait();
      await asset.methods.mint_to_private(bob.getAddress(), initialAmount).send({ from: alice.getAddress() }).wait();
>>>>>>> f271ef4b

      // Alice deposits private assets, receives public shares
      const depositAction = vault.methods.deposit_private_to_public(
        alice.getAddress(),
        alice.getAddress(),
        assetsAlice,
        0,
      );
      const depositAuthWitness = await setPrivateAuthWit(carl, depositAction, alice);
      await callVaultWithPrivateAuthWit(
        depositAction.with({ authWitnesses: [depositAuthWitness] }),
        alice,
        assetsAlice,
        { caller: carl },
      );

      // Simulate yield: mint assets to vault
      await asset.methods.mint_to_public(vault.address, yieldAmount).send({ from: alice.getAddress() }).wait();

      // Bob issues public shares for public assets
      const issueAction = vault.methods.issue_private_to_public_exact(
        bob.getAddress(),
        bob.getAddress(),
        sharesBob,
        assetsBob,
        0,
      );
      const issueAuthWitness = await setPrivateAuthWit(carl, issueAction, bob);
      await callVaultWithPrivateAuthWit(issueAction.with({ authWitnesses: [issueAuthWitness] }), bob, assetsBob, {
        caller: carl,
      });

      // Check asset balances
      await expectTokenBalances(asset, alice, 0, initialAmount - assetsAlice);
      await expectTokenBalances(asset, bob, 0, initialAmount - assetsBob);
      await expectTokenBalances(asset, vault.address, assetsAlice + assetsBob + yieldAmount, 0);
      await expectTokenBalances(asset, carl, 0, 0);
      // Check shares balances
      await expectTokenBalances(vault, alice, sharesAlice, 0);
      await expectTokenBalances(vault, bob, sharesBob, 0);
      await expectTokenBalances(vault, carl, 0, 0);
      expect(await vault.methods.total_supply().simulate({ from: carl.getAddress() })).toBe(
        BigInt(sharesBob + sharesAlice),
      );

      // Alice withdraws private assets by burning public shares
      // TODO: call preview max withdraw function
      // Cannot withdraw 14 due to rounding.
      const maxWithdraw = 13;
      vault = vault.withWallet(alice);
      await vault.methods
        .withdraw_public_to_private(alice.getAddress(), alice.getAddress(), maxWithdraw, 0)
        .send({ from: alice.getAddress() })
        .wait();

      // Bob redeems private shares for public assets
      // Bob should get 15 asset tokens back, 1 token remains in the vault
      const minAssets = 15;
      vault = vault.withWallet(bob);
      await vault.methods
        .redeem_public_to_private_exact(bob.getAddress(), bob.getAddress(), sharesBob, minAssets, 0)
        .send({ from: bob.getAddress() })
        .wait();

      // Check asset balances
      await expectTokenBalances(asset, alice, 0, initialAmount + aliceEarnings);
      await expectTokenBalances(asset, bob, 0, initialAmount);
      await expectTokenBalances(asset, vault.address, dust, 0);
      await expectTokenBalances(asset, carl, 0, 0);
      // Check shares balances
      await expectTokenBalances(vault, alice, 0, 0);
      await expectTokenBalances(vault, bob, 0, 0);
      expect(await vault.methods.total_supply().simulate({ from: carl.getAddress() })).toBe(0n);
      await expectTokenBalances(vault, carl, 0, 0);
    }, 300_000);

    it('Public assets, Private shares: Alice deposits/withdraws, Bob issues/redeems', async () => {
      // Mint some assets to Alice and Bob for deposit/issue
      await asset.methods.mint_to_public(alice.getAddress(), initialAmount).send({ from: alice.getAddress() }).wait();
      await asset.methods.mint_to_public(bob.getAddress(), initialAmount).send({ from: alice.getAddress() }).wait();

      // Alice deposits public assets, receives public shares
      const depositAction = vault.methods.deposit_public_to_private(
        alice.getAddress(),
        alice.getAddress(),
        assetsAlice,
        sharesAlice,
        0,
      );
      const depositAuthWitness = await setPrivateAuthWit(carl, depositAction, alice);
      await callVaultWithPublicAuthWit(
        depositAction.with({ authWitnesses: [depositAuthWitness] }),
        alice,
        assetsAlice,
        { caller: carl },
      );

      // Simulate yield: mint assets to vault
      await asset.methods.mint_to_public(vault.address, yieldAmount).send({ from: alice.getAddress() }).wait();

      // Bob issues public shares for public assets
      const issueAction = vault.methods.issue_public_to_private(
        bob.getAddress(),
        bob.getAddress(),
        sharesBob,
        assetsBob,
        0,
      );
      const issueAuthWitness = await setPrivateAuthWit(carl, issueAction, bob);
      await callVaultWithPublicAuthWit(issueAction.with({ authWitnesses: [issueAuthWitness] }), bob, assetsBob, {
        caller: carl,
      });

      // Check asset balances
      await expectTokenBalances(asset, alice, initialAmount - assetsAlice, 0);
      await expectTokenBalances(asset, bob, initialAmount - assetsBob, 0);
      await expectTokenBalances(asset, vault.address, assetsAlice + assetsBob + yieldAmount, 0);
      await expectTokenBalances(asset, carl, 0, 0);
      // Check shares balances
      await expectTokenBalances(vault, alice, 0, sharesAlice);
      await expectTokenBalances(vault, bob, 0, sharesBob);
      await expectTokenBalances(vault, carl, 0, 0);
      expect(await vault.methods.total_supply().simulate({ from: carl.getAddress() })).toBe(
        BigInt(sharesBob + sharesAlice),
      );

      // Alice withdraws public assets by burning public shares
      // TODO: call preview max withdraw function
      // Cannot withdraw 14 due to rounding.
      const maxWithdraw = 13;
      const withdrawAction = vault.methods.withdraw_private_to_public_exact(
        alice.getAddress(),
        alice.getAddress(),
        maxWithdraw,
        sharesAlice,
        0,
      );
      const withdrawAuthWitness = await setPrivateAuthWit(carl, withdrawAction, alice);
      await withdrawAction
        .with({ authWitnesses: [withdrawAuthWitness] })
        .send({ from: carl.getAddress() })
        .wait();

      // Bob redeems public shares for public assets
      // Bob should get 15 asset tokens back, 1 token remains in the vault
      const redeemAction = vault.methods.redeem_private_to_public(bob.getAddress(), bob.getAddress(), sharesBob, 0);
      const redeemAuthWitness = await setPrivateAuthWit(carl, redeemAction, bob);
      await redeemAction
        .with({ authWitnesses: [redeemAuthWitness] })
        .send({ from: carl.getAddress() })
        .wait();

      // Check asset balances
      await expectTokenBalances(asset, alice, initialAmount + aliceEarnings, 0);
      await expectTokenBalances(asset, bob, initialAmount, 0);
      await expectTokenBalances(asset, vault.address, dust, 0);
      await expectTokenBalances(asset, carl, 0, 0);
      // Check shares balances
      await expectTokenBalances(vault, alice, 0, 0);
      await expectTokenBalances(vault, bob, 0, 0);
      await expectTokenBalances(vault, carl, 0, 0);
      expect(await vault.methods.total_supply().simulate({ from: carl.getAddress() })).toBe(0n);
    }, 300_000);

    it('Private assets, Private shares: Alice deposits/withdraws, Bob issues/redeems', async () => {
      // Mint some assets to Alice and Bob for deposit/issue
<<<<<<< HEAD
      await asset.methods
        .mint_to_private(alice.getAddress(), alice.getAddress(), initialAmount)
        .send({ from: alice.getAddress() })
        .wait();
      await asset.methods
        .mint_to_private(alice.getAddress(), bob.getAddress(), initialAmount)
        .send({ from: alice.getAddress() })
        .wait();
=======
      await asset.methods.mint_to_private(alice.getAddress(), initialAmount).send({ from: alice.getAddress() }).wait();
      await asset.methods.mint_to_private(bob.getAddress(), initialAmount).send({ from: alice.getAddress() }).wait();
>>>>>>> f271ef4b

      // Alice deposits private assets, receives public shares
      const depositAction = vault.methods.deposit_private_to_private(
        alice.getAddress(),
        alice.getAddress(),
        assetsAlice,
        sharesAlice,
        0,
      );
      const depositAuthWitness = await setPrivateAuthWit(carl, depositAction, alice);
      await callVaultWithPrivateAuthWit(
        depositAction.with({ authWitnesses: [depositAuthWitness] }),
        alice,
        assetsAlice,
        { caller: carl },
      );

      // Simulate yield: mint assets to vault
      await asset.methods.mint_to_public(vault.address, yieldAmount).send({ from: alice.getAddress() }).wait();

      // Bob issues public shares for public assets
      const issueAction = vault.methods.issue_private_to_private_exact(
        bob.getAddress(),
        bob.getAddress(),
        sharesBob,
        assetsBob,
        0,
      );
      const issueAuthWitness = await setPrivateAuthWit(carl, issueAction, bob);
      await callVaultWithPrivateAuthWit(issueAction.with({ authWitnesses: [issueAuthWitness] }), bob, assetsBob, {
        caller: carl,
      });

      // Check asset balances
      await expectTokenBalances(asset, alice, 0, initialAmount - assetsAlice);
      await expectTokenBalances(asset, bob, 0, initialAmount - assetsBob);
      await expectTokenBalances(asset, vault.address, assetsAlice + assetsBob + yieldAmount, 0);
      await expectTokenBalances(asset, carl, 0, 0);
      // Check shares balances
      await expectTokenBalances(vault, alice, 0, sharesAlice);
      await expectTokenBalances(vault, bob, 0, sharesBob);
      await expectTokenBalances(vault, carl, 0, 0);
      expect(await vault.methods.total_supply().simulate({ from: carl.getAddress() })).toBe(
        BigInt(sharesBob + sharesAlice),
      );

      // Alice withdraws public assets by burning public shares
      // TODO: call preview max withdraw function
      // Cannot withdraw 14 due to rounding.
      const maxWithdraw = 13;
      const withdrawAction = vault.methods.withdraw_private_to_private(
        alice.getAddress(),
        alice.getAddress(),
        maxWithdraw,
        9,
        0,
      );
      const withdrawAuthWitness = await setPrivateAuthWit(carl, withdrawAction, alice);
      await withdrawAction
        .with({ authWitnesses: [withdrawAuthWitness] })
        .send({ from: carl.getAddress() })
        .wait();

      // Bob redeems public shares for public assets
      // Bob should get 15 asset tokens back, 1 token remains in the vault
      const redeemAction = vault.methods.redeem_private_to_private_exact(
        bob.getAddress(),
        bob.getAddress(),
        sharesBob,
        15,
        0,
      );
      const redeemAuthWitness = await setPrivateAuthWit(carl, redeemAction, bob);
      await redeemAction
        .with({ authWitnesses: [redeemAuthWitness] })
        .send({ from: carl.getAddress() })
        .wait();

      // Check asset balances
      await expectTokenBalances(asset, alice, 0, initialAmount + aliceEarnings);
      await expectTokenBalances(asset, bob, 0, initialAmount);
      await expectTokenBalances(asset, vault.address, dust, 0);
      await expectTokenBalances(asset, carl, 0, 0);
      // Check shares balances
      await expectTokenBalances(vault, alice, 0, 0);
      await expectTokenBalances(vault, bob, 0, 0);
      await expectTokenBalances(vault, carl, 0, 0);
      expect(await vault.methods.total_supply().simulate({ from: carl.getAddress() })).toBe(0n);
    }, 300_000);

    it('Exact methods, Mixed Assets, Private shares: Alice deposits/withdraws, Bob deposits/withdraws', async () => {
      // Mint some assets to Alice and Bob for deposit/issue
<<<<<<< HEAD
      await asset.methods
        .mint_to_private(alice.getAddress(), alice.getAddress(), initialAmount)
        .send({ from: alice.getAddress() })
        .wait();
=======
      await asset.methods.mint_to_private(alice.getAddress(), initialAmount).send({ from: alice.getAddress() }).wait();
>>>>>>> f271ef4b
      await asset.methods.mint_to_public(bob.getAddress(), initialAmount).send({ from: alice.getAddress() }).wait();

      // Alice deposits private assets, receives public shares
      const depositAction = vault.methods.deposit_private_to_private_exact(
        alice.getAddress(),
        alice.getAddress(),
        assetsAlice,
        sharesAlice,
        0,
      );
      const depositAuthWitness = await setPrivateAuthWit(carl, depositAction, alice);
      await callVaultWithPrivateAuthWit(
        depositAction.with({ authWitnesses: [depositAuthWitness] }),
        alice,
        assetsAlice,
        { caller: carl },
      );

      // Simulate yield: mint assets to vault
      await asset.methods.mint_to_public(vault.address, yieldAmount).send({ from: alice.getAddress() }).wait();

      // Bob issues public shares for public assets
      const publicDepositAction = vault.methods.deposit_public_to_private_exact(
        bob.getAddress(),
        bob.getAddress(),
        assetsBob,
        sharesBob,
        0,
      );
      const publicDepositAuthWitness = await setPrivateAuthWit(carl, publicDepositAction, bob);
      await callVaultWithPublicAuthWit(
        publicDepositAction.with({ authWitnesses: [publicDepositAuthWitness] }),
        bob,
        assetsBob,
        { caller: carl },
      );

      // Check asset balances
      await expectTokenBalances(asset, alice, 0, initialAmount - assetsAlice);
      await expectTokenBalances(asset, bob, initialAmount - assetsBob, 0);
      await expectTokenBalances(asset, vault.address, assetsAlice + assetsBob + yieldAmount, 0);
      await expectTokenBalances(asset, carl, 0, 0);
      // Check shares balances
      await expectTokenBalances(vault, alice, 0, sharesAlice);
      await expectTokenBalances(vault, bob, 0, sharesBob);
      await expectTokenBalances(vault, carl, 0, 0);
      expect(await vault.methods.total_supply().simulate({ from: carl.getAddress() })).toBe(
        BigInt(sharesBob + sharesAlice),
      );

      // Alice withdraws public assets by burning public shares
      // TODO: call preview max withdraw function
      // Cannot withdraw 14 due to rounding.
      const maxWithdraw = 13;
      const withdrawAction = vault.methods.withdraw_private_to_private_exact(
        alice.getAddress(),
        alice.getAddress(),
        maxWithdraw,
        9,
        0,
      );
      const withdrawAuthWitness = await setPrivateAuthWit(carl, withdrawAction, alice);
      await withdrawAction
        .with({ authWitnesses: [withdrawAuthWitness] })
        .send({ from: carl.getAddress() })
        .wait();

      // Bob redeems public shares for public assets
      // Bob should get 15 asset tokens back, 1 token remains in the vault
      const publicWithdrawAction = vault.methods.withdraw_private_to_public_exact(
        bob.getAddress(),
        bob.getAddress(),
        15,
        sharesBob,
        0,
      );
      const publicWithdrawAuthWitness = await setPrivateAuthWit(carl, publicWithdrawAction, bob);
      await publicWithdrawAction
        .with({ authWitnesses: [publicWithdrawAuthWitness] })
        .send({ from: carl.getAddress() })
        .wait();

      // Check asset balances
      await expectTokenBalances(asset, alice, 0, initialAmount + aliceEarnings);
      await expectTokenBalances(asset, bob, initialAmount, 0);
      await expectTokenBalances(asset, vault.address, dust, 0);
      await expectTokenBalances(asset, carl, 0, 0);
      // Check shares balances
      await expectTokenBalances(vault, alice, 0, 0);
      await expectTokenBalances(vault, bob, 0, 0);
      await expectTokenBalances(vault, carl, 0, 0);
      expect(await vault.methods.total_supply().simulate({ from: carl.getAddress() })).toBe(0n);
    }, 300_000);
  });

  describe('Deposit failures: incorrect amounts', () => {
    beforeEach(async () => {
      vault = vault.withWallet(alice); // Only Alice interacts with the vault
    });

    it('deposit_public_to_public', async () => {
      // Mint some assets to Alice
      await asset.methods.mint_to_public(alice.getAddress(), initialAmount).send({ from: alice.getAddress() }).wait();

      // Attempt depositing more assets than Alice actually has
      let transfer = asset.methods.transfer_public_to_public(alice.getAddress(), vault.address, initialAmount + 1, 0);
      await setPublicAuthWit(vault.address, transfer, alice);
      await expect(
        vault.methods
          .deposit_public_to_public(alice.getAddress(), alice.getAddress(), initialAmount + 1, 0)
          .send({ from: alice.getAddress() })
          .wait(),
      ).rejects.toThrow(/app_logic_reverted/);

      // Attemp to deposit with an incorrect allowance
      transfer = asset.methods.transfer_public_to_public(alice.getAddress(), vault.address, assetsAlice - 1, 0);
      await setPublicAuthWit(vault.address, transfer, alice);
      await expect(
        vault.methods
          .deposit_public_to_public(alice.getAddress(), alice.getAddress(), assetsAlice, 0)
          .send({ from: alice.getAddress() })
          .wait(),
      ).rejects.toThrow(/app_logic_reverted/);
    }, 300_000);

    it('deposit_public_to_private', async () => {
      // Mint some assets to Alice
      await asset.methods.mint_to_public(alice.getAddress(), initialAmount).send({ from: alice.getAddress() }).wait();

      // Attempt depositing more assets than Alice actually has
      let sharesRequested = initialAmount + 1;
      let transfer = asset.methods.transfer_public_to_public(alice.getAddress(), vault.address, initialAmount + 1, 0);
      await setPublicAuthWit(vault.address, transfer, alice);
      await expect(
        vault.methods
          .deposit_public_to_private(alice.getAddress(), alice.getAddress(), initialAmount + 1, sharesRequested, 0)
          .send({ from: alice.getAddress() })
          .wait(),
      ).rejects.toThrow(/app_logic_reverted/);

      // Attemp to deposit with an incorrect allowance
      sharesRequested = assetsAlice;
      transfer = asset.methods.transfer_public_to_public(alice.getAddress(), vault.address, assetsAlice - 1, 0);
      await setPublicAuthWit(vault.address, transfer, alice);
      await expect(
        vault.methods
          .deposit_public_to_private(alice.getAddress(), alice.getAddress(), assetsAlice, sharesRequested, 0)
          .send({ from: alice.getAddress() })
          .wait(),
      ).rejects.toThrow(/app_logic_reverted/);

      // Attemp to request more shares than allowed for the given deposit
      sharesRequested = assetsAlice + 1;
      transfer = asset.methods.transfer_public_to_public(alice.getAddress(), vault.address, assetsAlice, 0);
      await setPublicAuthWit(vault.address, transfer, alice);
      await expect(
        vault.methods
          .deposit_public_to_private(alice.getAddress(), alice.getAddress(), assetsAlice, sharesRequested, 0)
          .send({ from: alice.getAddress() })
          .wait(),
      ).rejects.toThrow(/app_logic_reverted/); // Too many shares requested
    }, 300_000);

    it('deposit_private_to_public', async () => {
      // Mint some assets to Alice
<<<<<<< HEAD
      await asset.methods
        .mint_to_private(alice.getAddress(), alice.getAddress(), initialAmount)
        .send({ from: alice.getAddress() })
        .wait();
=======
      await asset.methods.mint_to_private(alice.getAddress(), initialAmount).send({ from: alice.getAddress() }).wait();
>>>>>>> f271ef4b

      // Attempt depositing more assets than Alice actually has
      let transfer = asset.methods.transfer_private_to_public(alice.getAddress(), vault.address, initialAmount + 1, 0);
      let transferAuthWitness = await setPrivateAuthWit(vault.address, transfer, alice);
      await expect(
        vault.methods
          .deposit_private_to_public(alice.getAddress(), alice.getAddress(), initialAmount + 1, 0)
          .with({ authWitnesses: [transferAuthWitness] })
          .send({ from: alice.getAddress() })
          .wait(),
      ).rejects.toThrow(/Assertion failed: Balance too low 'subtracted > 0'/);

      // Attemp to deposit with an incorrect allowance
      transfer = asset.methods.transfer_private_to_public(alice.getAddress(), vault.address, assetsAlice - 1, 0);
      transferAuthWitness = await setPrivateAuthWit(vault.address, transfer, alice);
      await expect(
        vault.methods
          .deposit_private_to_public(alice.getAddress(), alice.getAddress(), assetsAlice, 0)
          .with({ authWitnesses: [transferAuthWitness] })
          .send({ from: alice.getAddress() })
          .wait(),
      ).rejects.toThrow(/Unknown auth witness for message hash /);
    }, 300_000);

    it('deposit_private_to_private', async () => {
      // Mint some assets to Alice
<<<<<<< HEAD
      await asset.methods
        .mint_to_private(alice.getAddress(), alice.getAddress(), initialAmount)
        .send({ from: alice.getAddress() })
        .wait();
=======
      await asset.methods.mint_to_private(alice.getAddress(), initialAmount).send({ from: alice.getAddress() }).wait();
>>>>>>> f271ef4b

      // Attempt depositing more assets than Alice actually has
      let sharesRequested = initialAmount + 1;
      let transfer = asset.methods.transfer_private_to_public(alice.getAddress(), vault.address, initialAmount + 1, 0);
      let transferAuthWitness = await setPrivateAuthWit(vault.address, transfer, alice);
      await expect(
        vault.methods
          .deposit_private_to_private(alice.getAddress(), alice.getAddress(), initialAmount + 1, sharesRequested, 0)
          .with({ authWitnesses: [transferAuthWitness] })
          .send({ from: alice.getAddress() })
          .wait(),
      ).rejects.toThrow(/Assertion failed: Balance too low 'subtracted > 0'/);

      // Attemp to deposit with an incorrect allowance
      sharesRequested = assetsAlice;
      transfer = asset.methods.transfer_private_to_public(alice.getAddress(), vault.address, assetsAlice - 1, 0);
      transferAuthWitness = await setPrivateAuthWit(vault.address, transfer, alice);
      await expect(
        vault.methods
          .deposit_private_to_private(alice.getAddress(), alice.getAddress(), assetsAlice, sharesRequested, 0)
          .with({ authWitnesses: [transferAuthWitness] })
          .send({ from: alice.getAddress() })
          .wait(),
      ).rejects.toThrow(/Unknown auth witness for message hash /);

      // Attemp to request more shares than allowed for the given deposit
      sharesRequested = assetsAlice + 1;
      transfer = asset.methods.transfer_private_to_public(alice.getAddress(), vault.address, assetsAlice, 0);
      transferAuthWitness = await setPrivateAuthWit(vault.address, transfer, alice);
      await expect(
        vault.methods
          .deposit_private_to_private(alice.getAddress(), alice.getAddress(), assetsAlice, sharesRequested, 0)
          .with({ authWitnesses: [transferAuthWitness] })
          .send({ from: alice.getAddress() })
          .wait(),
      ).rejects.toThrow(/app_logic_reverted/); // Too many shares requested
    }, 300_000);

    it('deposit_public_to_private_exact', async () => {
      // Mint some assets to Alice
      await asset.methods.mint_to_public(alice.getAddress(), initialAmount).send({ from: alice.getAddress() }).wait();

      // Attempt depositing more assets than Alice actually has
      let sharesRequested = initialAmount + 1;
      let transfer = asset.methods.transfer_public_to_public(alice.getAddress(), vault.address, initialAmount + 1, 0);
      await setPublicAuthWit(vault.address, transfer, alice);
      await expect(
        vault.methods
          .deposit_public_to_private_exact(
            alice.getAddress(),
            alice.getAddress(),
            initialAmount + 1,
            sharesRequested,
            0,
          )
          .send({ from: alice.getAddress() })
          .wait(),
      ).rejects.toThrow(/app_logic_reverted/);

      // Attemp to deposit with an incorrect allowance
      sharesRequested = assetsAlice;
      transfer = asset.methods.transfer_public_to_public(alice.getAddress(), vault.address, assetsAlice - 1, 0);
      await setPublicAuthWit(vault.address, transfer, alice);
      await expect(
        vault.methods
          .deposit_public_to_private_exact(alice.getAddress(), alice.getAddress(), assetsAlice, sharesRequested, 0)
          .send({ from: alice.getAddress() })
          .wait(),
      ).rejects.toThrow(/app_logic_reverted/);

      // Attemp to request more shares than allowed for the given deposit
      sharesRequested = assetsAlice + 1;
      transfer = asset.methods.transfer_public_to_public(alice.getAddress(), vault.address, assetsAlice, 0);
      await setPublicAuthWit(vault.address, transfer, alice);
      await expect(
        vault.methods
          .deposit_public_to_private_exact(alice.getAddress(), alice.getAddress(), assetsAlice, sharesRequested, 0)
          .send({ from: alice.getAddress() })
          .wait(),
      ).rejects.toThrow(/app_logic_reverted/); // Underflow
    }, 300_000);

    it('deposit_private_to_private_exact', async () => {
      // Mint some assets to Alice
<<<<<<< HEAD
      await asset.methods
        .mint_to_private(alice.getAddress(), alice.getAddress(), initialAmount)
        .send({ from: alice.getAddress() })
        .wait();
=======
      await asset.methods.mint_to_private(alice.getAddress(), initialAmount).send({ from: alice.getAddress() }).wait();
>>>>>>> f271ef4b

      // Attempt depositing more assets than Alice actually has
      let sharesRequested = initialAmount + 1;
      let transfer = asset.methods.transfer_private_to_public(alice.getAddress(), vault.address, initialAmount + 1, 0);
      let transferAuthWitness = await setPrivateAuthWit(vault.address, transfer, alice);
      await expect(
        vault.methods
          .deposit_private_to_private_exact(
            alice.getAddress(),
            alice.getAddress(),
            initialAmount + 1,
            sharesRequested,
            0,
          )
          .with({ authWitnesses: [transferAuthWitness] })
          .send({ from: alice.getAddress() })
          .wait(),
      ).rejects.toThrow(/Assertion failed: Balance too low 'subtracted > 0'/);

      // Attemp to deposit with an incorrect allowance
      sharesRequested = assetsAlice;
      transfer = asset.methods.transfer_private_to_public(alice.getAddress(), vault.address, assetsAlice - 1, 0);
      transferAuthWitness = await setPrivateAuthWit(vault.address, transfer, alice);
      await expect(
        vault.methods
          .deposit_private_to_private_exact(alice.getAddress(), alice.getAddress(), assetsAlice, sharesRequested, 0)
          .with({ authWitnesses: [transferAuthWitness] })
          .send({ from: alice.getAddress() })
          .wait(),
      ).rejects.toThrow(/Unknown auth witness for message hash /);

      // Attemp to request more shares than allowed for the given deposit
      sharesRequested = assetsAlice + 1;
      transfer = asset.methods.transfer_private_to_public(alice.getAddress(), vault.address, assetsAlice, 0);
      transferAuthWitness = await setPrivateAuthWit(vault.address, transfer, alice);
      await expect(
        vault.methods
          .deposit_private_to_private_exact(alice.getAddress(), alice.getAddress(), assetsAlice, sharesRequested, 0)
          .with({ authWitnesses: [transferAuthWitness] })
          .send({ from: alice.getAddress() })
          .wait(),
      ).rejects.toThrow(/app_logic_reverted/); // Underflow
    }, 300_000);
  });

  describe('Issue failures: incorrect amounts', () => {
    beforeEach(async () => {
      vault = vault.withWallet(alice); // Only Alice interacts with the vault
    });

    it('issue_public_to_public', async () => {
      // Mint some assets to Alice
      await asset.methods.mint_to_public(alice.getAddress(), initialAmount).send({ from: alice.getAddress() }).wait();

      // Attempt depositing more assets than Alice actually has
      let sharesRequested = initialAmount + 1;
      let maxAssets = initialAmount + 1;
      let transfer = asset.methods.transfer_public_to_public(alice.getAddress(), vault.address, maxAssets, 0);
      await setPublicAuthWit(vault.address, transfer, alice);
      await expect(
        vault.methods
          .issue_public_to_public(alice.getAddress(), alice.getAddress(), sharesRequested, maxAssets, 0)
          .send({ from: alice.getAddress() })
          .wait(),
      ).rejects.toThrow(/app_logic_reverted/);

      // Attemp to deposit with an incorrect allowance
      sharesRequested = assetsAlice;
      maxAssets = assetsAlice;
      transfer = asset.methods.transfer_public_to_public(alice.getAddress(), vault.address, maxAssets - 1, 0);
      await setPublicAuthWit(vault.address, transfer, alice);
      await expect(
        vault.methods
          .issue_public_to_public(alice.getAddress(), alice.getAddress(), sharesRequested, maxAssets, 0)
          .send({ from: alice.getAddress() })
          .wait(),
      ).rejects.toThrow(/app_logic_reverted/);
    }, 300_000);

    it('issue_public_to_private', async () => {
      // Mint some assets to Alice
      await asset.methods.mint_to_public(alice.getAddress(), initialAmount).send({ from: alice.getAddress() }).wait();

      // Attempt depositing more assets than Alice actually has
      let sharesRequested = initialAmount + 1;
      let maxAssets = initialAmount + 1;
      let transfer = asset.methods.transfer_public_to_public(alice.getAddress(), vault.address, maxAssets, 0);
      await setPublicAuthWit(vault.address, transfer, alice);
      await expect(
        vault.methods
          .issue_public_to_private(alice.getAddress(), alice.getAddress(), sharesRequested, maxAssets, 0)
          .send({ from: alice.getAddress() })
          .wait(),
      ).rejects.toThrow(/app_logic_reverted/);

      // Attemp to deposit with an incorrect allowance
      sharesRequested = assetsAlice;
      maxAssets = assetsAlice;
      transfer = asset.methods.transfer_public_to_public(alice.getAddress(), vault.address, maxAssets - 1, 0);
      await setPublicAuthWit(vault.address, transfer, alice);
      await expect(
        vault.methods
          .issue_public_to_private(alice.getAddress(), alice.getAddress(), sharesRequested, maxAssets, 0)
          .send({ from: alice.getAddress() })
          .wait(),
      ).rejects.toThrow(/app_logic_reverted/);

      // Attemp to request more shares than allowed for the given deposit
      sharesRequested = assetsAlice + 1;
      maxAssets = assetsAlice;
      transfer = asset.methods.transfer_public_to_public(alice.getAddress(), vault.address, maxAssets, 0);
      await setPublicAuthWit(vault.address, transfer, alice);
      await expect(
        vault.methods
          .issue_public_to_private(alice.getAddress(), alice.getAddress(), sharesRequested, maxAssets, 0)
          .send({ from: alice.getAddress() })
          .wait(),
      ).rejects.toThrow(/app_logic_reverted/); // Underflow
    }, 300_000);

    it('issue_private_to_public_exact', async () => {
      // Mint some assets to Alice
<<<<<<< HEAD
      await asset.methods
        .mint_to_private(alice.getAddress(), alice.getAddress(), initialAmount)
        .send({ from: alice.getAddress() })
        .wait();
=======
      await asset.methods.mint_to_private(alice.getAddress(), initialAmount).send({ from: alice.getAddress() }).wait();
>>>>>>> f271ef4b

      // Attempt depositing more assets than Alice actually has
      let sharesRequested = initialAmount + 1;
      let maxAssets = initialAmount + 1;
      let transfer = asset.methods.transfer_private_to_public(alice.getAddress(), vault.address, maxAssets, 0);
      let transferAuthWitness = await setPrivateAuthWit(vault.address, transfer, alice);
      await expect(
        vault.methods
          .issue_private_to_public_exact(alice.getAddress(), alice.getAddress(), sharesRequested, maxAssets, 0)
          .with({ authWitnesses: [transferAuthWitness] })
          .send({ from: alice.getAddress() })
          .wait(),
      ).rejects.toThrow(/Assertion failed: Balance too low 'subtracted > 0'/);

      // Attemp to deposit with an incorrect allowance
      sharesRequested = assetsAlice;
      maxAssets = assetsAlice;
      transfer = asset.methods.transfer_private_to_public(alice.getAddress(), vault.address, maxAssets - 1, 0);
      transferAuthWitness = await setPrivateAuthWit(vault.address, transfer, alice);
      await expect(
        vault.methods
          .issue_private_to_public_exact(alice.getAddress(), alice.getAddress(), sharesRequested, maxAssets, 0)
          .with({ authWitnesses: [transferAuthWitness] })
          .send({ from: alice.getAddress() })
          .wait(),
      ).rejects.toThrow(/Unknown auth witness for message hash /);

      // Attemp to request more shares than allowed for the given deposit
      sharesRequested = assetsAlice + 1;
      maxAssets = assetsAlice;
      transfer = asset.methods.transfer_private_to_public(alice.getAddress(), vault.address, maxAssets, 0);
      transferAuthWitness = await setPrivateAuthWit(vault.address, transfer, alice);
      await expect(
        vault.methods
          .issue_private_to_public_exact(alice.getAddress(), alice.getAddress(), sharesRequested, maxAssets, 0)
          .with({ authWitnesses: [transferAuthWitness] })
          .send({ from: alice.getAddress() })
          .wait(),
      ).rejects.toThrow(/app_logic_reverted/); // Underflow
    }, 300_000);

    it('issue_private_to_private_exact', async () => {
      // Mint some assets to Alice
<<<<<<< HEAD
      await asset.methods
        .mint_to_private(alice.getAddress(), alice.getAddress(), initialAmount)
        .send({ from: alice.getAddress() })
        .wait();
=======
      await asset.methods.mint_to_private(alice.getAddress(), initialAmount).send({ from: alice.getAddress() }).wait();
>>>>>>> f271ef4b

      // Attempt depositing more assets than Alice actually has
      let sharesRequested = initialAmount + 1;
      let maxAssets = initialAmount + 1;
      let transfer = asset.methods.transfer_private_to_public(alice.getAddress(), vault.address, maxAssets, 0);
      let transferAuthWitness = await setPrivateAuthWit(vault.address, transfer, alice);
      await expect(
        vault.methods
          .issue_private_to_private_exact(alice.getAddress(), alice.getAddress(), sharesRequested, maxAssets, 0)
          .with({ authWitnesses: [transferAuthWitness] })
          .send({ from: alice.getAddress() })
          .wait(),
      ).rejects.toThrow(/Assertion failed: Balance too low 'subtracted > 0'/);

      // Attemp to deposit with an incorrect allowance
      sharesRequested = assetsAlice;
      maxAssets = assetsAlice;
      transfer = asset.methods.transfer_private_to_public(alice.getAddress(), vault.address, maxAssets - 1, 0);
      transferAuthWitness = await setPrivateAuthWit(vault.address, transfer, alice);
      await expect(
        vault.methods
          .issue_private_to_private_exact(alice.getAddress(), alice.getAddress(), sharesRequested, maxAssets, 0)
          .with({ authWitnesses: [transferAuthWitness] })
          .send({ from: alice.getAddress() })
          .wait(),
      ).rejects.toThrow(/Unknown auth witness for message hash /);

      // Attemp to request more shares than allowed for the given deposit
      sharesRequested = assetsAlice + 1;
      maxAssets = assetsAlice;
      transfer = asset.methods.transfer_private_to_public(alice.getAddress(), vault.address, maxAssets, 0);
      transferAuthWitness = await setPrivateAuthWit(vault.address, transfer, alice);
      await expect(
        vault.methods
          .issue_private_to_private_exact(alice.getAddress(), alice.getAddress(), sharesRequested, maxAssets, 0)
          .with({ authWitnesses: [transferAuthWitness] })
          .send({ from: alice.getAddress() })
          .wait(),
      ).rejects.toThrow(/app_logic_reverted/); // Underflow
    }, 300_000);
  });

  describe('Withdraw failures: incorrect amounts', () => {
    beforeEach(async () => {
      vault = vault.withWallet(alice); // Only Alice interacts with the vault
    });

    it('withdraw_public_to_public', async () => {
      // Mint some assets to Alice in public and deposit to public shares.
      await mintAndDepositInPublic(alice, initialAmount, assetsAlice);

      // Attempt withdrawing more assets than allowed
      await expect(
        vault.methods
          .withdraw_public_to_public(alice.getAddress(), alice.getAddress(), assetsAlice + 1, 0)
          .send({ from: alice.getAddress() })
          .wait(),
      ).rejects.toThrow(/app_logic_reverted/);
    }, 300_000);

    it('withdraw_public_to_private', async () => {
      // Mint some assets to Alice in public and deposit to public shares.
      await mintAndDepositInPublic(alice, initialAmount, assetsAlice);

      // Attempt withdrawing more assets than allowed
      // TODO(#15666 & #15118): this test fails because the ivsk is currently needed for emitting a note, but the vault contract doesn't have one.
      await expect(
        vault.methods
          .withdraw_public_to_private(alice.getAddress(), alice.getAddress(), assetsAlice + 1, 0)
          .send({ from: alice.getAddress() })
          .wait(),
      ).rejects.toThrow(/app_logic_reverted/);
    }, 300_000);

    it('withdraw_private_to_private', async () => {
      // Mint some assets to Alice in private and deposit to private shares.
      await mintAndDepositInPrivate(alice, initialAmount, assetsAlice, sharesAlice);

      // Attempt withdrawing more assets than allowed
      // TODO(#15666 & #15118): this test fails because the ivsk is currently needed for emitting a note, but the vault contract doesn't have one.
      let sharesRequested = assetsAlice;
      await expect(
        vault.methods
          .withdraw_private_to_private(alice.getAddress(), alice.getAddress(), assetsAlice + 1, sharesRequested, 0)
          .send({ from: alice.getAddress() })
          .wait(),
      ).rejects.toThrow(/app_logic_reverted/);

      // Attempt burning more shares than Alice actually has
      sharesRequested = assetsAlice + 1;
      await expect(
        vault.methods
          .withdraw_private_to_private(alice.getAddress(), alice.getAddress(), assetsAlice, sharesRequested, 0)
          .send({ from: alice.getAddress() })
          .wait(),
      ).rejects.toThrow(/Assertion failed: Balance too low 'subtracted > 0'/);
    }, 300_000);

    it('withdraw_private_to_public_exact', async () => {
      // Mint some assets to Alice in private and deposit to private shares.
      await mintAndDepositInPrivate(alice, initialAmount, assetsAlice, sharesAlice);

      // Attempt withdrawing more assets than allowed
      let sharesRequested = assetsAlice;
      await expect(
        vault.methods
          .withdraw_private_to_public_exact(alice.getAddress(), alice.getAddress(), assetsAlice + 1, sharesRequested, 0)
          .send({ from: alice.getAddress() })
          .wait(),
      ).rejects.toThrow(/app_logic_reverted/); // /Underflow/

      // Attempt burning more shares than Alice actually has
      sharesRequested = assetsAlice + 1;
      await expect(
        vault.methods
          .withdraw_private_to_public_exact(alice.getAddress(), alice.getAddress(), assetsAlice, sharesRequested, 0)
          .send({ from: alice.getAddress() })
          .wait(),
      ).rejects.toThrow(/Assertion failed: Balance too low 'subtracted > 0'/);
    }, 300_000);

    it('withdraw_private_to_private_exact', async () => {
      // Mint some assets to Alice in private and deposit to private shares.
      await mintAndDepositInPrivate(alice, initialAmount, assetsAlice, sharesAlice);

      // Attempt withdrawing more assets than allowed
      // TODO(#15666 & #15118): this test fails because the ivsk is currently needed for emitting a note, but the vault contract doesn't have one.
      let sharesRequested = assetsAlice;
      await expect(
        vault.methods
          .withdraw_private_to_private_exact(
            alice.getAddress(),
            alice.getAddress(),
            assetsAlice + 1,
            sharesRequested,
            0,
          )
          .send({ from: alice.getAddress() })
          .wait(),
      ).rejects.toThrow(/app_logic_reverted/);

      // Attempt burning more shares than Alice actually has
      sharesRequested = assetsAlice + 1;
      await expect(
        vault.methods
          .withdraw_private_to_private_exact(alice.getAddress(), alice.getAddress(), assetsAlice, sharesRequested, 0)
          .send({ from: alice.getAddress() })
          .wait(),
      ).rejects.toThrow(/Assertion failed: Balance too low 'subtracted > 0'/);
    }, 300_000);
  });

  describe('Redeem failures: incorrect amounts', () => {
    beforeEach(async () => {
      vault = vault.withWallet(alice); // Only Alice interacts with the vault
    });

    it('redeem_public_to_public', async () => {
      // Mint some assets to Alice in public and deposit to public shares.
      await mintAndDepositInPublic(alice, initialAmount, assetsAlice);

      // Attempt redeeming more shares than Alice actually has
      let sharesRequested = assetsAlice + 1;
      await expect(
        vault.methods
          .redeem_public_to_public(alice.getAddress(), alice.getAddress(), sharesRequested, 0)
          .send({ from: alice.getAddress() })
          .wait(),
      ).rejects.toThrow(/app_logic_reverted/); // Underflow
    }, 300_000);

    it('redeem_public_to_private_exact', async () => {
      // Mint some assets to Alice in public and deposit to public shares.
      await mintAndDepositInPublic(alice, initialAmount, assetsAlice);

      // Attempt redeeming more shares than Alice actually has
      let sharesRequested = assetsAlice + 1;
      let minAssets = 0; // minAssets > 0 would cause fail with "No public key registered for address" (TODO(#15666 & #15118))
      await expect(
        vault.methods
          .redeem_public_to_private_exact(alice.getAddress(), alice.getAddress(), sharesRequested, minAssets, 0)
          .send({ from: alice.getAddress() })
          .wait(),
      ).rejects.toThrow(/app_logic_reverted/); // /Underflow/

      // Attempt redeeming with an invalid rate
      // TODO(#15666 & #15118): this test fails because the ivsk is currently needed for emitting a note, but the vault contract doesn't have one.
      sharesRequested = assetsAlice;
      minAssets = assetsAlice + 1;
      await expect(
        vault.methods
          .redeem_public_to_private_exact(alice.getAddress(), alice.getAddress(), sharesRequested, minAssets, 0)
          .send({ from: alice.getAddress() })
          .wait(),
      ).rejects.toThrow(/app_logic_reverted/);
    }, 300_000);

    it('redeem_private_to_public', async () => {
      // Mint some assets to Alice in private and deposit to private shares.
      await mintAndDepositInPrivate(alice, initialAmount, assetsAlice, sharesAlice);

      // Attempt redeeming more shares than Alice actually has
      let sharesRequested = assetsAlice + 1;
      await expect(
        vault.methods
          .redeem_private_to_public(alice.getAddress(), alice.getAddress(), sharesRequested, 0)
          .send({ from: alice.getAddress() })
          .wait(),
      ).rejects.toThrow(/Assertion failed: Balance too low 'subtracted > 0'/);
    }, 300_000);

    it('redeem_private_to_private_exact', async () => {
      // Mint some assets to Alice in private and deposit to private shares.
      await mintAndDepositInPrivate(alice, initialAmount, assetsAlice, sharesAlice);

      // Attempt redeeming more shares than Alice actually has
      let sharesRequested = assetsAlice + 1;
      let minAssets = 0; // minAssets > 0 would cause fail with "No public key registered for address" (TODO(#15666 & #15118))
      await expect(
        vault.methods
          .redeem_private_to_private_exact(alice.getAddress(), alice.getAddress(), sharesRequested, minAssets, 0)
          .send({ from: alice.getAddress() })
          .wait(),
      ).rejects.toThrow(/Assertion failed: Balance too low 'subtracted > 0'/);

      // Attempt redeeming with an invalid rate
      // TODO(#15666 & #15118): this test fails because the ivsk is currently needed for emitting a note, but the vault contract doesn't have one.
      sharesRequested = assetsAlice;
      minAssets = assetsAlice + 1;
      await expect(
        vault.methods
          .redeem_private_to_private_exact(alice.getAddress(), alice.getAddress(), sharesRequested, minAssets, 0)
          .send({ from: alice.getAddress() })
          .wait(),
      ).rejects.toThrow(/app_logic_reverted/);
    }, 300_000);
  });
});<|MERGE_RESOLUTION|>--- conflicted
+++ resolved
@@ -71,14 +71,7 @@
     shares: number,
   ) {
     // Mint some assets to Alice
-<<<<<<< HEAD
-    await asset.methods
-      .mint_to_private(account.getAddress(), account.getAddress(), mint)
-      .send({ from: alice.getAddress() })
-      .wait();
-=======
     await asset.methods.mint_to_private(account.getAddress(), mint).send({ from: alice.getAddress() }).wait();
->>>>>>> f271ef4b
 
     // Alice deposits private assets, receives private shares
     await callVaultWithPrivateAuthWit(
@@ -181,19 +174,8 @@
 
     it('Private assets, Public shares: Alice deposits/withdraws, Bob issues/redeems', async () => {
       // Mint some assets to Alice and Bob for deposit/issue
-<<<<<<< HEAD
-      await asset.methods
-        .mint_to_private(alice.getAddress(), alice.getAddress(), initialAmount)
-        .send({ from: alice.getAddress() })
-        .wait();
-      await asset.methods
-        .mint_to_private(alice.getAddress(), bob.getAddress(), initialAmount)
-        .send({ from: alice.getAddress() })
-        .wait();
-=======
       await asset.methods.mint_to_private(alice.getAddress(), initialAmount).send({ from: alice.getAddress() }).wait();
       await asset.methods.mint_to_private(bob.getAddress(), initialAmount).send({ from: alice.getAddress() }).wait();
->>>>>>> f271ef4b
 
       // Alice deposits private assets, receives public shares
       vault = vault.withWallet(alice);
@@ -320,19 +302,8 @@
 
     it('Private assets, Private shares: Alice deposits/withdraws, Bob issues/redeems', async () => {
       // Mint some assets to Alice and Bob for deposit/issue
-<<<<<<< HEAD
-      await asset.methods
-        .mint_to_private(alice.getAddress(), alice.getAddress(), initialAmount)
-        .send({ from: alice.getAddress() })
-        .wait();
-      await asset.methods
-        .mint_to_private(alice.getAddress(), bob.getAddress(), initialAmount)
-        .send({ from: alice.getAddress() })
-        .wait();
-=======
       await asset.methods.mint_to_private(alice.getAddress(), initialAmount).send({ from: alice.getAddress() }).wait();
       await asset.methods.mint_to_private(bob.getAddress(), initialAmount).send({ from: alice.getAddress() }).wait();
->>>>>>> f271ef4b
 
       // Alice deposits private assets, receives private shares
       vault = vault.withWallet(alice);
@@ -394,14 +365,7 @@
 
     it('Exact methods, Mixed Assets, Private shares: Alice deposits/withdraws, Bob deposits/withdraws', async () => {
       // Mint some assets to Alice and Bob for deposit/issue
-<<<<<<< HEAD
-      await asset.methods
-        .mint_to_private(alice.getAddress(), alice.getAddress(), initialAmount)
-        .send({ from: alice.getAddress() })
-        .wait();
-=======
       await asset.methods.mint_to_private(alice.getAddress(), initialAmount).send({ from: alice.getAddress() }).wait();
->>>>>>> f271ef4b
       await asset.methods.mint_to_public(bob.getAddress(), initialAmount).send({ from: alice.getAddress() }).wait();
 
       // Alice deposits private assets, receives public shares
@@ -549,19 +513,8 @@
 
     it('Private assets, Public shares: Alice deposits/withdraws, Bob issues/redeems', async () => {
       // Mint some assets to Alice and Bob for deposit/issue
-<<<<<<< HEAD
-      await asset.methods
-        .mint_to_private(alice.getAddress(), alice.getAddress(), initialAmount)
-        .send({ from: alice.getAddress() })
-        .wait();
-      await asset.methods
-        .mint_to_private(alice.getAddress(), bob.getAddress(), initialAmount)
-        .send({ from: alice.getAddress() })
-        .wait();
-=======
       await asset.methods.mint_to_private(alice.getAddress(), initialAmount).send({ from: alice.getAddress() }).wait();
       await asset.methods.mint_to_private(bob.getAddress(), initialAmount).send({ from: alice.getAddress() }).wait();
->>>>>>> f271ef4b
 
       // Alice deposits private assets, receives public shares
       const depositAction = vault.methods.deposit_private_to_public(
@@ -728,19 +681,8 @@
 
     it('Private assets, Private shares: Alice deposits/withdraws, Bob issues/redeems', async () => {
       // Mint some assets to Alice and Bob for deposit/issue
-<<<<<<< HEAD
-      await asset.methods
-        .mint_to_private(alice.getAddress(), alice.getAddress(), initialAmount)
-        .send({ from: alice.getAddress() })
-        .wait();
-      await asset.methods
-        .mint_to_private(alice.getAddress(), bob.getAddress(), initialAmount)
-        .send({ from: alice.getAddress() })
-        .wait();
-=======
       await asset.methods.mint_to_private(alice.getAddress(), initialAmount).send({ from: alice.getAddress() }).wait();
       await asset.methods.mint_to_private(bob.getAddress(), initialAmount).send({ from: alice.getAddress() }).wait();
->>>>>>> f271ef4b
 
       // Alice deposits private assets, receives public shares
       const depositAction = vault.methods.deposit_private_to_private(
@@ -833,14 +775,7 @@
 
     it('Exact methods, Mixed Assets, Private shares: Alice deposits/withdraws, Bob deposits/withdraws', async () => {
       // Mint some assets to Alice and Bob for deposit/issue
-<<<<<<< HEAD
-      await asset.methods
-        .mint_to_private(alice.getAddress(), alice.getAddress(), initialAmount)
-        .send({ from: alice.getAddress() })
-        .wait();
-=======
       await asset.methods.mint_to_private(alice.getAddress(), initialAmount).send({ from: alice.getAddress() }).wait();
->>>>>>> f271ef4b
       await asset.methods.mint_to_public(bob.getAddress(), initialAmount).send({ from: alice.getAddress() }).wait();
 
       // Alice deposits private assets, receives public shares
@@ -1006,14 +941,7 @@
 
     it('deposit_private_to_public', async () => {
       // Mint some assets to Alice
-<<<<<<< HEAD
-      await asset.methods
-        .mint_to_private(alice.getAddress(), alice.getAddress(), initialAmount)
-        .send({ from: alice.getAddress() })
-        .wait();
-=======
       await asset.methods.mint_to_private(alice.getAddress(), initialAmount).send({ from: alice.getAddress() }).wait();
->>>>>>> f271ef4b
 
       // Attempt depositing more assets than Alice actually has
       let transfer = asset.methods.transfer_private_to_public(alice.getAddress(), vault.address, initialAmount + 1, 0);
@@ -1040,14 +968,7 @@
 
     it('deposit_private_to_private', async () => {
       // Mint some assets to Alice
-<<<<<<< HEAD
-      await asset.methods
-        .mint_to_private(alice.getAddress(), alice.getAddress(), initialAmount)
-        .send({ from: alice.getAddress() })
-        .wait();
-=======
       await asset.methods.mint_to_private(alice.getAddress(), initialAmount).send({ from: alice.getAddress() }).wait();
->>>>>>> f271ef4b
 
       // Attempt depositing more assets than Alice actually has
       let sharesRequested = initialAmount + 1;
@@ -1132,14 +1053,7 @@
 
     it('deposit_private_to_private_exact', async () => {
       // Mint some assets to Alice
-<<<<<<< HEAD
-      await asset.methods
-        .mint_to_private(alice.getAddress(), alice.getAddress(), initialAmount)
-        .send({ from: alice.getAddress() })
-        .wait();
-=======
       await asset.methods.mint_to_private(alice.getAddress(), initialAmount).send({ from: alice.getAddress() }).wait();
->>>>>>> f271ef4b
 
       // Attempt depositing more assets than Alice actually has
       let sharesRequested = initialAmount + 1;
@@ -1262,14 +1176,7 @@
 
     it('issue_private_to_public_exact', async () => {
       // Mint some assets to Alice
-<<<<<<< HEAD
-      await asset.methods
-        .mint_to_private(alice.getAddress(), alice.getAddress(), initialAmount)
-        .send({ from: alice.getAddress() })
-        .wait();
-=======
       await asset.methods.mint_to_private(alice.getAddress(), initialAmount).send({ from: alice.getAddress() }).wait();
->>>>>>> f271ef4b
 
       // Attempt depositing more assets than Alice actually has
       let sharesRequested = initialAmount + 1;
@@ -1313,14 +1220,7 @@
 
     it('issue_private_to_private_exact', async () => {
       // Mint some assets to Alice
-<<<<<<< HEAD
-      await asset.methods
-        .mint_to_private(alice.getAddress(), alice.getAddress(), initialAmount)
-        .send({ from: alice.getAddress() })
-        .wait();
-=======
       await asset.methods.mint_to_private(alice.getAddress(), initialAmount).send({ from: alice.getAddress() }).wait();
->>>>>>> f271ef4b
 
       // Attempt depositing more assets than Alice actually has
       let sharesRequested = initialAmount + 1;
