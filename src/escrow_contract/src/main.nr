--- conflicted
+++ resolved
@@ -69,14 +69,8 @@
 
         let note = storage.owner.get_note();
         assert(note.address == sender);
-<<<<<<< HEAD
-        Token::at(token).transfer_in_private(context.this_address(), recipient, amount, 0).call(
-            &mut context,
-        );
-=======
         Token::at(token)
             .transfer_private_to_private(context.this_address(), recipient, amount, 0)
             .call(&mut context);
->>>>>>> 9defda38
     }
 }