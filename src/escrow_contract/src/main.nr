use dep::aztec::macros::aztec;

#[aztec]
// Sample escrow contract that stores a balance of a private token on behalf of an owner.
pub contract Escrow {
    use dep::aztec::{
<<<<<<< HEAD
        encrypted_logs::{
            encrypted_event_emission::encode_and_encrypt_event_unconstrained,
            encrypted_note_emission::encode_and_encrypt_note_unconstrained,
        },
        keys::getters::get_public_keys,
        macros::{events::event, functions::{initializer, private}, storage::storage},
        prelude::{AztecAddress, PrivateImmutable},
        protocol_types::traits::Serialize,
=======
        encrypted_logs::log_assembly_strategies::default_aes128::note::encode_and_encrypt_note,
        macros::{functions::{initializer, private}, storage::storage},
>>>>>>> c0974792
    };

    use dep::address_note::address_note::AddressNote;
    use dep::token::Token;
    use std::meta::derive;

    #[derive(Serialize)]
    #[event]
    struct PrivacyKeys {
        // TODO: fetch and add encryption_keys to event
        // encryption_keys: Field,
        nullification_keys: Field,
    }

    #[storage]
    struct Storage<Context> {
        owner: PrivateImmutable<AddressNote, Context>,
    }

    // Creates a new instance
    #[private]
    #[initializer]
    fn constructor(owner: AztecAddress) {
        let mut note = AddressNote::new(owner, owner);
        storage.owner.initialize(&mut note).emit(encode_and_encrypt_note_unconstrained(
            &mut context,
            // NOTE: assuming non-factory deployment (msg_sender = Alice)
            context.msg_sender(), // to: Alice
            context.this_address(), // from: Escrow
        ));
    }

    // Leaks privacy keys of this contract to a recipient
    #[private]
    fn leak_keys(to: AztecAddress) {
        let sender = context.msg_sender();
        let note = storage.owner.get_note();
        assert(note.address == sender);
        // TODO: refactor AddressNote to fulfill our needs

        let owner_npk_m_hash: Field = get_public_keys(context.this_address()).npk_m.hash();
        let nullification_secret = context.request_nsk_app(owner_npk_m_hash);

        PrivacyKeys {
            // encryption_keys: encryption_secret,
            nullification_keys: nullification_secret,
        }
            .emit(encode_and_encrypt_event_unconstrained(&mut context, to, context.this_address()))
    }

    // Withdraws balance. Requires that msg.sender is the owner
    #[private]
    fn withdraw(token: AztecAddress, amount: U128, recipient: AztecAddress) {
        let sender = context.msg_sender();

        let note = storage.owner.get_note();
        assert(note.address == sender);
        Token::at(token).transfer_in_private(context.this_address(), recipient, amount, 0).call(
            &mut context,
        );
    }
}<|MERGE_RESOLUTION|>--- conflicted
+++ resolved
@@ -4,19 +4,11 @@
 // Sample escrow contract that stores a balance of a private token on behalf of an owner.
 pub contract Escrow {
     use dep::aztec::{
-<<<<<<< HEAD
-        encrypted_logs::{
-            encrypted_event_emission::encode_and_encrypt_event_unconstrained,
-            encrypted_note_emission::encode_and_encrypt_note_unconstrained,
-        },
         keys::getters::get_public_keys,
         macros::{events::event, functions::{initializer, private}, storage::storage},
         prelude::{AztecAddress, PrivateImmutable},
         protocol_types::traits::Serialize,
-=======
         encrypted_logs::log_assembly_strategies::default_aes128::note::encode_and_encrypt_note,
-        macros::{functions::{initializer, private}, storage::storage},
->>>>>>> c0974792
     };
 
     use dep::address_note::address_note::AddressNote;
