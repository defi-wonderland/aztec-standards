mod test;
<<<<<<< HEAD
=======
mod library;
mod types;
>>>>>>> cd59e4ac

use aztec::macros::aztec;

#[aztec]
pub contract Escrow {
    use aztec::{
        context::PrivateContext,
        macros::functions::private,
        oracle::get_contract_instance::get_contract_instance,
        prelude::AztecAddress,
        protocol_types::{contract_instance::ContractInstance, traits::FromField},
    };
    use nft::NFT;
    use token::Token;

    /// @notice Withdraws an amount from the escrow's private balance to the
    ///         recipient's private balance.
    /// @dev Can only be called by the corresponding Logic contract
    /// @param token The address of the token
    /// @param amount The amount of tokens to withdraw from the escrow
    /// @param recipient The address of the recipient
    #[private]
    fn withdraw(token: AztecAddress, amount: u128, recipient: AztecAddress) {
        _assert_msg_sender(&mut context);

        Token::at(token)
            .transfer_private_to_private(context.this_address(), recipient, amount, 0)
            .call(&mut context);
    }

    /// @notice Withdraws a token of a given ID from the escrow's private balance to
    ///         the recipient's private balance
    /// @dev Can only be called by the corresponding Logic contract
    /// @param nft The address of the NFT contract
    /// @param token_id The id of the token to withdraw from the escrow
    /// @param recipient The address of the recipient
    #[private]
    fn withdraw_nft(nft: AztecAddress, token_id: Field, recipient: AztecAddress) {
        _assert_msg_sender(&mut context);

        NFT::at(nft)
            .transfer_private_to_private(context.this_address(), recipient, token_id, 0)
            .call(&mut context);
    }

    /// @notice Asserts that the caller is the one encoded into the contract instance salt
    #[contract_library_method]
    fn _assert_msg_sender(context: &mut PrivateContext) {
        let msg_sender = context.msg_sender();
        let escrow_instance: ContractInstance = get_contract_instance(context.this_address());
        assert(AztecAddress::from_field(escrow_instance.salt) == msg_sender, "Not Authorized");
    }
}<|MERGE_RESOLUTION|>--- conflicted
+++ resolved
@@ -1,9 +1,6 @@
 mod test;
-<<<<<<< HEAD
-=======
 mod library;
 mod types;
->>>>>>> cd59e4ac
 
 use aztec::macros::aztec;
 
