--- conflicted
+++ resolved
@@ -1,9 +1,6 @@
-<<<<<<< HEAD
 mod test;
-=======
 mod library;
 mod types;
->>>>>>> 82439b79
 
 use aztec::macros::aztec;
 
