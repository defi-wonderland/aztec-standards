--- conflicted
+++ resolved
@@ -79,30 +79,6 @@
         account,
         MessageDelivery.CONSTRAINED_ONCHAIN,
     );
-<<<<<<< HEAD
-    context.push_nullifier(event_commitment);
-
-    // Implementation from aztec-packages prefix_with_tag, which is private since v2.0.3
-    // Safety: we assume that the sender wants for the recipient to find the tagged note, and therefore that they will
-    // cooperate and use the correct tag. Usage of a bad tag will result in the recipient not being able to find the
-    // note automatically
-    let tag = unsafe {
-        let sender = get_sender_for_tags().expect(
-            f"Sender for tags is not set when emitting a private log. Set it by calling `set_sender_for_tags(...)`.",
-        );
-        increment_app_tagging_secret_index_as_sender(sender, account);
-        get_app_tag_as_sender(sender, account)
-    };
-
-    let mut padded_ciphertext: [Field; 18] = [0; 18];
-    padded_ciphertext[0] = tag;
-    for i in 0..ciphertext.len() {
-        padded_ciphertext[i + 1] = ciphertext[i];
-    }
-
-    context.emit_private_log(padded_ciphertext, ciphertext.len() as u32);
-=======
->>>>>>> 3085dbc7
 }
 
 /// @notice Withdraws an amount of tokens from the provided escrow.
