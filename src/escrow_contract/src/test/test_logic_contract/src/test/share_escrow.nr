--- conflicted
+++ resolved
@@ -5,33 +5,6 @@
     test::helpers::test_environment::TestEnvironment,
 };
 
-<<<<<<< HEAD
-// TODO: This test is skipped because it needs to be updated to work with the new sync private state
-// Sync private state after env.advance_block_by(1);
-// #[test]
-#[allow(dead_code)]
-unconstrained fn share_escrow_success() {
-    let mut env = TestEnvironment::new();
-
-    let recipient = env.create_account(1);
-    let sender = env.create_account(2);
-
-    let (_, msk, _, _) = logic_utils::get_test_vector();
-
-    let secret = 1;
-    let escrow = logic_utils::deploy_escrow_with_secret(&mut env, secret);
-
-    let logic = logic_utils::deploy_logic(&mut env, 1);
-
-    env.impersonate(sender);
-    TestLogic::at(logic).share_escrow(recipient, escrow, msk).call(&mut env.private());
-
-    env.advance_block_by(1);
-
-    let mut logs: CapsuleArray<PendingTaggedLog> = get_private_logs(sender);
-    println(logs);
-}
-=======
 // NOTE: This test is disabled because share_escrow validation requires the escrow salt
 // to match the logic contract address, which is not possible in v2.0.3 test environment.
 // The salt check will always fail with "Escrow salt mismatch".
@@ -46,7 +19,7 @@
 //     let recipient = env.create_light_account();
 //     let sender = env.create_light_account();
 //
-//     let (_, sk, _, _) = logic_utils::get_test_vector();
+//     let (_, msk, _, _) = logic_utils::get_test_vector();
 //
 //     let secret = 1;
 //     let escrow = logic_utils::deploy_escrow_with_secret(&mut env, secret);
@@ -62,7 +35,6 @@
 //     // the escrow salt equal the logic contract address in test environment
 //     env.call_private(
 //         sender,
-//         TestLogic::at(logic).share_escrow(recipient, escrow, sk[0], sk[1], sk[2], sk[3]),
+//         TestLogic::at(logic).share_escrow(recipient, escrow, msk),
 //     );
-// }
->>>>>>> ea3f42ac
+// }