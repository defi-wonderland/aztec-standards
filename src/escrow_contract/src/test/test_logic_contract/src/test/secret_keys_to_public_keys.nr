use crate::test::utils as logic_utils;
use crate::TestLogic;
use aztec::test::helpers::test_environment::TestEnvironment;
use escrow_contract::library::logic::MasterSecretKeys;

// We test public key derivation using two different secret keys.
#[test]
unconstrained fn secret_keys_to_public_keys_success() {
    let mut env = TestEnvironment::new();

    let logic_contract_address = logic_utils::deploy_logic(&mut env, 1);

    let (vector_public_keys_1, vector_secret_keys_1, vector_public_keys_2, vector_secret_keys_2) =
        logic_utils::get_test_vector();

<<<<<<< HEAD
    let public_keys_1 = TestLogic::at(logic_contract_address)
        .secret_keys_to_public_keys(vector_secret_keys_1)
        .call(&mut env.private());
=======
    let caller = env.create_light_account();
    let public_keys_1 = env.call_private(
        caller,
        TestLogic::at(logic_contract_address).secret_keys_to_public_keys(
            vector_secret_keys_1[0],
            vector_secret_keys_1[1],
            vector_secret_keys_1[2],
            vector_secret_keys_1[3],
        ),
    );
>>>>>>> ea3f42ac

    assert_eq(vector_public_keys_1.npk_m.inner.x, public_keys_1.npk_m.inner.x);
    assert_eq(vector_public_keys_1.npk_m.inner.y, public_keys_1.npk_m.inner.y);
    assert_eq(vector_public_keys_1.ivpk_m.inner.x, public_keys_1.ivpk_m.inner.x);
    assert_eq(vector_public_keys_1.ivpk_m.inner.y, public_keys_1.ivpk_m.inner.y);
    assert_eq(vector_public_keys_1.ovpk_m.inner.x, public_keys_1.ovpk_m.inner.x);
    assert_eq(vector_public_keys_1.ovpk_m.inner.y, public_keys_1.ovpk_m.inner.y);
    assert_eq(vector_public_keys_1.tpk_m.inner.x, public_keys_1.tpk_m.inner.x);
    assert_eq(vector_public_keys_1.tpk_m.inner.y, public_keys_1.tpk_m.inner.y);
    assert_eq(vector_public_keys_1, public_keys_1);

<<<<<<< HEAD
    let public_keys_2 = TestLogic::at(logic_contract_address)
        .secret_keys_to_public_keys(vector_secret_keys_2)
        .call(&mut env.private());
=======
    let public_keys_2 = env.call_private(
        caller,
        TestLogic::at(logic_contract_address).secret_keys_to_public_keys(
            vector_secret_keys_2[0],
            vector_secret_keys_2[1],
            vector_secret_keys_2[2],
            vector_secret_keys_2[3],
        ),
    );
>>>>>>> ea3f42ac

    assert_eq(vector_public_keys_2.npk_m.inner.x, public_keys_2.npk_m.inner.x);
    assert_eq(vector_public_keys_2.npk_m.inner.y, public_keys_2.npk_m.inner.y);
    assert_eq(vector_public_keys_2.ivpk_m.inner.x, public_keys_2.ivpk_m.inner.x);
    assert_eq(vector_public_keys_2.ivpk_m.inner.y, public_keys_2.ivpk_m.inner.y);
    assert_eq(vector_public_keys_2.ovpk_m.inner.x, public_keys_2.ovpk_m.inner.x);
    assert_eq(vector_public_keys_2.ovpk_m.inner.y, public_keys_2.ovpk_m.inner.y);
    assert_eq(vector_public_keys_2.tpk_m.inner.x, public_keys_2.tpk_m.inner.x);
    assert_eq(vector_public_keys_2.tpk_m.inner.y, public_keys_2.tpk_m.inner.y);
    assert_eq(vector_public_keys_2, public_keys_2);
}

// Note that this test will fail since we modify one of the secret keys to produce a different public key than expected
#[test(should_fail)]
unconstrained fn secret_keys_to_public_keys_fail() {
    let mut env = TestEnvironment::new();

    let logic_contract_address = logic_utils::deploy_logic(&mut env, 1);

    let (vector_public_keys_1, vector_secret_keys_1, _, _) = logic_utils::get_test_vector();

    // we modify the first secret key to be 1 greater than the original, which should derive a different public key
    let modified_secret_keys_1: MasterSecretKeys = MasterSecretKeys {
        nsk_m: vector_secret_keys_1.nsk_m + 1,
        ivsk_m: vector_secret_keys_1.ivsk_m + 1,
        ovsk_m: vector_secret_keys_1.ovsk_m + 1,
        tsk_m: vector_secret_keys_1.tsk_m + 1,
    };

<<<<<<< HEAD
    let public_keys_1 = TestLogic::at(logic_contract_address)
        .secret_keys_to_public_keys(modified_secret_keys_1)
        .call(&mut env.private());
=======
    let caller = env.create_light_account();
    let public_keys_1 = env.call_private(
        caller,
        TestLogic::at(logic_contract_address).secret_keys_to_public_keys(
            modified_secret_keys_1,
            vector_secret_keys_1[1],
            vector_secret_keys_1[2],
            vector_secret_keys_1[3],
        ),
    );
>>>>>>> ea3f42ac

    assert_eq(vector_public_keys_1, public_keys_1);
}<|MERGE_RESOLUTION|>--- conflicted
+++ resolved
@@ -13,22 +13,11 @@
     let (vector_public_keys_1, vector_secret_keys_1, vector_public_keys_2, vector_secret_keys_2) =
         logic_utils::get_test_vector();
 
-<<<<<<< HEAD
-    let public_keys_1 = TestLogic::at(logic_contract_address)
-        .secret_keys_to_public_keys(vector_secret_keys_1)
-        .call(&mut env.private());
-=======
     let caller = env.create_light_account();
     let public_keys_1 = env.call_private(
         caller,
-        TestLogic::at(logic_contract_address).secret_keys_to_public_keys(
-            vector_secret_keys_1[0],
-            vector_secret_keys_1[1],
-            vector_secret_keys_1[2],
-            vector_secret_keys_1[3],
-        ),
+        TestLogic::at(logic_contract_address).secret_keys_to_public_keys(vector_secret_keys_1),
     );
->>>>>>> ea3f42ac
 
     assert_eq(vector_public_keys_1.npk_m.inner.x, public_keys_1.npk_m.inner.x);
     assert_eq(vector_public_keys_1.npk_m.inner.y, public_keys_1.npk_m.inner.y);
@@ -40,21 +29,10 @@
     assert_eq(vector_public_keys_1.tpk_m.inner.y, public_keys_1.tpk_m.inner.y);
     assert_eq(vector_public_keys_1, public_keys_1);
 
-<<<<<<< HEAD
-    let public_keys_2 = TestLogic::at(logic_contract_address)
-        .secret_keys_to_public_keys(vector_secret_keys_2)
-        .call(&mut env.private());
-=======
     let public_keys_2 = env.call_private(
         caller,
-        TestLogic::at(logic_contract_address).secret_keys_to_public_keys(
-            vector_secret_keys_2[0],
-            vector_secret_keys_2[1],
-            vector_secret_keys_2[2],
-            vector_secret_keys_2[3],
-        ),
+        TestLogic::at(logic_contract_address).secret_keys_to_public_keys(vector_secret_keys_2),
     );
->>>>>>> ea3f42ac
 
     assert_eq(vector_public_keys_2.npk_m.inner.x, public_keys_2.npk_m.inner.x);
     assert_eq(vector_public_keys_2.npk_m.inner.y, public_keys_2.npk_m.inner.y);
@@ -77,29 +55,18 @@
     let (vector_public_keys_1, vector_secret_keys_1, _, _) = logic_utils::get_test_vector();
 
     // we modify the first secret key to be 1 greater than the original, which should derive a different public key
-    let modified_secret_keys_1: MasterSecretKeys = MasterSecretKeys {
+    let modified_secret_keys: MasterSecretKeys = MasterSecretKeys {
         nsk_m: vector_secret_keys_1.nsk_m + 1,
         ivsk_m: vector_secret_keys_1.ivsk_m + 1,
         ovsk_m: vector_secret_keys_1.ovsk_m + 1,
         tsk_m: vector_secret_keys_1.tsk_m + 1,
     };
 
-<<<<<<< HEAD
-    let public_keys_1 = TestLogic::at(logic_contract_address)
-        .secret_keys_to_public_keys(modified_secret_keys_1)
-        .call(&mut env.private());
-=======
     let caller = env.create_light_account();
     let public_keys_1 = env.call_private(
         caller,
-        TestLogic::at(logic_contract_address).secret_keys_to_public_keys(
-            modified_secret_keys_1,
-            vector_secret_keys_1[1],
-            vector_secret_keys_1[2],
-            vector_secret_keys_1[3],
-        ),
+        TestLogic::at(logic_contract_address).secret_keys_to_public_keys(modified_secret_keys),
     );
->>>>>>> ea3f42ac
 
     assert_eq(vector_public_keys_1, public_keys_1);
 }