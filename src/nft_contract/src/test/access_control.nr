use crate::NFT;
use crate::test::utils;
<<<<<<< HEAD
use aztec::{
    oracle::{execution::get_block_number, storage::storage_read},
    protocol_types::address::AztecAddress,
    test::helpers::txe_oracles as cheatcodes,
};
=======
>>>>>>> f271ef4b

#[test]
unconstrained fn nft_minter_is_set() {
    let (env, nft_contract_address, _, minter, _) = utils::setup_with_minter(false);
    env.public_context_at(nft_contract_address, |context| {
        let minter_address = context.storage_read(NFT::storage_layout().minter.slot);
        assert(minter_address == minter, "minter is not set");
    });
}<|MERGE_RESOLUTION|>--- conflicted
+++ resolved
@@ -1,13 +1,5 @@
 use crate::NFT;
 use crate::test::utils;
-<<<<<<< HEAD
-use aztec::{
-    oracle::{execution::get_block_number, storage::storage_read},
-    protocol_types::address::AztecAddress,
-    test::helpers::txe_oracles as cheatcodes,
-};
-=======
->>>>>>> f271ef4b
 
 #[test]
 unconstrained fn nft_minter_is_set() {
