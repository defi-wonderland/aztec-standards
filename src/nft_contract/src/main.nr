mod types;
mod test;

use aztec::macros::aztec;

#[aztec]
pub contract NFT {
    // nft note structs
    use crate::types::nft_note::{NFTNote, PartialNFTNote};
    // aztec library
    use aztec::{
        context::PrivateContext,
        macros::{
            functions::{initializer, internal, private, public, utility, view},
            storage::storage,
        },
        messages::logs::note::encode_and_encrypt_note,
        note::{constants::MAX_NOTES_PER_PAGE, note_interface::NoteProperties},
        prelude::{
            AztecAddress, Map, NoteGetterOptions, NoteViewerOptions, PrivateSet, PublicContext,
            PublicImmutable, PublicMutable,
        },
        protocol_types::traits::Serialize,
        utils::comparison::Comparator,
    };
    // authorized witness library
    use authwit::auth::{
        assert_current_call_valid_authwit, assert_current_call_valid_authwit_public,
    };
    // compression library
    use compressed_string::FieldCompressedString;

    /// @param symbol The symbol of the NFT
    /// @param name The name of the NFT
    /// @param private_nfts A map from address to a private set of NFTNotes owned by that address
    /// @param nft_exists A map from token ID to a boolean indicating if the NFT exists
    /// @param public_owners A map from token ID to the public owner of the NFT
    /// @param minter The address that can mint
    #[storage]
    struct Storage<Context> {
        symbol: PublicImmutable<FieldCompressedString, Context>,
        name: PublicImmutable<FieldCompressedString, Context>,
        private_nfts: Map<AztecAddress, PrivateSet<NFTNote, Context>, Context>,
        nft_exists: Map<Field, PublicMutable<bool, Context>, Context>,
        public_owners: Map<Field, PublicMutable<AztecAddress, Context>, Context>,
        minter: PublicImmutable<AztecAddress, Context>,
    }

    /// @dev Initializes the token with a minter
    /// @param name The name of the NFT
    /// @param symbol The symbol of the NFT
    /// @param minter The address of the minter
    #[public]
    #[initializer]
    fn constructor_with_minter(name: str<31>, symbol: str<31>, minter: AztecAddress) {
        storage.name.initialize(FieldCompressedString::from_string(name));
        storage.symbol.initialize(FieldCompressedString::from_string(symbol));
        storage.minter.initialize(minter);
    }

    /** ==========================================================
     * ========================= PRIVATE =========================
     * ======================================================== */

    /// @notice Transfers token by id from private owner to a public owner
    /// @dev Removes token from private owner, and enqueues a public call to update the public owner
    /// @param from The address of the sender
    /// @param to The address of the recipient
    /// @param token_id The id of the token to transfer
    /// @param nonce The nonce used for authwitness
    #[private]
    fn transfer_private_to_public(
        from: AztecAddress,
        to: AztecAddress,
        token_id: Field,
        nonce: Field,
    ) {
        _validate_from_private(&mut context, from, nonce);

        _remove_private_token_owner(storage.private_nfts.at(from), token_id);
        NFT::at(context.this_address())
            .initialize_public_token_owner_internal(to, token_id)
            .enqueue(&mut context);
    }

    /// @notice Transfers token by id from private owner to a public owner with a commitment
    /// @dev Removes token from private owner, enqueues a public call to update the public owner, and returns a commitment
    /// @param from The address of the sender
    /// @param to The address of the recipient
    /// @param token_id The id of the token to transfer
    /// @param nonce The nonce used for authwitness
    /// @return commitment The partial nft note utilized for the transfer commitment (privacy entrance)

    // TODO: Remove?
    // #[private]
    // fn transfer_private_to_public_with_commitment(
    //     from: AztecAddress,
    //     to: AztecAddress,
    //     token_id: Field,
    //     commitment: PartialNFTNote,
    //     nonce: Field,
    // ) -> PartialNFTNote {
    //     _validate_from_private(&mut context, from, nonce);

    //     _remove_private_token_owner(storage.private_nfts.at(from), token_id);
    //     NFT::at(context.this_address())
    //         .update_public_token_owner_internal(from, to, token_id, true)
    //         .enqueue(&mut context);
    //     let commitment =
    //         _initialize_transfer_commitment(&mut context, storage.private_nfts, from, to);
    //     commitment
    // }

    #[private]
    fn transfer_private_to_private(
        from: AztecAddress,
        to: AztecAddress,
        token_id: Field,
        nonce: Field,
    ) {
        _validate_from_private(&mut context, from, nonce);

        _remove_private_token_owner(storage.private_nfts.at(from), token_id);
        _update_private_token_owner(
            &mut context,
            storage.private_nfts.at(to),
            from,
            to,
            token_id,
        );
    }

    /// @notice Transfers token by id from private owner to another private owner
    /// @dev Removes token by id from private owner, and sends a nft note with id to the recipient
    /// @param from The address of the sender
    /// @param to The address of the recipient
    /// @param token_id The id of the token to transfer
    /// @param nonce The nonce used for authwitness
    #[private]
    fn transfer_private_to_commitment(
        from: AztecAddress,
        token_id: Field,
        commitment: PartialNFTNote,
        nonce: Field,
    ) {
        _validate_from_private(&mut context, from, nonce);

    /// @notice Transfers token by id from private owner to the recipient commitment (recipient must create a commitment first)
    /// @dev Removes token by id from private owner, and enqueues a public call to complete the commitment
    /// @param from The address of the sender
    /// @param token_id The id of the token to transfer
    /// @param commitment The commitment to use for the transfer
    /// @param nonce The nonce used for authwitness
    #[private]
    fn transfer_private_to_commitment(from: AztecAddress, token_id: Field, commitment: PartialNFTNote, nonce: Field) {
        _validate_from_private(&mut context, from, nonce);

        _remove_private_token_owner(storage.private_nfts.at(from), token_id);
        NFT::at(context.this_address())
            .transfer_token_to_commitment_internal(commitment, token_id)
            .enqueue(&mut context);
    }

    /// @notice Transfers token by id from public owner to private owner
    /// @dev Enqueues a public call to remove the public owner, and emits a nft note with id to the recipient
    /// @param from The address of the sender
    /// @param to The address of the recipient
    /// @param token_id The id of the token to transfer
    /// @param nonce The nonce used for authwitness
    #[private]
    fn transfer_public_to_private(
        from: AztecAddress,
        to: AztecAddress,
        token_id: Field,
        nonce: Field,
    ) {
        _validate_from_private(&mut context, from, nonce);

        NFT::at(context.this_address())
            .update_public_token_owner_internal(from, AztecAddress::zero(), token_id)
            .enqueue(&mut context);
        _update_private_token_owner(
            &mut context,
            storage.private_nfts.at(to),
            from,
            to,
            token_id,
        );
    }

<<<<<<< HEAD
    /// @notice Initializes a transfer commitment to be used for transfers
    /// @dev Returns a partial nft note that can be used to execute transfers
    /// @param from The address of the sender
    /// @param to The address of the recipient
    /// @return commitment The partial nft note utilized for the transfer commitment (privacy entrance)
=======
>>>>>>> c01664aa
    #[private]
    fn initialize_transfer_commitment(from: AztecAddress, to: AztecAddress) -> PartialNFTNote {
        _initialize_transfer_commitment(&mut context, storage.private_nfts, from, to)
    }

    /** ==========================================================
     * ========================= PUBLIC ==========================
     * ======================================================== */

    /// @notice Transfers a token from one public owner to another public owner
    /// @dev Public call that asserts that the caller is the token owner, and updates the public owner
    /// @param from The address of the sender
    /// @param to The address of the recipient
    /// @param token_id The id of the token to transfer
    /// @param nonce The nonce used for authwitness
    #[public]
    fn transfer_public_to_public(
        from: AztecAddress,
        to: AztecAddress,
        token_id: Field,
        nonce: Field,
    ) {
        _validate_from_public(&mut context, from, nonce);

        _update_public_token_owner(storage.public_owners, from, to, token_id);
    }

    /// @notice Transfers a token to a commitment
    /// @dev Public call that asserts that the caller is the token owner, and updates the public owner, and completes the commitment
    /// @param from The address of the sender
    /// @param token_id The id of the token to transfer
    /// @param commitment The commitment to use for the transfer
    /// @param nonce The nonce used for authwitness
    #[public]
    fn transfer_public_to_commitment(
        from: AztecAddress,
        token_id: Field,
        commitment: PartialNFTNote,
        nonce: Field,
    ) {
        _validate_from_public(&mut context, from, nonce);

        _update_public_token_owner(storage.public_owners, from, AztecAddress::zero(), token_id);
        _transfer_token_to_commitment(&mut context, commitment, token_id);
    }

    /// @notice Stores a commitment in storage
    /// @param commitment The commitment to store
    #[public]
    #[internal]
    fn store_commitment_in_storage_internal(commitment: PartialNFTNote) {
        _store_commitment_in_storage(&mut context, commitment);
    }

    /// @notice Transfers a token to a commitment
    /// @param commitment The commitment to transfer
    /// @param token_id The id of the token to transfer
    #[public]
    #[internal]
    fn transfer_token_to_commitment_internal(commitment: PartialNFTNote, token_id: Field) {
        _transfer_token_to_commitment(&mut context, commitment, token_id);
    }

    /// @notice Updates the public token owner
    /// @param from The address of the sender
    /// @param to The address of the recipient
    /// @param token_id The id of the token to update
    /// @param from_private A flag indicating if the token is from a private address
    #[public]
    #[internal]
    fn update_public_token_owner_internal(from: AztecAddress, to: AztecAddress, token_id: Field) {
        _update_public_token_owner(storage.public_owners, from, to, token_id);
    }

    /// @notice Updates the nft exists public map
    /// @param token_id The id of the token to update
    /// @param exists The new exists value
    #[public]
    #[internal]
    fn initialize_public_token_owner_internal(to: AztecAddress, token_id: Field) {
        _initialize_public_token_owner(storage.public_owners, to, token_id);
    }

    #[public]
    #[internal]
    fn update_nft_exists_internal(token_id: Field, exists: bool) {
        storage.nft_exists.at(token_id).write(exists);
    }

    /** ==========================================================
     * ====================== VIEW FUNCTIONS =====================
     * ======================================================== */

    /// @return name The name of the NFT collection
    #[public]
    #[view]
    fn public_get_name() -> pub FieldCompressedString {
        storage.name.read()
    }

    /// @return symbol The symbol of the NFT collection
    #[public]
    #[view]
    fn public_get_symbol() -> pub FieldCompressedString {
        storage.symbol.read()
    }

    /// @return owner The owner of a token by id
    #[public]
    #[view]
    fn public_owner_of(token_id: Field) -> pub AztecAddress {
        storage.public_owners.at(token_id).read()
    }

    /** ==========================================================
     * ===================== UNCONSTRAINED =======================
     * ======================================================== */

    /// @notice Returns an array of token IDs owned by `owner` in private and a flag indicating whether a page limit was reached
    /// @dev Starts getting the notes from page with index `page_index`
    /// @dev Zero values in the array are placeholder values for non-existing notes
    /// @param owner The address of the owner
    /// @param page_index The index of the page to start getting notes from
    /// @return owned_nft_ids An array of token IDs owned by `owner`
    /// @return page_limit_reached A flag indicating whether a page limit was reached
    #[utility]
    unconstrained fn get_private_nfts(
        owner: AztecAddress,
        page_index: u32,
    ) -> pub ([Field; MAX_NOTES_PER_PAGE], bool) {
        let offset = page_index * MAX_NOTES_PER_PAGE;
        let mut options = NoteViewerOptions::new();
        let nfts = storage.private_nfts.at(owner).view_notes(options.set_offset(offset));

        let mut owned_nft_ids = [0; MAX_NOTES_PER_PAGE];
        for i in 0..options.limit {
            if i < nfts.len() {
                owned_nft_ids[i] = nfts.get_unchecked(i).token_id;
            }
        }
        let page_limit_reached = nfts.len() == options.limit;
        (owned_nft_ids, page_limit_reached)
    }

    /** ==========================================================
    * ======================= MINTABLE ==========================
    * ======================================================== */

    /// @notice Mints a token to a private address
    /// @dev Asserts that the caller is an authorized minter
    /// @param to The address of the recipient
    /// @param token_id The id of the token to mint
    #[private]
    fn mint_private(to: AztecAddress, token_id: Field) {
        assert(token_id != 0, "zero token ID not supported");
        _validate_minter(context.msg_sender(), storage.minter.read());

        NFT::at(context.this_address()).token_exists_internal(token_id).enqueue(&mut context);
        NFT::at(context.this_address()).update_nft_exists_internal(token_id, true).enqueue(
            &mut context,
        );
        storage.private_nfts.at(to).insert(NFTNote::new(token_id, to)).emit(encode_and_encrypt_note(&mut context, to, to));
    }

    /// @notice Mints a token to a public address
    /// @dev Asserts that the caller is an authorized minter
    /// @param to The address of the recipient
    /// @param token_id The id of the token to mint
    #[public]
    fn mint_public(to: AztecAddress, token_id: Field) {
        assert(token_id != 0, "zero token ID not supported");
        _validate_minter(context.msg_sender(), storage.minter.read());
        assert(!storage.nft_exists.at(token_id).read(), "token already exists");

        storage.nft_exists.at(token_id).write(true);
        storage.public_owners.at(token_id).write(to);
    }

    /// @notice Validates the token id to be minted
    /// @param token_id The id of the token to mint
    #[public]
    #[internal]
    fn token_exists_internal(token_id: Field) {
        assert(!storage.nft_exists.at(token_id).read(), "token already exists");
    }

    /** ==========================================================
     * ======================= BURNABLE ==========================
     * ======================================================== */

    /// @notice Burns a token from a private address
    /// @dev Asserts that the caller is token owner, removes private token owner, and enqueues a public call to burn token
    /// @param from The address of the owner
    /// @param token_id The id of the token to burn
    /// @param nonce The nonce used for authwitness
    #[private]
    fn burn_private(from: AztecAddress, token_id: Field, nonce: Field) {
        _validate_from_private(&mut context, from, nonce);

        _remove_private_token_owner(storage.private_nfts.at(from), token_id);
        NFT::at(context.this_address()).update_nft_exists_internal(token_id, false).enqueue(
            &mut context,
        );
    }

    /// @notice Burns a token from a public address
    /// @dev Asserts that token exists and that the caller is token owner, removes public token owner, and burns token
    /// @param from The address of the owner
    /// @param token_id The id of the token to burn
    /// @param nonce The nonce used for authwitness
    #[public]
    fn burn_public(from: AztecAddress, token_id: Field, nonce: Field) {
        assert(storage.nft_exists.at(token_id).read(), "token does not exist");
        _validate_from_public(&mut context, from, nonce);

        _update_public_token_owner(storage.public_owners, from, AztecAddress::zero(), token_id);
        storage.nft_exists.at(token_id).write(false);
    }

    /** ==========================================================
     * ================= TOKEN LIBRARIES =========================
     * ======================================================== */

    /// @notice Stores a commitment in storage
    /// @param context The context of the public call
    /// @param commitment The commitment to store
    #[contract_library_method]
    fn _store_commitment_in_storage(context: &mut PublicContext, commitment: PartialNFTNote) {
        context.storage_write(commitment.commitment(), true);
    }

<<<<<<< HEAD
    /// @notice Initializes a transfer commitment
    /// @param context The context of the private call
    /// @param private_nfts The private owner
    /// @param from The address of the sender
    /// @param to The address of the recipient
    /// @return commitment The partial nft note utilized for the transfer commitment (privacy entrance)
=======
>>>>>>> c01664aa
    #[contract_library_method]
    fn _initialize_transfer_commitment(
        context: &mut PrivateContext,
        private_nfts: Map<AztecAddress, PrivateSet<NFTNote, &mut PrivateContext>, &mut PrivateContext>,
        from: AztecAddress,
        to: AztecAddress,
    ) -> PartialNFTNote {
        let commitment = NFTNote::partial(to, private_nfts.at(to).storage_slot, context, to, from);
        NFT::at(context.this_address()).store_commitment_in_storage_internal(commitment).enqueue(
            context,
        );
        commitment
    }

    /// @notice Updates the private token owner
    /// @param context The context of the private call
    /// @param private_nft_set The private owner
    /// @param from The address of the sender
    /// @param to The address of the recipient
    /// @param token_id The id of the token to update
    #[contract_library_method]
    fn _update_private_token_owner(
        context: &mut PrivateContext,
        private_nft_set: PrivateSet<NFTNote, &mut PrivateContext>,
        from: AztecAddress,
        to: AztecAddress,
        token_id: Field,
    ) {
        let new_note = NFTNote::new(token_id, to);
        private_nft_set.insert(new_note).emit(encode_and_encrypt_note(context, to, from));
    }

    /// @notice Removes the private token owner
    /// @param private_nft_set The private owner
    /// @param token_id The id of the token to remove
    #[contract_library_method]
    fn _remove_private_token_owner(
        private_nft_set: PrivateSet<NFTNote, &mut PrivateContext>,
        token_id: Field,
    ) {
        let notes = private_nft_set.pop_notes(NoteGetterOptions::new()
            .select(NFTNote::properties().token_id, Comparator.EQ, token_id)
            .set_limit(1));
        assert(notes.len() == 1, "nft not found in private to public");
    }

    /// @notice Updates the public token owner
    /// @param public_owners The public owners map
    /// @param from The address of the sender
    /// @param to The address of the recipient
    /// @param token_id The id of the token to update
    /// @param from_private A flag indicating if the token is from a private address
    #[contract_library_method]
    fn _update_public_token_owner(
        public_owners: Map<Field, PublicMutable<AztecAddress, &mut PublicContext>, &mut PublicContext>,
        from: AztecAddress,
        to: AztecAddress,
        token_id: Field,
    ) {
        let owner = public_owners.at(token_id).read();
        assert(owner.eq(from), "caller is not owner");
        public_owners.at(token_id).write(to);
    }

    #[contract_library_method]
    fn _initialize_public_token_owner(
        public_owners: Map<Field, PublicMutable<AztecAddress, &mut PublicContext>, &mut PublicContext>,
        to: AztecAddress,
        token_id: Field,
    ) {
        let owner = public_owners.at(token_id).read();
        assert(owner.eq(AztecAddress::zero()), "token has public owner");
        public_owners.at(token_id).write(to);
    }

    /// @notice Transfers a token to a commitment
    /// @dev Asserts that a commitment is valid, and completes it
    /// @param context The context of the public call
    /// @param commitment The commitment to complete
    /// @param token_id The id of the token to transfer
    #[contract_library_method]
    fn _transfer_token_to_commitment(
        context: &mut PublicContext,
        commitment: PartialNFTNote,
        token_id: Field,
    ) {
        // We verify that the commitment we're completing is valid (i.e. it uses the correct state variable's storage
        // slot, and it is internally consistent). We *could* clear the storage since each commitment should only be
        // used once, but since the AVM offers no gas refunds for doing so this would just make the transaction be more
        // expensive.
        assert(context.storage_read(commitment.commitment()), "invalid commitment");
        commitment.complete(token_id, context);
    }

    /// @notice Validates that the caller is an authorized minter
    /// @param sender The address of the caller
    /// @param minter The address of the minter
    #[contract_library_method]
    fn _validate_minter(sender: AztecAddress, minter: AztecAddress) {
        assert(minter.eq(sender), "caller is not minter");
    }

    /** ==========================================================
     * ================== AUTH LIBRARIES =========================
     * ======================================================== */

    /// @notice Validates that the caller possesses authwit from the `from` address or the caller is the `from` address
    /// @dev If the caller is the `from` address, the nonce must be 0
    /// @param context The context of the private call
    /// @param from The address of the sender
    /// @param nonce The nonce of the transaction
    #[contract_library_method]
    fn _validate_from_private(context: &mut PrivateContext, from: AztecAddress, nonce: Field) {
        if (!from.eq(context.msg_sender())) {
            assert_current_call_valid_authwit(context, from);
        } else {
            assert(nonce == 0, "invalid nonce");
        }
    }

    /// @notice Validates that the caller possesses authwit from the `from` address or the caller is the `from` address
    /// @dev If the caller is the `from` address, the nonce must be 0
    /// @param context The context of the public call
    /// @param from The address of the sender
    /// @param nonce The nonce of the transaction
    #[contract_library_method]
    unconstrained fn _validate_from_public(
        context: &mut PublicContext,
        from: AztecAddress,
        nonce: Field,
    ) {
        if (!from.eq(context.msg_sender())) {
            assert_current_call_valid_authwit_public(context, from);
        } else {
            assert(nonce == 0, "invalid nonce");
        }
    }
}<|MERGE_RESOLUTION|>--- conflicted
+++ resolved
@@ -188,14 +188,11 @@
         );
     }
 
-<<<<<<< HEAD
     /// @notice Initializes a transfer commitment to be used for transfers
     /// @dev Returns a partial nft note that can be used to execute transfers
     /// @param from The address of the sender
     /// @param to The address of the recipient
     /// @return commitment The partial nft note utilized for the transfer commitment (privacy entrance)
-=======
->>>>>>> c01664aa
     #[private]
     fn initialize_transfer_commitment(from: AztecAddress, to: AztecAddress) -> PartialNFTNote {
         _initialize_transfer_commitment(&mut context, storage.private_nfts, from, to)
@@ -270,7 +267,7 @@
         _update_public_token_owner(storage.public_owners, from, to, token_id);
     }
 
-    /// @notice Updates the nft exists public map
+    /// @notice Initializes the public token owner from zero address
     /// @param token_id The id of the token to update
     /// @param exists The new exists value
     #[public]
@@ -427,15 +424,12 @@
         context.storage_write(commitment.commitment(), true);
     }
 
-<<<<<<< HEAD
     /// @notice Initializes a transfer commitment
     /// @param context The context of the private call
     /// @param private_nfts The private owner
     /// @param from The address of the sender
     /// @param to The address of the recipient
     /// @return commitment The partial nft note utilized for the transfer commitment (privacy entrance)
-=======
->>>>>>> c01664aa
     #[contract_library_method]
     fn _initialize_transfer_commitment(
         context: &mut PrivateContext,
@@ -500,6 +494,10 @@
         public_owners.at(token_id).write(to);
     }
 
+    /// @notice Initializes the public token owner from zero address
+    /// @param public_owners The public owners map
+    /// @param to The address of the recipient
+    /// @param token_id The id of the token to update
     #[contract_library_method]
     fn _initialize_public_token_owner(
         public_owners: Map<Field, PublicMutable<AztecAddress, &mut PublicContext>, &mut PublicContext>,
