--- conflicted
+++ resolved
@@ -155,13 +155,8 @@
     fn transfer_private_to_commitment(
         from: AztecAddress,
         token_id: Field,
-<<<<<<< HEAD
         commitment: Field,
-        nonce: Field,
-=======
-        commitment: PartialNFTNote,
-        _nonce: Field,
->>>>>>> ace04c48
+        _nonce: Field,
     ) {
         _validate_from_private(&mut context, from);
 
