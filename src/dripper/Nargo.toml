--- conflicted
+++ resolved
@@ -5,9 +5,5 @@
 type = "contract"
 
 [dependencies]
-<<<<<<< HEAD
-aztec = { git = "https://github.com/AztecProtocol/aztec-packages/", tag = "v1.0.0-staging.6", directory = "noir-projects/aztec-nr/aztec" }
-=======
 aztec = { git = "https://github.com/AztecProtocol/aztec-packages/", tag = "v1.1.0", directory = "noir-projects/aztec-nr/aztec" }
->>>>>>> 0f67fd64
 token = { path = "../token_contract" }