use crate::test::utils;
use crate::Token;
use authwit::cheatcodes as authwit_cheatcodes;
use aztec::note::constants::MAX_NOTES_PER_PAGE;
use uint_note::uint_note::{PartialUintNote, UintNote};

#[test]
unconstrained fn transfer_private_on_behalf_of_other() {
    // Setup with account contracts. Slower since we actually deploy them, but needed for authwits.
    let (env, token_contract_address, owner, recipient, mint_amount) =
        utils::setup_and_mint_to_private_without_minter(/* with_account_contracts */ true);
    // Add authwit
    let transfer_amount = (1000 as u128);
    let transfer_private_from_call_interface = Token::at(token_contract_address)
        .transfer_private_to_private(owner, recipient, transfer_amount, 1);
    authwit_cheatcodes::add_private_authwit_from_call_interface(
        owner,
        recipient,
        transfer_private_from_call_interface,
    );
    // Impersonate recipient to perform the call
    env.impersonate(recipient);
    // Transfer tokens
    transfer_private_from_call_interface.call(&mut env.private());
    // Check balances
    utils::check_private_balance(token_contract_address, owner, mint_amount - transfer_amount);
    utils::check_private_balance(token_contract_address, recipient, transfer_amount);
}

// TODO: Can't figure out why this test is failing
// #[test]
unconstrained fn transfer_private_multiple_notes_recursively() {
    // Setup with account contracts. Slower since we actually deploy them, but needed for authwits.
    let (env, token_contract_address, owner, recipient, minter) =
        utils::setup_with_minter(/* with_account_contracts */ true);

    let notes_amount: u128 = 1000;
    let notes_count: u128 = 12;
    let total_amount = notes_amount * notes_count;

    env.impersonate(minter);
    for i in 0..notes_count {
        utils::mint_to_private(env, token_contract_address, owner, notes_amount);
    }

    // Transfer tokens
    // Transfer will require 11 notes with change, which requires 2 recursive calls: 2 + 8 + 1
    env.impersonate(owner);
    // transfer amount is 10999 of the 12000 total
    let transfer_amount = total_amount - notes_amount - (1 as u128);
    let transfer_private_from_call_interface = Token::at(token_contract_address)
        .transfer_private_to_private(owner, recipient, transfer_amount, 0);
    transfer_private_from_call_interface.call(&mut env.private());
    env.advance_block_by(1);

    // Check that the notes still owned by the owner are correct
    env.impersonate(token_contract_address);
    let final_owner_notes: BoundedVec<UintNote, MAX_NOTES_PER_PAGE> =
        utils::get_private_balance_notes(owner, 0);
    assert(final_owner_notes.len() == 2, "Incorrect note count"); // 1000 UintNote x1 and 1 UintNote x1
    assert(final_owner_notes.get(0).get_value() == notes_amount, "Incorrect note amount");
    assert(final_owner_notes.get(1).get_value() == (1 as u128), "Incorrect note change amount");

    // Check that the notes generated to the recipient are correct
    env.impersonate(token_contract_address);
    let recipient_notes: BoundedVec<UintNote, MAX_NOTES_PER_PAGE> =
        utils::get_private_balance_notes(recipient, 0);
    assert(recipient_notes.len() == 1, "Incorrect transferred note count"); // 8999 UintNote x1
    assert(
        recipient_notes.get(0).get_value() == transfer_amount,
        "Incorrect transferred note amount",
    );

    // Check balances
    utils::check_private_balance(
        token_contract_address,
        owner,
        total_amount - transfer_amount,
    );
    utils::check_private_balance(token_contract_address, recipient, transfer_amount);
}

#[test(should_fail_with = "invalid nonce")]
unconstrained fn transfer_private_failure_on_behalf_of_self_non_zero_nonce() {
    // Setup without account contracts. We are not using authwits here, so dummy accounts are enough
    let (env, token_contract_address, owner, recipient, _) =
        utils::setup_and_mint_to_private_without_minter(/* with_account_contracts */ false);
    // Add authwit
    let transfer_amount = (1000 as u128);
    let transfer_private_from_call_interface = Token::at(token_contract_address)
        .transfer_private_to_private(owner, recipient, transfer_amount, 1);
    authwit_cheatcodes::add_private_authwit_from_call_interface(
        owner,
        recipient,
        transfer_private_from_call_interface,
    );
    // Transfer tokens
    transfer_private_from_call_interface.call(&mut env.private());
}

#[test(should_fail_with = "Balance too low")]
unconstrained fn transfer_private_failure_on_behalf_of_more_than_balance() {
    // Setup with account contracts. Slower since we actually deploy them, but needed for authwits.
    let (env, token_contract_address, owner, recipient, mint_amount) =
        utils::setup_and_mint_to_private_without_minter(/* with_account_contracts */ true);
    // Add authwit
    let transfer_amount = mint_amount + (1 as u128);
    let transfer_private_from_call_interface = Token::at(token_contract_address)
        .transfer_private_to_private(owner, recipient, transfer_amount, 1);
    authwit_cheatcodes::add_private_authwit_from_call_interface(
        owner,
        recipient,
        transfer_private_from_call_interface,
    );
    // Impersonate recipient to perform the call
    env.impersonate(recipient);
    // Transfer tokens
    transfer_private_from_call_interface.call(&mut env.private());
}

<<<<<<< HEAD
// TODO: Current message error includes the authwit hash as follows:
// Unknown auth witness for message hash 0x055a9af747d60526794cfa8d3cf0b506831f34a202f85f6576ac67c429962b01
// #[test(should_fail_with = "Authorization not found for message hash")]
#[test(should_fail)]
=======
// Unknown auth witness for message hash 0x055a9af747d60526794cfa8d3cf0b506831f34a202f85f6576ac67c429962b01
#[test(should_fail_with = "Unknown auth witness for message hash ")]
>>>>>>> 1d20e904
unconstrained fn transfer_private_failure_on_behalf_of_other_without_approval() {
    // Setup with account contracts. Slower since we actually deploy them, but needed for authwits.
    let (env, token_contract_address, owner, recipient, _) =
        utils::setup_and_mint_to_private_without_minter(/* with_account_contracts */ true);
    // Add authwit
    let transfer_amount = (1000 as u128);
    let transfer_private_from_call_interface = Token::at(token_contract_address)
        .transfer_private_to_private(owner, recipient, transfer_amount, 1);
    // Impersonate recipient to perform the call
    env.impersonate(recipient);
    // Transfer tokens
    transfer_private_from_call_interface.call(&mut env.private());
}

<<<<<<< HEAD
// TODO: Current message error includes the authwit hash
// #[test(should_fail_with = "Authorization not found for message hash")]
#[test(should_fail)]
=======
#[test(should_fail_with = "Unknown auth witness for message hash")]
>>>>>>> 1d20e904
unconstrained fn transfer_private_failure_on_behalf_of_other_wrong_caller() {
    // Setup with account contracts. Slower since we actually deploy them, but needed for authwits.
    let (env, token_contract_address, owner, recipient, _) =
        utils::setup_and_mint_to_private_without_minter(/* with_account_contracts */ true);
    // Add authwit
    let transfer_amount: u128 = 1000;
    let transfer_private_from_call_interface = Token::at(token_contract_address)
        .transfer_private_to_private(owner, recipient, transfer_amount, 1);
    authwit_cheatcodes::add_private_authwit_from_call_interface(
        owner,
        owner,
        transfer_private_from_call_interface,
    );
    // Impersonate recipient to perform the call
    env.impersonate(recipient);
    // Transfer tokens
    transfer_private_from_call_interface.call(&mut env.private());
}<|MERGE_RESOLUTION|>--- conflicted
+++ resolved
@@ -118,15 +118,8 @@
     transfer_private_from_call_interface.call(&mut env.private());
 }
 
-<<<<<<< HEAD
-// TODO: Current message error includes the authwit hash as follows:
-// Unknown auth witness for message hash 0x055a9af747d60526794cfa8d3cf0b506831f34a202f85f6576ac67c429962b01
-// #[test(should_fail_with = "Authorization not found for message hash")]
-#[test(should_fail)]
-=======
 // Unknown auth witness for message hash 0x055a9af747d60526794cfa8d3cf0b506831f34a202f85f6576ac67c429962b01
 #[test(should_fail_with = "Unknown auth witness for message hash ")]
->>>>>>> 1d20e904
 unconstrained fn transfer_private_failure_on_behalf_of_other_without_approval() {
     // Setup with account contracts. Slower since we actually deploy them, but needed for authwits.
     let (env, token_contract_address, owner, recipient, _) =
@@ -141,13 +134,7 @@
     transfer_private_from_call_interface.call(&mut env.private());
 }
 
-<<<<<<< HEAD
-// TODO: Current message error includes the authwit hash
-// #[test(should_fail_with = "Authorization not found for message hash")]
-#[test(should_fail)]
-=======
 #[test(should_fail_with = "Unknown auth witness for message hash")]
->>>>>>> 1d20e904
 unconstrained fn transfer_private_failure_on_behalf_of_other_wrong_caller() {
     // Setup with account contracts. Slower since we actually deploy them, but needed for authwits.
     let (env, token_contract_address, owner, recipient, _) =
