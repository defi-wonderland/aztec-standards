--- conflicted
+++ resolved
@@ -2,12 +2,8 @@
 use crate::Token;
 use authwit::cheatcodes as authwit_cheatcodes;
 use aztec::note::constants::MAX_NOTES_PER_PAGE;
-<<<<<<< HEAD
 use aztec::protocol_types::traits::ToField;
 use bignum_field::{bignum_field::BigNumField, bignum_field_note::BigNumFieldNote};
-=======
-use uint_note::uint_note::{PartialUintNote, UintNote};
->>>>>>> b87a7995
 
 #[test]
 unconstrained fn transfer_private_on_behalf_of_other() {
@@ -15,11 +11,7 @@
     let (env, token_contract_address, owner, recipient, mint_amount) =
         utils::setup_and_mint_to_private_without_minter(/* with_account_contracts */ true);
     // Add authwit
-<<<<<<< HEAD
     let transfer_amount = (BigNumField::new(1000));
-=======
-    let transfer_amount = (1000 as u128);
->>>>>>> b87a7995
     let transfer_private_from_call_interface = Token::at(token_contract_address)
         .transfer_private_to_private(owner, recipient, transfer_amount, 1);
     authwit_cheatcodes::add_private_authwit_from_call_interface(
@@ -43,15 +35,9 @@
     let (env, token_contract_address, owner, recipient, minter) =
         utils::setup_with_minter(/* with_account_contracts */ true);
 
-<<<<<<< HEAD
     let notes_amount: BigNumField = BigNumField::new(1000);
     let notes_count: u32 = 12;
     let total_amount = notes_amount * BigNumField::new(notes_count.to_field());
-=======
-    let notes_amount: u128 = 1000;
-    let notes_count: u128 = 12;
-    let total_amount = notes_amount * notes_count;
->>>>>>> b87a7995
 
     env.impersonate(minter);
     for i in 0..notes_count {
@@ -62,11 +48,7 @@
     // Transfer will require 11 notes with change, which requires 2 recursive calls: 2 + 8 + 1
     env.impersonate(owner);
     // transfer amount is 10999 of the 12000 total
-<<<<<<< HEAD
     let transfer_amount = total_amount - notes_amount - (BigNumField::one());
-=======
-    let transfer_amount = total_amount - notes_amount - (1 as u128);
->>>>>>> b87a7995
     let transfer_private_from_call_interface = Token::at(token_contract_address)
         .transfer_private_to_private(owner, recipient, transfer_amount, 0);
     transfer_private_from_call_interface.call(&mut env.private());
@@ -78,14 +60,10 @@
         utils::get_private_balance_notes(owner, 0);
     assert(final_owner_notes.len() == 2, "Incorrect note count"); // 1000 BigNumFieldNote x1 and 1 BigNumFieldNote x1
     assert(final_owner_notes.get(0).get_value() == notes_amount, "Incorrect note amount");
-<<<<<<< HEAD
     assert(
         final_owner_notes.get(1).get_value() == (BigNumField::one()),
         "Incorrect note change amount",
     );
-=======
-    assert(final_owner_notes.get(1).get_value() == (1 as u128), "Incorrect note change amount");
->>>>>>> b87a7995
 
     // Check that the notes generated to the recipient are correct
     env.impersonate(token_contract_address);
@@ -112,11 +90,7 @@
     let (env, token_contract_address, owner, recipient, _) =
         utils::setup_and_mint_to_private_without_minter(/* with_account_contracts */ false);
     // Add authwit
-<<<<<<< HEAD
     let transfer_amount = (BigNumField::new(1000));
-=======
-    let transfer_amount = (1000 as u128);
->>>>>>> b87a7995
     let transfer_private_from_call_interface = Token::at(token_contract_address)
         .transfer_private_to_private(owner, recipient, transfer_amount, 1);
     authwit_cheatcodes::add_private_authwit_from_call_interface(
@@ -134,11 +108,7 @@
     let (env, token_contract_address, owner, recipient, mint_amount) =
         utils::setup_and_mint_to_private_without_minter(/* with_account_contracts */ true);
     // Add authwit
-<<<<<<< HEAD
     let transfer_amount = mint_amount + (BigNumField::one());
-=======
-    let transfer_amount = mint_amount + (1 as u128);
->>>>>>> b87a7995
     let transfer_private_from_call_interface = Token::at(token_contract_address)
         .transfer_private_to_private(owner, recipient, transfer_amount, 1);
     authwit_cheatcodes::add_private_authwit_from_call_interface(
@@ -152,25 +122,14 @@
     transfer_private_from_call_interface.call(&mut env.private());
 }
 
-<<<<<<< HEAD
-// TODO: Current message error includes the authwit hash as follows:
-// Unknown auth witness for message hash 0x055a9af747d60526794cfa8d3cf0b506831f34a202f85f6576ac67c429962b01
-// #[test(should_fail_with = "Authorization not found for message hash")]
-#[test(should_fail)]
-=======
 // Unknown auth witness for message hash 0x055a9af747d60526794cfa8d3cf0b506831f34a202f85f6576ac67c429962b01
 #[test(should_fail_with = "Unknown auth witness for message hash ")]
->>>>>>> b87a7995
 unconstrained fn transfer_private_failure_on_behalf_of_other_without_approval() {
     // Setup with account contracts. Slower since we actually deploy them, but needed for authwits.
     let (env, token_contract_address, owner, recipient, _) =
         utils::setup_and_mint_to_private_without_minter(/* with_account_contracts */ true);
     // Add authwit
-<<<<<<< HEAD
     let transfer_amount = (BigNumField::new(1000));
-=======
-    let transfer_amount = (1000 as u128);
->>>>>>> b87a7995
     let transfer_private_from_call_interface = Token::at(token_contract_address)
         .transfer_private_to_private(owner, recipient, transfer_amount, 1);
     // Impersonate recipient to perform the call
@@ -179,23 +138,13 @@
     transfer_private_from_call_interface.call(&mut env.private());
 }
 
-<<<<<<< HEAD
-// TODO: Current message error includes the authwit hash
-// #[test(should_fail_with = "Authorization not found for message hash")]
-#[test(should_fail)]
-=======
 #[test(should_fail_with = "Unknown auth witness for message hash")]
->>>>>>> b87a7995
 unconstrained fn transfer_private_failure_on_behalf_of_other_wrong_caller() {
     // Setup with account contracts. Slower since we actually deploy them, but needed for authwits.
     let (env, token_contract_address, owner, recipient, _) =
         utils::setup_and_mint_to_private_without_minter(/* with_account_contracts */ true);
     // Add authwit
-<<<<<<< HEAD
     let transfer_amount: BigNumField = BigNumField::new(1000);
-=======
-    let transfer_amount: u128 = 1000;
->>>>>>> b87a7995
     let transfer_private_from_call_interface = Token::at(token_contract_address)
         .transfer_private_to_private(owner, recipient, transfer_amount, 1);
     authwit_cheatcodes::add_private_authwit_from_call_interface(
