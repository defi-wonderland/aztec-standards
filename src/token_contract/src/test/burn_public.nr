use crate::test::utils::{self, mint_amount};
use crate::Token;
use authwit::cheatcodes as authwit_cheatcodes;
use aztec::oracle::random::random;

#[test]
unconstrained fn burn_public_success() {
    let (env, token_contract_address, owner, _) =
        utils::setup_and_mint_to_public_without_minter(false);
    let burn_amount = mint_amount / 10 as u128;

    // Burn less than balance
    Token::at(token_contract_address).burn_public(owner, burn_amount, 0).call(&mut env.public());
    utils::check_public_balance(token_contract_address, owner, mint_amount - burn_amount);
}

#[test]
unconstrained fn burn_public_decrease_total_supply() {
    let (env, token_contract_address, owner, _) =
        utils::setup_and_mint_to_public_without_minter(false);
    let burn_amount = mint_amount / 10 as u128;

    utils::check_total_supply(token_contract_address, mint_amount);

    // Burn less than balance
    Token::at(token_contract_address).burn_public(owner, burn_amount, 0).call(&mut env.public());
    utils::check_public_balance(token_contract_address, owner, mint_amount - burn_amount);
    utils::check_total_supply(token_contract_address, mint_amount - burn_amount);
}

#[test]
unconstrained fn burn_public_on_behalf_of_other() {
    let (env, token_contract_address, owner, recipient) =
        utils::setup_and_mint_to_public_without_minter(true);
    let burn_amount = mint_amount / 10 as u128;

    // Burn on behalf of other
    let burn_call_interface =
        Token::at(token_contract_address).burn_public(owner, burn_amount, random());
    authwit_cheatcodes::add_public_authwit_from_call_interface(
        owner,
        recipient,
        burn_call_interface,
    );
    // Impersonate recipient to perform the call
    env.impersonate(recipient);
    // Burn tokens
    burn_call_interface.call(&mut env.public());
    utils::check_public_balance(token_contract_address, owner, mint_amount - burn_amount);
}

#[test(should_fail_with = "attempt to subtract with overflow 'public_balances.at(from).read() - amount'")]
unconstrained fn burn_public_failure_more_than_balance() {
    let (env, token_contract_address, owner, _) =
        utils::setup_and_mint_to_public_without_minter(false);

    // Burn more than balance
    let burn_amount = mint_amount * 10 as u128;
    // Try to burn
    Token::at(token_contract_address).burn_public(owner, burn_amount, 0).call(&mut env.public());
}

<<<<<<< HEAD
#[test(should_fail_with = "invalid nonce")]
unconstrained fn burn_public_failure_on_behalf_of_self_non_zero_nonce() {
    let (env, token_contract_address, owner, _) =
        utils::setup_and_mint_to_public_without_minter(false);

    // Burn on behalf of self with non-zero nonce
    let burn_amount = mint_amount / 10 as u128;
    // Try to burn
    Token::at(token_contract_address).burn_public(owner, burn_amount, random()).call(
        &mut env.public(),
    );
}

=======
>>>>>>> ace04c48
#[test(should_fail_with = "unauthorized")]
unconstrained fn burn_public_failure_on_behalf_of_other_without_approval() {
    let (env, token_contract_address, owner, recipient) =
        utils::setup_and_mint_to_public_without_minter(true);

    // Burn on behalf of other without approval
    let burn_amount = mint_amount / 10 as u128;
    let burn_call_interface =
        Token::at(token_contract_address).burn_public(owner, burn_amount, random());
    // Impersonate recipient to perform the call
    env.impersonate(recipient);
    burn_call_interface.call(&mut env.public());
}

#[test(should_fail_with = "unauthorized")]
unconstrained fn burn_public_failure_on_behalf_of_other_wrong_caller() {
    let (env, token_contract_address, owner, recipient) =
        utils::setup_and_mint_to_public_without_minter(true);

    // Burn on behalf of other, wrong designated caller
    let burn_amount = mint_amount / (10 as u128);
    let burn_call_interface =
        Token::at(token_contract_address).burn_public(owner, burn_amount, random());
    authwit_cheatcodes::add_public_authwit_from_call_interface(owner, owner, burn_call_interface);
    // Impersonate recipient to perform the call
    env.impersonate(recipient);
    burn_call_interface.call(&mut env.public());
}<|MERGE_RESOLUTION|>--- conflicted
+++ resolved
@@ -60,22 +60,6 @@
     Token::at(token_contract_address).burn_public(owner, burn_amount, 0).call(&mut env.public());
 }
 
-<<<<<<< HEAD
-#[test(should_fail_with = "invalid nonce")]
-unconstrained fn burn_public_failure_on_behalf_of_self_non_zero_nonce() {
-    let (env, token_contract_address, owner, _) =
-        utils::setup_and_mint_to_public_without_minter(false);
-
-    // Burn on behalf of self with non-zero nonce
-    let burn_amount = mint_amount / 10 as u128;
-    // Try to burn
-    Token::at(token_contract_address).burn_public(owner, burn_amount, random()).call(
-        &mut env.public(),
-    );
-}
-
-=======
->>>>>>> ace04c48
 #[test(should_fail_with = "unauthorized")]
 unconstrained fn burn_public_failure_on_behalf_of_other_without_approval() {
     let (env, token_contract_address, owner, recipient) =
