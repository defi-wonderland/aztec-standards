--- conflicted
+++ resolved
@@ -49,10 +49,6 @@
     utils::check_public_balance(token_contract_address, owner, mint_amount - burn_amount);
 }
 
-<<<<<<< HEAD
-// #[test(should_fail_with = "attempt to subtract with underflow")]
-=======
->>>>>>> 1d20e904
 #[test(should_fail_with = "attempt to subtract with overflow 'public_balances.at(from).read() - amount'")]
 unconstrained fn burn_public_failure_more_than_balance() {
     let (env, token_contract_address, owner, _, mint_amount) =
