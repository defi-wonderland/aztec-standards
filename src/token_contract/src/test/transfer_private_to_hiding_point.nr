use crate::test::utils;
use crate::Token;
use dep::uint_note::uint_note::{PartialUintNote, UintNote};
use authwit::cheatcodes as authwit_cheatcodes;
use aztec::oracle::random::random;
use uint_note::uint_note::{PartialUintNote, UintNote};

#[test]
unconstrained fn transfer_private_to_commitment() {
    let (env, token_contract_address, owner, recipient, mint_amount) =
        utils::setup_and_mint_to_private_without_minter(/* with_account_contracts */ false);

    utils::check_private_balance(token_contract_address, owner, mint_amount);
    utils::check_private_balance(token_contract_address, recipient, 0 as u128);

    // Prepare commitment
    env.impersonate(recipient);
<<<<<<< HEAD
    let partial_note: PartialUintNote = Token::at(token_contract_address)
=======
    let commitment: PartialUintNote = Token::at(token_contract_address)
>>>>>>> 1d20e904
        .prepare_transfer_public_to_private(recipient, recipient)
        .call(&mut env.private());

    // Transfer tokens
    let transfer_amount = mint_amount;
    env.impersonate(owner);
    Token::at(token_contract_address)
<<<<<<< HEAD
        .transfer_private_to_hiding_point(owner, transfer_amount, partial_note, 0)
=======
        .transfer_private_to_commitment(owner, transfer_amount, commitment, 0)
>>>>>>> 1d20e904
        .call(&mut env.private());
    env.advance_block_by(1);

    // Check balances
    utils::check_private_balance(token_contract_address, owner, 0 as u128);
    utils::check_private_balance(token_contract_address, recipient, transfer_amount);
}

#[test]
unconstrained fn transfer_private_to_commitment_on_behalf_of_other() {
    let (env, token_contract_address, owner, recipient, mint_amount) =
        utils::setup_and_mint_to_private_without_minter(/* with_account_contracts */ true);

    utils::check_private_balance(token_contract_address, owner, mint_amount);
    utils::check_private_balance(token_contract_address, recipient, 0 as u128);

    let transfer_amount = mint_amount;

    // Prepare commitment
    env.impersonate(recipient);
<<<<<<< HEAD
    let partial_note: PartialUintNote = Token::at(token_contract_address)
=======
    let commitment: PartialUintNote = Token::at(token_contract_address)
>>>>>>> 1d20e904
        .prepare_transfer_public_to_private(recipient, recipient)
        .call(&mut env.private());
    env.advance_block_by(1);

<<<<<<< HEAD
    let transfer_to_hiding_point_call_interface = Token::at(token_contract_address)
        .transfer_private_to_hiding_point(owner, transfer_amount, partial_note, 0);
=======
    let transfer_to_commitment_call_interface = Token::at(token_contract_address)
        .transfer_private_to_commitment(owner, transfer_amount, commitment, 0);
>>>>>>> 1d20e904

    authwit_cheatcodes::add_private_authwit_from_call_interface(
        owner,
        recipient,
        transfer_to_commitment_call_interface,
    );

    // Transfer tokens
    env.impersonate(recipient);
    transfer_to_commitment_call_interface.call(&mut env.private());
    env.advance_block_by(1);

    // Check balances
    utils::check_private_balance(token_contract_address, owner, 0 as u128);
    utils::check_private_balance(token_contract_address, recipient, transfer_amount);
}

#[test(should_fail_with = "invalid nonce")]
unconstrained fn transfer_private_to_commitment_non_zero_nonce() {
    let (env, token_contract_address, owner, recipient, mint_amount) =
        utils::setup_and_mint_to_private_without_minter(/* with_account_contracts */ false);

    // Prepare commitment
    env.impersonate(recipient);
<<<<<<< HEAD
    let partial_note: PartialUintNote = Token::at(token_contract_address)
=======
    let commitment: PartialUintNote = Token::at(token_contract_address)
>>>>>>> 1d20e904
        .prepare_transfer_public_to_private(recipient, recipient)
        .call(&mut env.private());

    // Transfer tokens
    let transfer_amount = mint_amount;
    env.impersonate(owner);
    Token::at(token_contract_address)
<<<<<<< HEAD
        .transfer_private_to_hiding_point(owner, transfer_amount, partial_note, random())
=======
        .transfer_private_to_commitment(owner, transfer_amount, commitment, random())
>>>>>>> 1d20e904
        .call(&mut env.private());
}<|MERGE_RESOLUTION|>--- conflicted
+++ resolved
@@ -1,6 +1,5 @@
 use crate::test::utils;
 use crate::Token;
-use dep::uint_note::uint_note::{PartialUintNote, UintNote};
 use authwit::cheatcodes as authwit_cheatcodes;
 use aztec::oracle::random::random;
 use uint_note::uint_note::{PartialUintNote, UintNote};
@@ -15,11 +14,7 @@
 
     // Prepare commitment
     env.impersonate(recipient);
-<<<<<<< HEAD
-    let partial_note: PartialUintNote = Token::at(token_contract_address)
-=======
     let commitment: PartialUintNote = Token::at(token_contract_address)
->>>>>>> 1d20e904
         .prepare_transfer_public_to_private(recipient, recipient)
         .call(&mut env.private());
 
@@ -27,11 +22,7 @@
     let transfer_amount = mint_amount;
     env.impersonate(owner);
     Token::at(token_contract_address)
-<<<<<<< HEAD
-        .transfer_private_to_hiding_point(owner, transfer_amount, partial_note, 0)
-=======
         .transfer_private_to_commitment(owner, transfer_amount, commitment, 0)
->>>>>>> 1d20e904
         .call(&mut env.private());
     env.advance_block_by(1);
 
@@ -52,22 +43,13 @@
 
     // Prepare commitment
     env.impersonate(recipient);
-<<<<<<< HEAD
-    let partial_note: PartialUintNote = Token::at(token_contract_address)
-=======
     let commitment: PartialUintNote = Token::at(token_contract_address)
->>>>>>> 1d20e904
         .prepare_transfer_public_to_private(recipient, recipient)
         .call(&mut env.private());
     env.advance_block_by(1);
 
-<<<<<<< HEAD
-    let transfer_to_hiding_point_call_interface = Token::at(token_contract_address)
-        .transfer_private_to_hiding_point(owner, transfer_amount, partial_note, 0);
-=======
     let transfer_to_commitment_call_interface = Token::at(token_contract_address)
         .transfer_private_to_commitment(owner, transfer_amount, commitment, 0);
->>>>>>> 1d20e904
 
     authwit_cheatcodes::add_private_authwit_from_call_interface(
         owner,
@@ -92,11 +74,7 @@
 
     // Prepare commitment
     env.impersonate(recipient);
-<<<<<<< HEAD
-    let partial_note: PartialUintNote = Token::at(token_contract_address)
-=======
     let commitment: PartialUintNote = Token::at(token_contract_address)
->>>>>>> 1d20e904
         .prepare_transfer_public_to_private(recipient, recipient)
         .call(&mut env.private());
 
@@ -104,10 +82,6 @@
     let transfer_amount = mint_amount;
     env.impersonate(owner);
     Token::at(token_contract_address)
-<<<<<<< HEAD
-        .transfer_private_to_hiding_point(owner, transfer_amount, partial_note, random())
-=======
         .transfer_private_to_commitment(owner, transfer_amount, commitment, random())
->>>>>>> 1d20e904
         .call(&mut env.private());
 }