import { TokenContractArtifact, TokenContract } from '../../../artifacts/Token.js';
import {
  AccountWallet,
  CompleteAddress,
  ContractDeployer,
  createLogger,
  Fr,
  PXE,
  waitForPXE,
  TxStatus,
  createPXEClient,
  getContractInstanceFromDeployParams,
  Logger,
  Contract,
  AztecAddress,
  AccountWalletWithSecretKey,
  Wallet,
  UniqueNote,
} from '@aztec/aztec.js';
import { createAccount, getInitialTestAccountsWallets } from '@aztec/accounts/testing';
import {
  computePartialAddress,
  deriveKeys,
  deriveMasterIncomingViewingSecretKey,
  derivePublicKeyFromSecretKey,
} from '@aztec/circuits.js';
import { EscrowContract, EscrowContractArtifact } from '@aztec/noir-contracts.js/Escrow';
import { ContractInstanceDeployerContract } from '@aztec/noir-contracts.js/ContractInstanceDeployer';

const createPXE = async (id: number = 0) => {
  // TODO: we should probably define testing fixtures for this kind of configuration
  const { BASE_PXE_URL = `http://localhost` } = process.env;
  const url = `${BASE_PXE_URL}:${8080 + id}`;
  const pxe = createPXEClient(url);
  await waitForPXE(pxe);
  return pxe;
};

const setupSandbox = async () => {
  return createPXE();
};

async function deployToken(deployer: AccountWallet) {
  const contract = await Contract.deploy(deployer, TokenContractArtifact, ['PrivateToken', 'PT', 18]).send().deployed();
  return contract;
}

async function deployEscrow(pxes: PXE[], wallet: Wallet, owner: AztecAddress) {
  const escrowSecretKey = Fr.random();
  const escrowPublicKeys = (await deriveKeys(escrowSecretKey)).publicKeys;
  const escrowDeployment = EscrowContract.deployWithPublicKeys(escrowPublicKeys, wallet, owner);
  const escrowInstance = await escrowDeployment.getInstance();

  await Promise.all(
    pxes.map(async (pxe) => pxe.registerAccount(escrowSecretKey, await computePartialAddress(escrowInstance))),
  );

  const escrowContract = await escrowDeployment.send().deployed();

  return escrowContract;
}

describe('Token - Single PXE', () => {
  let pxe: PXE;
  let wallets: AccountWalletWithSecretKey[] = [];
  let accounts: CompleteAddress[] = [];

  let alice: AccountWallet;
  let bob: AccountWallet;
  let carl: AccountWallet;

  let token: TokenContract;

  const AMOUNT = 1000n;

  let logger: Logger;

  beforeAll(async () => {
    logger = createLogger('aztec:aztec-starter');
    logger.info('Aztec-Starter tests running.');

    pxe = await setupSandbox();

    wallets = await getInitialTestAccountsWallets(pxe);
    accounts = wallets.map((w) => w.getCompleteAddress());

    alice = wallets[0];
    bob = wallets[1];
    carl = wallets[2];
  });

  beforeEach(async () => {
    token = (await deployToken(alice)) as TokenContract;
  });

  it('deploys the contract', async () => {
    const salt = Fr.random();
    const [deployerWallet] = wallets; // using first account as deployer

    const deploymentData = await getContractInstanceFromDeployParams(TokenContractArtifact, {
      constructorArgs: ['PrivateToken', 'PT', 18],
      salt,
      deployer: deployerWallet.getAddress(),
    });
    const deployer = new ContractDeployer(TokenContractArtifact, deployerWallet);
    const tx = deployer.deploy('PrivateToken', 'PT', 18).send({ contractAddressSalt: salt });
    const receipt = await tx.getReceipt();

    expect(receipt).toEqual(
      expect.objectContaining({
        status: TxStatus.PENDING,
        error: '',
      }),
    );

    const receiptAfterMined = await tx.wait({ wallet: deployerWallet });

    const contractMetadata = await pxe.getContractMetadata(deploymentData.address);
    expect(contractMetadata).toBeDefined();
    expect(contractMetadata.isContractPubliclyDeployed).toBeTruthy();
    expect(receiptAfterMined).toEqual(
      expect.objectContaining({
        status: TxStatus.SUCCESS,
      }),
    );

    expect(receiptAfterMined.contract.instance.address).toEqual(deploymentData.address);
  }, 300_000);

  it('mints', async () => {
    await token.withWallet(alice);
    const tx = await token.methods.mint_to_public(bob.getAddress(), AMOUNT).send().wait();
    const balance = await token.methods.balance_of_public(bob.getAddress()).simulate();
    expect(balance).toBe(AMOUNT);
  }, 300_000);

  it('transfers tokens between public accounts', async () => {
    // First mint 2 tokens to alice
    await token
      .withWallet(alice)
      .methods.mint_to_public(alice.getAddress(), AMOUNT * 2n)
      .send()
      .wait();

    // Transfer 1 token from alice to bob
    await token
      .withWallet(alice)
      .methods.transfer_in_public(alice.getAddress(), bob.getAddress(), AMOUNT, 0)
      .send()
      .wait();

    // Check balances are correct
    const aliceBalance = await token.methods.balance_of_public(alice.getAddress()).simulate();
    const bobBalance = await token.methods.balance_of_public(bob.getAddress()).simulate();

    expect(aliceBalance).toBe(AMOUNT);
    expect(bobBalance).toBe(AMOUNT);
  }, 300_000);

  it('transfers tokens from private to public balance', async () => {
    // First mint to private 2 tokens to alice
    await token
      .withWallet(alice)
      .methods.mint_to_private(alice.getAddress(), alice.getAddress(), AMOUNT * 2n)
      .send()
      .wait();

    // Transfer 1 token from alice's private balance to public balance
    await token
      .withWallet(alice)
      .methods.transfer_private_to_public(alice.getAddress(), alice.getAddress(), AMOUNT, 0)
      .send()
      .wait();

    // Check public balance is correct
    const alicePublicBalance = await token.methods.balance_of_public(alice.getAddress()).simulate();
    expect(alicePublicBalance).toBe(AMOUNT);

    // Check total supply hasn't changed
    const totalSupply = await token.methods.total_supply().simulate();
    expect(totalSupply).toBe(AMOUNT * 2n);
  }, 300_000);

  it('fails when using an invalid nonce', async () => {
    // Mint 1 token privately to alice
    await token.withWallet(alice).methods.mint_to_private(alice.getAddress(), alice.getAddress(), AMOUNT).send().wait();

    // This fails because of the nonce check
    await expect(
      token
        .withWallet(alice)
        .methods.transfer_private_to_public(alice.getAddress(), alice.getAddress(), AMOUNT * 2n, 1)
        .send()
        .wait(),
    ).rejects.toThrow(/invalid nonce/);
  }, 300_000);

  it('fails when transferring more tokens than available in private balance', async () => {
    // Mint 1 token privately to alice
    await token.withWallet(alice).methods.mint_to_private(alice.getAddress(), alice.getAddress(), AMOUNT).send().wait();

    // Try to transfer more tokens than available from private to public balance
    await expect(
      token
        .withWallet(alice)
        .methods.transfer_private_to_public(alice.getAddress(), alice.getAddress(), AMOUNT + 1n, 0)
        .send()
        .wait(),
    ).rejects.toThrow(/Balance too low/);
  }, 300_000);

  it('can transfer tokens between private balances', async () => {
    // Mint 2 tokens privately to alice
    await token
      .withWallet(alice)
      .methods.mint_to_private(alice.getAddress(), alice.getAddress(), AMOUNT * 2n)
      .send()
      .wait();

    // Transfer 1 token from alice to bob's private balance
    await token
      .withWallet(alice)
<<<<<<< HEAD
      .methods.transfer_in_private(alice.getAddress(), bob.getAddress(), AMOUNT, 0)
=======
      .methods.transfer_private_to_private(alice.getAddress(), bob.getAddress(), AMOUNT, 0)
>>>>>>> 290c5b64
      .send()
      .wait();

    // Try to transfer more than available balance
    await expect(
      token
        .withWallet(alice)
        .methods.transfer_private_to_private(alice.getAddress(), bob.getAddress(), AMOUNT + 1n, 0)
        .send()
        .wait(),
    ).rejects.toThrow(/Balance too low/);

    // Check total supply hasn't changed
    const totalSupply = await token.methods.total_supply().simulate();
    expect(totalSupply).toBe(AMOUNT * 2n);
  }, 300_000);

  it('can mint tokens to private balance', async () => {
    // Mint 2 tokens privately to alice
    await token
      .withWallet(alice)
      .methods.mint_to_private(alice.getAddress(), alice.getAddress(), AMOUNT * 2n)
      .send()
      .wait();

    // Check total supply increased
    const totalSupply = await token.methods.total_supply().simulate();
    expect(totalSupply).toBe(AMOUNT * 2n);

    // Public balance should be 0 since we minted privately
    const alicePublicBalance = await token.methods.balance_of_public(alice.getAddress()).simulate();
    expect(alicePublicBalance).toBe(0n);
  }, 300_000);

  it('can transfer tokens from public to private balance', async () => {
    // Mint 2 tokens publicly to alice
    await token
      .withWallet(alice)
      .methods.mint_to_public(alice.getAddress(), AMOUNT * 2n)
      .send()
      .wait();

    // Transfer 1 token from alice's public balance to private balance
    await token
      .withWallet(alice)
      .methods.transfer_public_to_private(alice.getAddress(), alice.getAddress(), AMOUNT, 0)
      .send()
      .wait();

    // Try to transfer more than available public balance
    await expect(
      token
        .withWallet(alice)
        .methods.transfer_public_to_private(alice.getAddress(), alice.getAddress(), AMOUNT * 2n, 0)
        .send()
        .wait(),
    ).rejects.toThrow(/attempt to subtract with underflow/);

    // Check total supply stayed the same
    const totalSupply = await token.methods.total_supply().simulate();
    expect(totalSupply).toBe(AMOUNT * 2n);

    // Public balance should be reduced by transferred amount
    const alicePublicBalance = await token.methods.balance_of_public(alice.getAddress()).simulate();
    expect(alicePublicBalance).toBe(AMOUNT);
  }, 300_000);

  it.skip('mint in public, prepare partial note and finalize it', async () => {
    await token.withWallet(alice);

    await token.methods.mint_to_public(alice.getAddress(), AMOUNT).send().wait();

    // alice has tokens in public
    expect(await token.methods.balance_of_public(alice.getAddress()).simulate()).toBe(AMOUNT);
    expect(await token.methods.balance_of_private(alice.getAddress()).simulate()).toBe(0n);
    // bob has 0 tokens
    expect(await token.methods.balance_of_private(bob.getAddress()).simulate()).toBe(0n);
    expect(await token.methods.balance_of_private(bob.getAddress()).simulate()).toBe(0n);

    expect(await token.methods.total_supply().simulate()).toBe(AMOUNT);

    // alice prepares partial note for bob
    await token.methods.prepare_private_balance_increase(bob.getAddress(), alice.getAddress()).send().wait({
      debug: true,
    });

    // alice still has tokens in public
    expect(await token.methods.balance_of_public(alice.getAddress()).simulate()).toBe(AMOUNT);

    // finalize partial note passing the hiding point slot
    // await token.methods.finalize_transfer_public_to_private(AMOUNT, latestEvent.hiding_point_slot).send().wait();

    // alice now has no tokens
    // expect(await token.methods.balance_of_public(alice.getAddress()).simulate()).toBe(0n);
    // // bob has tokens in private
    // expect(await token.methods.balance_of_public(bob.getAddress()).simulate()).toBe(0n);
    // expect(await token.methods.balance_of_private(bob.getAddress()).simulate()).toBe(AMOUNT);
    // // total supply is still the same
    // expect(await token.methods.total_supply().simulate()).toBe(AMOUNT);
  }, 300_000);

  it('public transfer with authwitness', async () => {
    await token.withWallet(alice).methods.mint_to_public(alice.getAddress(), AMOUNT).send().wait();

    const nonce = Fr.random();
    const action = token
      .withWallet(carl)
      .methods.transfer_in_public(alice.getAddress(), bob.getAddress(), AMOUNT, nonce);

    await (
      await alice.setPublicAuthWit(
        {
          caller: carl.getAddress(),
          action,
        },
        true,
      )
    )
      .send()
      .wait();

    await action.send().wait();

    expect(await token.methods.balance_of_public(alice.getAddress()).simulate()).toBe(0n);
    expect(await token.methods.balance_of_public(bob.getAddress()).simulate()).toBe(AMOUNT);
  }, 300_000);

  it('private transfer with authwitness', async () => {
    // setup balances
    await token.withWallet(alice).methods.mint_to_public(alice.getAddress(), AMOUNT).send().wait();
    await token
      .withWallet(alice)
      .methods.transfer_public_to_private(alice.getAddress(), alice.getAddress(), AMOUNT, 0)
      .send()
      .wait();

    expect(await token.methods.balance_of_private(alice.getAddress()).simulate()).toBe(AMOUNT);

    // prepare action
    const nonce = Fr.random();
    const action = token
      .withWallet(carl)
      .methods.transfer_private_to_private(alice.getAddress(), bob.getAddress(), AMOUNT, nonce);

    const witness = await alice.createAuthWit({
      caller: carl.getAddress(),
      action,
    });

    const validity = await alice.lookupValidity(alice.getAddress(), {
      caller: carl.getAddress(),
      action,
    });
    expect(validity.isValidInPrivate).toBeTruthy();
    expect(validity.isValidInPublic).toBeFalsy();

    // dev: This grants carl access to alice's private notes
    carl.setScopes([carl.getAddress(), alice.getAddress()]);

    await action.send().wait();

    expect(await token.methods.balance_of_private(alice.getAddress()).simulate()).toBe(0n);
    expect(await token.methods.balance_of_private(bob.getAddress()).simulate()).toBe(AMOUNT);
  }, 300_000);
});

describe('Token - Multi PXE', () => {
  let alicePXE: PXE;
  let bobPXE: PXE;

  let aliceWallet: AccountWalletWithSecretKey;
  let bobWallet: AccountWalletWithSecretKey;

  let alice: AccountWallet;
  let bob: AccountWallet;
  let carl: AccountWallet;

  let token: TokenContract;
  let escrow: EscrowContract;
  const AMOUNT = 1000n;

  let logger: Logger;

  beforeAll(async () => {
    logger = createLogger('aztec:aztec-starter');
    logger.info('Aztec-Starter tests running.');

    alicePXE = await createPXE(0);
    bobPXE = await createPXE(1);

    // TODO: assert that the used PXEs are actually separate instances?

    aliceWallet = await createAccount(alicePXE);
    bobWallet = await createAccount(bobPXE);

    alice = aliceWallet;
    bob = bobWallet;
  });

  beforeEach(async () => {
    token = (await deployToken(alice)) as TokenContract;

    await bobPXE.registerContract(token);

    escrow = await deployEscrow([alicePXE, bobPXE], alice, bob.getAddress());
    await bobPXE.registerContract({
      instance: escrow.instance,
      artifact: EscrowContractArtifact,
    });
    await alicePXE.registerContract({
      instance: escrow.instance,
      artifact: EscrowContractArtifact,
    });

    // alice knows bob
    await alicePXE.registerAccount(bobWallet.getSecretKey(), bob.getCompleteAddress().partialAddress);
    alicePXE.registerSender(bob.getAddress());
    alice.setScopes([
      alice.getAddress(),
      bob.getAddress(),
      // token.address,
    ]);
    // bob knows alice
    await bobPXE.registerAccount(aliceWallet.getSecretKey(), alice.getCompleteAddress().partialAddress);
    bobPXE.registerSender(alice.getAddress());

    bob.setScopes([
      bob.getAddress(),
      alice.getAddress(),
      // token.address
      escrow.address,
    ]);
  });

  const expectAddressNote = (note: UniqueNote, address: AztecAddress, owner: AztecAddress) => {
    logger.info('checking address note {} {}', [address, owner]);
    expect(note.note.items[0]).toEqual(new Fr(address.toBigInt()));
    expect(note.note.items[1]).toEqual(new Fr(owner.toBigInt()));
  };

  const expectNote = (note: UniqueNote, amount: bigint, owner: AztecAddress) => {
    // 3th element of items is randomness, so we slice the first 2
    expect(note.note.items.slice(0, 2)).toStrictEqual([new Fr(amount), new Fr(owner.toBigInt())]);
  };

  const expectBalances = async (address: AztecAddress, publicBalance: bigint, privateBalance: bigint) => {
    logger.info('checking balances for', address.toString());
    expect(await token.methods.balance_of_public(address).simulate()).toBe(publicBalance);
    expect(await token.methods.balance_of_private(address).simulate()).toBe(privateBalance);
  };

  const wad = (n: number = 1) => AMOUNT * BigInt(n);

  it('transfers', async () => {
    let events, notes;

    // mint initial amount to alice
    await token.withWallet(alice).methods.mint_to_public(alice.getAddress(), wad(10)).send().wait();

    // self-transfer 5 public tokens to private
    const aliceShieldTx = await token
      .withWallet(alice)
      .methods.transfer_public_to_private(alice.getAddress(), alice.getAddress(), wad(5), 0)
      .send()
      .wait();
    await token.methods.sync_notes().simulate({});

    // assert balances
    await expectBalances(alice.getAddress(), wad(5), wad(5));

    // retrieve notes from last tx
    notes = await alice.getNotes({ txHash: aliceShieldTx.txHash });
    expect(notes.length).toBe(1);
    expectNote(notes[0], wad(5), alice.getAddress());

    // transfer some private tokens to bob
    const fundBobTx = await token
      .withWallet(alice)
      .methods.transfer_public_to_private(alice.getAddress(), bob.getAddress(), wad(5), 0)
      .send()
      .wait();

    await token.withWallet(alice).methods.sync_notes().simulate({});
    await token.withWallet(bob).methods.sync_notes().simulate({});

    notes = await alice.getNotes({ txHash: fundBobTx.txHash });
    expect(notes.length).toBe(1);
    expectNote(notes[0], wad(5), bob.getAddress());

    notes = await bob.getNotes({ txHash: fundBobTx.txHash });
    expect(notes.length).toBe(1);
    expectNote(notes[0], wad(5), bob.getAddress());

    // fund bob again
    const fundBobTx2 = await token
      .withWallet(alice)
<<<<<<< HEAD
      .methods.transfer_in_private(alice.getAddress(), bob.getAddress(), wad(5), 0)
=======
      .methods.transfer_private_to_private(alice.getAddress(), bob.getAddress(), wad(5), 0)
>>>>>>> 290c5b64
      .send()
      .wait({
        debug: true,
      });

    await token.withWallet(alice).methods.sync_notes().simulate({});
    await token.withWallet(bob).methods.sync_notes().simulate({});

    // assert balances
    await expectBalances(alice.getAddress(), wad(0), wad(0));
    await expectBalances(bob.getAddress(), wad(0), wad(10));

    // Alice shouldn't have any notes because it not a sender/registered account in her PXE
    // (but she has because I gave her access to Bob's notes)
    notes = await alice.getNotes({ txHash: fundBobTx2.txHash });
    expect(notes.length).toBe(1);
    expectNote(notes[0], wad(5), bob.getAddress());

    // Bob should have a note with himself as owner
    // TODO: why noteTypeId is always `Selector<0x00000000>`?
    notes = await bob.getNotes({ txHash: fundBobTx2.txHash });
    expect(notes.length).toBe(1);
    expectNote(notes[0], wad(5), bob.getAddress());

    // assert alice's balances again
    await expectBalances(alice.getAddress(), wad(0), wad(0));
    // assert bob's balances
    await expectBalances(bob.getAddress(), wad(0), wad(10));
  }, 300_000);
});<|MERGE_RESOLUTION|>--- conflicted
+++ resolved
@@ -220,11 +220,7 @@
     // Transfer 1 token from alice to bob's private balance
     await token
       .withWallet(alice)
-<<<<<<< HEAD
-      .methods.transfer_in_private(alice.getAddress(), bob.getAddress(), AMOUNT, 0)
-=======
       .methods.transfer_private_to_private(alice.getAddress(), bob.getAddress(), AMOUNT, 0)
->>>>>>> 290c5b64
       .send()
       .wait();
 
@@ -521,11 +517,7 @@
     // fund bob again
     const fundBobTx2 = await token
       .withWallet(alice)
-<<<<<<< HEAD
-      .methods.transfer_in_private(alice.getAddress(), bob.getAddress(), wad(5), 0)
-=======
       .methods.transfer_private_to_private(alice.getAddress(), bob.getAddress(), wad(5), 0)
->>>>>>> 290c5b64
       .send()
       .wait({
         debug: true,
