--- conflicted
+++ resolved
@@ -25,26 +25,6 @@
     utils::check_private_balance(token_contract_address, recipient, transfer_amount);
 }
 
-<<<<<<< HEAD
-#[test(should_fail_with = "invalid nonce")]
-unconstrained fn transfer_public_to_private_success_invalid_nonce() {
-    let (env, token_contract_address, sender, recipient) =
-        utils::setup_and_mint_to_public_without_minter(false);
-
-    utils::check_public_balance(token_contract_address, sender, mint_amount);
-    utils::check_private_balance(token_contract_address, recipient, 0);
-
-    let nonce = random();
-    let transfer_amount = mint_amount / 2;
-
-    env.impersonate(sender);
-    Token::at(token_contract_address)
-        .transfer_public_to_private(sender, recipient, transfer_amount, nonce)
-        .call(&mut env.private());
-}
-
-=======
->>>>>>> ace04c48
 #[test(should_fail_with = "Assertion failed: attempt to subtract with overflow 'public_balances.at(from).read() - amount'")]
 unconstrained fn transfer_public_to_private_not_enough_balance() {
     let (env, token_contract_address, sender, recipient) =
