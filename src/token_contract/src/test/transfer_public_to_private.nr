--- conflicted
+++ resolved
@@ -1,7 +1,9 @@
 use crate::{test::utils, Token};
 use authwit::cheatcodes as authwit_cheatcodes;
 use aztec::oracle::random::random;
+use bignum_field::{bignum_field::BigNumField, bignum_field_note::BigNumFieldNote};
 use bignum_field::bignum_field_note::PartialBigNumFieldNote;
+
 use std::test::OracleMock;
 use uint_note::uint_note::{PartialUintNote, UintNote};
 
@@ -11,15 +13,26 @@
         utils::setup_and_mint_to_public_without_minter(false);
 
     utils::check_public_balance(token_contract_address, sender, mint_amount);
-    utils::check_private_balance(token_contract_address, recipient, 0);
+    utils::check_private_balance(token_contract_address, recipient, BigNumField::zero());
 
     let nonce = 0;
-    let transfer_amount = mint_amount / 2;
+    let transfer_amount = mint_amount;
 
-    env.impersonate(sender);
+    let note_randomness = random();
+
+    // We mock the Oracle to return the note randomness such that later on we can manually add the note
+    let _ = OracleMock::mock("getRandomField").returns(note_randomness);
+
+    // We prepare the transfer
+    let partial_note: PartialBigNumFieldNote = Token::at(token_contract_address)
+        .initialize_transfer_commitment(sender, recipient)
+        .call(&mut env.private());
+
+    // Finalize the transfer of the tokens (message sender owns the tokens in public)
     Token::at(token_contract_address)
-        .transfer_public_to_private(sender, recipient, transfer_amount, nonce)
-        .call(&mut env.private());
+        .transfer_public_to_commitment(sender, transfer_amount, partial_note, 0)
+        .call(&mut env.public());
+
     env.advance_block_by(1);
 
     // sender public balance decreases
@@ -28,77 +41,6 @@
     utils::check_private_balance(token_contract_address, recipient, transfer_amount);
 }
 
-#[test(should_fail_with = "invalid nonce")]
-unconstrained fn transfer_public_to_private_success_invalid_nonce() {
-    let (env, token_contract_address, sender, recipient, mint_amount) =
-        utils::setup_and_mint_to_public_without_minter(false);
-
-    utils::check_public_balance(token_contract_address, sender, mint_amount);
-    utils::check_private_balance(token_contract_address, recipient, 0);
-
-    let nonce = random();
-    let transfer_amount = mint_amount / 2;
-
-<<<<<<< HEAD
-    // We prepare the transfer
-    let partial_note: PartialBigNumFieldNote = Token::at(token_contract_address)
-        .prepare_transfer_public_to_private(owner, recipient)
-=======
-    env.impersonate(sender);
-    Token::at(token_contract_address)
-        .transfer_public_to_private(sender, recipient, transfer_amount, nonce)
->>>>>>> b87a7995
-        .call(&mut env.private());
-}
-
-#[test(should_fail_with = "Assertion failed: attempt to subtract with overflow 'public_balances.at(from).read() - amount'")]
-unconstrained fn transfer_public_to_private_not_enough_balance() {
-    let (env, token_contract_address, sender, recipient, mint_amount) =
-        utils::setup_and_mint_to_public_without_minter(false);
-
-    utils::check_public_balance(token_contract_address, sender, mint_amount);
-    utils::check_private_balance(token_contract_address, recipient, 0);
-
-    let nonce = 0;
-    let transfer_amount = mint_amount * 2;
-
-    env.impersonate(sender);
-    Token::at(token_contract_address)
-<<<<<<< HEAD
-        .finalize_transfer_public_to_private(owner, amount, partial_note, 0)
-        .call(&mut env.public());
-=======
-        .transfer_public_to_private(sender, recipient, transfer_amount, nonce)
-        .call(&mut env.private());
-}
-
-#[test]
-unconstrained fn transfer_public_to_private_authwitness_success() {
-    let (env, token_contract_address, sender, recipient, mint_amount) =
-        utils::setup_and_mint_to_public_without_minter(true);
-
-    let transfer_amount = mint_amount / 2;
->>>>>>> b87a7995
-
-    env.impersonate(sender);
-    let transfer_public_to_private_call_interface = Token::at(token_contract_address)
-        .transfer_public_to_private(sender, recipient, transfer_amount, 0);
-    authwit_cheatcodes::add_private_authwit_from_call_interface(
-        sender,
-        recipient,
-        transfer_public_to_private_call_interface,
-    );
-
-    env.impersonate(recipient);
-    transfer_public_to_private_call_interface.call(&mut env.private());
-    env.advance_block_by(1);
-
-    // Check balances changes as expected
-    utils::check_private_balance(token_contract_address, recipient, transfer_amount);
-    utils::check_public_balance(token_contract_address, sender, transfer_amount);
-}
-
-<<<<<<< HEAD
 // #[test(should_fail_with = "transfer not prepared")]
 // unconstrained fn transfer_public_to_private_transfer_not_prepared() {
 //     // Setup without account contracts. We are not using authwits here, so dummy accounts are enough
@@ -125,29 +67,12 @@
     // as the token balance check is before we use the value but that would made the test less robust against changes
     // in the contract.)
     let partial_note: PartialBigNumFieldNote = Token::at(token_contract_address)
-        .prepare_transfer_public_to_private(owner, not_owner)
+        .initialize_transfer_commitment(owner, not_owner)
         .call(&mut env.private());
 
     // Try transferring someone else's token balance
     env.impersonate(not_owner);
     Token::at(token_contract_address)
-        .finalize_transfer_public_to_private(not_owner, amount, partial_note, 0)
+        .transfer_public_to_commitment(not_owner, amount, partial_note, 0)
         .call(&mut env.public());
-=======
-#[test(should_fail_with = "Unknown auth witness for message hash")]
-unconstrained fn transfer_public_to_private_authwitness_unauthorized() {
-    let (env, token_contract_address, sender, recipient, mint_amount) =
-        utils::setup_and_mint_to_public_without_minter(true);
-
-    let transfer_amount = mint_amount / 2;
-
-    env.impersonate(sender);
-    let transfer_public_to_private_call_interface = Token::at(token_contract_address)
-        .transfer_public_to_private(sender, recipient, transfer_amount, 0);
-
-    // no authwit added
-
-    env.impersonate(recipient);
-    transfer_public_to_private_call_interface.call(&mut env.private());
->>>>>>> b87a7995
 }