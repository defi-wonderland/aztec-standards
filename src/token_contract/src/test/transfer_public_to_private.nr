use crate::{test::utils, Token};
use authwit::cheatcodes as authwit_cheatcodes;
use aztec::oracle::random::random;
use bignum_field::bignum_field_note::PartialBigNumFieldNote;
use std::test::OracleMock;
use uint_note::uint_note::{PartialUintNote, UintNote};

#[test]
unconstrained fn transfer_public_to_private_success() {
    let (env, token_contract_address, sender, recipient, mint_amount) =
        utils::setup_and_mint_to_public_without_minter(false);

    utils::check_public_balance(token_contract_address, sender, mint_amount);
    utils::check_private_balance(token_contract_address, recipient, 0);

    let nonce = 0;
    let transfer_amount = mint_amount / 2;

    env.impersonate(sender);
    Token::at(token_contract_address)
        .transfer_public_to_private(sender, recipient, transfer_amount, nonce)
        .call(&mut env.private());
    env.advance_block_by(1);

    // sender public balance decreases
    utils::check_public_balance(token_contract_address, sender, transfer_amount);
    // recipient private balance incre ases
    utils::check_private_balance(token_contract_address, recipient, transfer_amount);
}

#[test(should_fail_with = "invalid nonce")]
unconstrained fn transfer_public_to_private_success_invalid_nonce() {
    let (env, token_contract_address, sender, recipient, mint_amount) =
        utils::setup_and_mint_to_public_without_minter(false);

    utils::check_public_balance(token_contract_address, sender, mint_amount);
    utils::check_private_balance(token_contract_address, recipient, 0);

    let nonce = random();
    let transfer_amount = mint_amount / 2;

<<<<<<< HEAD
    // We prepare the transfer
    let partial_note: PartialBigNumFieldNote = Token::at(token_contract_address)
        .prepare_transfer_public_to_private(owner, recipient)
=======
    env.impersonate(sender);
    Token::at(token_contract_address)
        .transfer_public_to_private(sender, recipient, transfer_amount, nonce)
>>>>>>> 66cc7018
        .call(&mut env.private());
}

#[test(should_fail_with = "Assertion failed: attempt to subtract with overflow 'public_balances.at(from).read() - amount'")]
unconstrained fn transfer_public_to_private_not_enough_balance() {
    let (env, token_contract_address, sender, recipient, mint_amount) =
        utils::setup_and_mint_to_public_without_minter(false);

    utils::check_public_balance(token_contract_address, sender, mint_amount);
    utils::check_private_balance(token_contract_address, recipient, 0);

    let nonce = 0;
    let transfer_amount = mint_amount * 2;

    env.impersonate(sender);
    Token::at(token_contract_address)
<<<<<<< HEAD
        .finalize_transfer_public_to_private(owner, amount, partial_note, 0)
        .call(&mut env.public());
=======
        .transfer_public_to_private(sender, recipient, transfer_amount, nonce)
        .call(&mut env.private());
}

#[test]
unconstrained fn transfer_public_to_private_authwitness_success() {
    let (env, token_contract_address, sender, recipient, mint_amount) =
        utils::setup_and_mint_to_public_without_minter(true);

    let transfer_amount = mint_amount / 2;
>>>>>>> 66cc7018

    env.impersonate(sender);
    let transfer_public_to_private_call_interface = Token::at(token_contract_address)
        .transfer_public_to_private(sender, recipient, transfer_amount, 0);
    authwit_cheatcodes::add_private_authwit_from_call_interface(
        sender,
        recipient,
        transfer_public_to_private_call_interface,
    );

    env.impersonate(recipient);
    transfer_public_to_private_call_interface.call(&mut env.private());
    env.advance_block_by(1);

    // Check balances changes as expected
    utils::check_private_balance(token_contract_address, recipient, transfer_amount);
    utils::check_public_balance(token_contract_address, sender, transfer_amount);
}

<<<<<<< HEAD
// #[test(should_fail_with = "transfer not prepared")]
// unconstrained fn transfer_public_to_private_transfer_not_prepared() {
//     // Setup without account contracts. We are not using authwits here, so dummy accounts are enough
//     let (env, token_contract_address, owner, _, amount) =
//         utils::setup_and_mint_to_public_without_minter(/* with_account_contracts */ false);

//     // Transfer was not prepared so we can use random value for the hiding point slot
//     let hiding_point_slot = random();

//     // Try finalizing the transfer without preparing it
//     Token::at(token_contract_address)
//         .finalize_transfer_public_to_private(owner, amount, hiding_point_slot, 0)
//         .call(&mut env.public());
// }

// #[test(should_fail_with = "Assertion failed: attempt to subtract with underflow 'hi == high'")]
#[test(should_fail_with = "Assertion failed: Field subtraction underflow")]
unconstrained fn transfer_public_to_private_failure_not_an_owner() {
    // Setup without account contracts. We are not using authwits here, so dummy accounts are enough
    let (env, token_contract_address, owner, not_owner, amount) =
        utils::setup_and_mint_to_public_without_minter(/* with_account_contracts */ false);

    // (For this specific test we could set a random value for the commitment and not do the call to `prepare...`
    // as the token balance check is before we use the value but that would made the test less robust against changes
    // in the contract.)
    let partial_note: PartialBigNumFieldNote = Token::at(token_contract_address)
        .prepare_transfer_public_to_private(owner, not_owner)
        .call(&mut env.private());

    // Try transferring someone else's token balance
    env.impersonate(not_owner);
    Token::at(token_contract_address)
        .finalize_transfer_public_to_private(not_owner, amount, partial_note, 0)
        .call(&mut env.public());
=======
#[test(should_fail_with = "Unknown auth witness for message hash")]
unconstrained fn transfer_public_to_private_authwitness_unauthorized() {
    let (env, token_contract_address, sender, recipient, mint_amount) =
        utils::setup_and_mint_to_public_without_minter(true);

    let transfer_amount = mint_amount / 2;

    env.impersonate(sender);
    let transfer_public_to_private_call_interface = Token::at(token_contract_address)
        .transfer_public_to_private(sender, recipient, transfer_amount, 0);

    // no authwit added

    env.impersonate(recipient);
    transfer_public_to_private_call_interface.call(&mut env.private());
>>>>>>> 66cc7018
}<|MERGE_RESOLUTION|>--- conflicted
+++ resolved
@@ -1,9 +1,11 @@
 use crate::{test::utils, Token};
 use authwit::cheatcodes as authwit_cheatcodes;
 use aztec::oracle::random::random;
-use bignum_field::bignum_field_note::PartialBigNumFieldNote;
 use std::test::OracleMock;
-use uint_note::uint_note::{PartialUintNote, UintNote};
+use bignum_field::{
+    bignum_field::BigNumField,
+    bignum_field_note::{BigNumFieldNote},
+};
 
 #[test]
 unconstrained fn transfer_public_to_private_success() {
@@ -11,10 +13,10 @@
         utils::setup_and_mint_to_public_without_minter(false);
 
     utils::check_public_balance(token_contract_address, sender, mint_amount);
-    utils::check_private_balance(token_contract_address, recipient, 0);
+    utils::check_private_balance(token_contract_address, recipient, BigNumField::zero());
 
     let nonce = 0;
-    let transfer_amount = mint_amount / 2;
+    let transfer_amount = mint_amount / BigNumField::new(2);
 
     env.impersonate(sender);
     Token::at(token_contract_address)
@@ -34,20 +36,14 @@
         utils::setup_and_mint_to_public_without_minter(false);
 
     utils::check_public_balance(token_contract_address, sender, mint_amount);
-    utils::check_private_balance(token_contract_address, recipient, 0);
+    utils::check_private_balance(token_contract_address, recipient, BigNumField::zero());
 
     let nonce = random();
-    let transfer_amount = mint_amount / 2;
+    let transfer_amount = mint_amount / BigNumField::new(2);
 
-<<<<<<< HEAD
-    // We prepare the transfer
-    let partial_note: PartialBigNumFieldNote = Token::at(token_contract_address)
-        .prepare_transfer_public_to_private(owner, recipient)
-=======
     env.impersonate(sender);
     Token::at(token_contract_address)
         .transfer_public_to_private(sender, recipient, transfer_amount, nonce)
->>>>>>> 66cc7018
         .call(&mut env.private());
 }
 
@@ -57,17 +53,13 @@
         utils::setup_and_mint_to_public_without_minter(false);
 
     utils::check_public_balance(token_contract_address, sender, mint_amount);
-    utils::check_private_balance(token_contract_address, recipient, 0);
+    utils::check_private_balance(token_contract_address, recipient, BigNumField::zero());
 
     let nonce = 0;
-    let transfer_amount = mint_amount * 2;
+    let transfer_amount = mint_amount * BigNumField::new(2);
 
     env.impersonate(sender);
     Token::at(token_contract_address)
-<<<<<<< HEAD
-        .finalize_transfer_public_to_private(owner, amount, partial_note, 0)
-        .call(&mut env.public());
-=======
         .transfer_public_to_private(sender, recipient, transfer_amount, nonce)
         .call(&mut env.private());
 }
@@ -77,8 +69,7 @@
     let (env, token_contract_address, sender, recipient, mint_amount) =
         utils::setup_and_mint_to_public_without_minter(true);
 
-    let transfer_amount = mint_amount / 2;
->>>>>>> 66cc7018
+    let transfer_amount = mint_amount / BigNumField::new(2);
 
     env.impersonate(sender);
     let transfer_public_to_private_call_interface = Token::at(token_contract_address)
@@ -98,48 +89,12 @@
     utils::check_public_balance(token_contract_address, sender, transfer_amount);
 }
 
-<<<<<<< HEAD
-// #[test(should_fail_with = "transfer not prepared")]
-// unconstrained fn transfer_public_to_private_transfer_not_prepared() {
-//     // Setup without account contracts. We are not using authwits here, so dummy accounts are enough
-//     let (env, token_contract_address, owner, _, amount) =
-//         utils::setup_and_mint_to_public_without_minter(/* with_account_contracts */ false);
-
-//     // Transfer was not prepared so we can use random value for the hiding point slot
-//     let hiding_point_slot = random();
-
-//     // Try finalizing the transfer without preparing it
-//     Token::at(token_contract_address)
-//         .finalize_transfer_public_to_private(owner, amount, hiding_point_slot, 0)
-//         .call(&mut env.public());
-// }
-
-// #[test(should_fail_with = "Assertion failed: attempt to subtract with underflow 'hi == high'")]
-#[test(should_fail_with = "Assertion failed: Field subtraction underflow")]
-unconstrained fn transfer_public_to_private_failure_not_an_owner() {
-    // Setup without account contracts. We are not using authwits here, so dummy accounts are enough
-    let (env, token_contract_address, owner, not_owner, amount) =
-        utils::setup_and_mint_to_public_without_minter(/* with_account_contracts */ false);
-
-    // (For this specific test we could set a random value for the commitment and not do the call to `prepare...`
-    // as the token balance check is before we use the value but that would made the test less robust against changes
-    // in the contract.)
-    let partial_note: PartialBigNumFieldNote = Token::at(token_contract_address)
-        .prepare_transfer_public_to_private(owner, not_owner)
-        .call(&mut env.private());
-
-    // Try transferring someone else's token balance
-    env.impersonate(not_owner);
-    Token::at(token_contract_address)
-        .finalize_transfer_public_to_private(not_owner, amount, partial_note, 0)
-        .call(&mut env.public());
-=======
 #[test(should_fail_with = "Unknown auth witness for message hash")]
 unconstrained fn transfer_public_to_private_authwitness_unauthorized() {
     let (env, token_contract_address, sender, recipient, mint_amount) =
         utils::setup_and_mint_to_public_without_minter(true);
 
-    let transfer_amount = mint_amount / 2;
+    let transfer_amount = mint_amount / BigNumField::new(2);
 
     env.impersonate(sender);
     let transfer_public_to_private_call_interface = Token::at(token_contract_address)
@@ -149,5 +104,4 @@
 
     env.impersonate(recipient);
     transfer_public_to_private_call_interface.call(&mut env.private());
->>>>>>> 66cc7018
 }