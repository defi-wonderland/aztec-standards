use crate::test::utils;
use crate::Token;
use authwit::cheatcodes as authwit_cheatcodes;
use aztec::oracle::random::random;

#[test]
unconstrained fn public_transfer() {
    // Setup without account contracts. We are not using authwits here, so dummy accounts are enough
    let (env, token_contract_address, owner, recipient, mint_amount) =
        utils::setup_and_mint_to_public_without_minter(/* with_account_contracts */ false);
    // Transfer tokens
    let transfer_amount = mint_amount / (10 as u128);
    Token::at(token_contract_address)
        .transfer_public_to_public(owner, recipient, transfer_amount, 0)
        .call(&mut env.public());

    // Check balances
    utils::check_public_balance(token_contract_address, owner, mint_amount - transfer_amount);
    utils::check_public_balance(token_contract_address, recipient, transfer_amount);
}

#[test]
unconstrained fn public_transfer_to_self() {
    // Setup without account contracts. We are not using authwits here, so dummy accounts are enough
    let (env, token_contract_address, owner, _, mint_amount) =
        utils::setup_and_mint_to_public_without_minter(/* with_account_contracts */ false);
    // Transfer tokens
    let transfer_amount = mint_amount / (10 as u128);
    Token::at(token_contract_address)
        .transfer_public_to_public(owner, owner, transfer_amount, 0)
        .call(&mut env.public());
    // Check balances
    utils::check_public_balance(token_contract_address, owner, mint_amount);
}

#[test]
unconstrained fn public_transfer_on_behalf_of_other() {
    // Setup with account contracts. Slower since we actually deploy them, but needed for authwits.
    let (env, token_contract_address, owner, recipient, mint_amount) =
        utils::setup_and_mint_to_public_without_minter(/* with_account_contracts */ true);
    let transfer_amount = mint_amount / (10 as u128);
    let public_transfer_private_to_private_call_interface = Token::at(token_contract_address)
        .transfer_public_to_public(owner, recipient, transfer_amount, 1);
    authwit_cheatcodes::add_public_authwit_from_call_interface(
        owner,
        recipient,
        public_transfer_private_to_private_call_interface,
    );
    // Impersonate recipient to perform the call
    env.impersonate(recipient);
    // Transfer tokens
    public_transfer_private_to_private_call_interface.call(&mut env.public());
    // Check balances
    utils::check_public_balance(token_contract_address, owner, mint_amount - transfer_amount);
    utils::check_public_balance(token_contract_address, recipient, transfer_amount);
}

<<<<<<< HEAD
// #[test(should_fail_with = "attempt to subtract with underflow")]
=======
>>>>>>> de53d249
#[test(should_fail_with = "attempt to subtract with overflow 'public_balances.at(from).read() - amount'")]
unconstrained fn public_transfer_failure_more_than_balance() {
    // Setup without account contracts. We are not using authwits here, so dummy accounts are enough
    let (env, token_contract_address, owner, recipient, mint_amount) =
        utils::setup_and_mint_to_public_without_minter(/* with_account_contracts */ false);
    // Transfer tokens
    let transfer_amount = mint_amount + (1 as u128);
    let public_transfer_call_interface = Token::at(token_contract_address)
        .transfer_public_to_public(owner, recipient, transfer_amount, 0);
    // Try to transfer tokens
    public_transfer_call_interface.call(&mut env.public());
}

#[test(should_fail_with = "invalid nonce")]
unconstrained fn public_transfer_failure_on_behalf_of_self_non_zero_nonce() {
    // Setup without account contracts. We are not using authwits here, so dummy accounts are enough
    let (env, token_contract_address, owner, recipient, mint_amount) =
        utils::setup_and_mint_to_public_without_minter(/* with_account_contracts */ false);
    // Transfer tokens
    let transfer_amount = mint_amount / (10 as u128);
    let public_transfer_call_interface = Token::at(token_contract_address)
        .transfer_public_to_public(owner, recipient, transfer_amount, random());
    authwit_cheatcodes::add_public_authwit_from_call_interface(
        owner,
        recipient,
        public_transfer_call_interface,
    );
    // Try to transfer tokens
    public_transfer_call_interface.call(&mut env.public());
}

#[test(should_fail_with = "unauthorized")]
unconstrained fn public_transfer_failure_on_behalf_of_other_without_approval() {
    // Setup with account contracts. Slower since we actually deploy them, but needed for authwits.
    let (env, token_contract_address, owner, recipient, mint_amount) =
        utils::setup_and_mint_to_public_without_minter(/* with_account_contracts */ true);
    let transfer_amount = mint_amount / (10 as u128);
    let public_transfer_private_to_private_call_interface = Token::at(token_contract_address)
        .transfer_public_to_public(owner, recipient, transfer_amount, 1);
    // Impersonate recipient to perform the call
    env.impersonate(recipient);
    // Try to transfer tokens
    public_transfer_private_to_private_call_interface.call(&mut env.public());
}

<<<<<<< HEAD
// #[test(should_fail_with = "attempt to subtract with underflow")]
=======
>>>>>>> de53d249
#[test(should_fail_with = "attempt to subtract with overflow 'public_balances.at(from).read() - amount'")]
unconstrained fn public_transfer_failure_on_behalf_of_other_more_than_balance() {
    // Setup with account contracts. Slower since we actually deploy them, but needed for authwits.
    let (env, token_contract_address, owner, recipient, mint_amount) =
        utils::setup_and_mint_to_public_without_minter(/* with_account_contracts */ true);
    let transfer_amount = mint_amount + (1 as u128);
    let public_transfer_private_to_private_call_interface = Token::at(token_contract_address)
        .transfer_public_to_public(owner, recipient, transfer_amount, 1);
    authwit_cheatcodes::add_public_authwit_from_call_interface(
        owner,
        recipient,
        public_transfer_private_to_private_call_interface,
    );
    // Impersonate recipient to perform the call
    env.impersonate(recipient);
    // Try to transfer tokens
    public_transfer_private_to_private_call_interface.call(&mut env.public());
}

#[test(should_fail_with = "unauthorized")]
unconstrained fn public_transfer_failure_on_behalf_of_other_wrong_caller() {
    // Setup with account contracts. Slower since we actually deploy them, but needed for authwits.
    let (env, token_contract_address, owner, recipient, mint_amount) =
        utils::setup_and_mint_to_public_without_minter(/* with_account_contracts */ true);
    let transfer_amount = mint_amount / (10 as u128);
    let public_transfer_private_to_private_call_interface = Token::at(token_contract_address)
        .transfer_public_to_public(owner, recipient, transfer_amount, 1);
    authwit_cheatcodes::add_public_authwit_from_call_interface(
        owner,
        owner,
        public_transfer_private_to_private_call_interface,
    );
    // Impersonate recipient to perform the call
    env.impersonate(recipient);
    // Try to transfer tokens
    public_transfer_private_to_private_call_interface.call(&mut env.public());
}<|MERGE_RESOLUTION|>--- conflicted
+++ resolved
@@ -55,10 +55,6 @@
     utils::check_public_balance(token_contract_address, recipient, transfer_amount);
 }
 
-<<<<<<< HEAD
-// #[test(should_fail_with = "attempt to subtract with underflow")]
-=======
->>>>>>> de53d249
 #[test(should_fail_with = "attempt to subtract with overflow 'public_balances.at(from).read() - amount'")]
 unconstrained fn public_transfer_failure_more_than_balance() {
     // Setup without account contracts. We are not using authwits here, so dummy accounts are enough
@@ -104,10 +100,6 @@
     public_transfer_private_to_private_call_interface.call(&mut env.public());
 }
 
-<<<<<<< HEAD
-// #[test(should_fail_with = "attempt to subtract with underflow")]
-=======
->>>>>>> de53d249
 #[test(should_fail_with = "attempt to subtract with overflow 'public_balances.at(from).read() - amount'")]
 unconstrained fn public_transfer_failure_on_behalf_of_other_more_than_balance() {
     // Setup with account contracts. Slower since we actually deploy them, but needed for authwits.
