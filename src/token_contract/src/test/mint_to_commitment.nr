--- conflicted
+++ resolved
@@ -8,11 +8,7 @@
 
     let commitment = env.call_private(
         minter,
-<<<<<<< HEAD
-        Token::at(token_contract_address).initialize_transfer_commitment(minter, recipient, minter),
-=======
         Token::at(token_contract_address).initialize_transfer_commitment(recipient, minter),
->>>>>>> f271ef4b
     );
 
     let mint_amount: u128 = 10_000;
@@ -33,15 +29,7 @@
 
     let commitment = env.call_private(
         recipient,
-<<<<<<< HEAD
-        Token::at(token_contract_address).initialize_transfer_commitment(
-            recipient,
-            recipient,
-            recipient,
-        ),
-=======
         Token::at(token_contract_address).initialize_transfer_commitment(recipient, recipient),
->>>>>>> f271ef4b
     );
 
     let mint_amount: u128 = 10_000;
@@ -58,11 +46,7 @@
 
     let commitment = env.call_private(
         minter,
-<<<<<<< HEAD
-        Token::at(token_contract_address).initialize_transfer_commitment(minter, recipient, minter),
-=======
         Token::at(token_contract_address).initialize_transfer_commitment(recipient, minter),
->>>>>>> f271ef4b
     );
 
     let max_u128 = utils::max_u128();
@@ -88,11 +72,7 @@
 
     let commitment = env.call_private(
         minter,
-<<<<<<< HEAD
-        Token::at(token_contract_address).initialize_transfer_commitment(minter, recipient, minter),
-=======
         Token::at(token_contract_address).initialize_transfer_commitment(recipient, minter),
->>>>>>> f271ef4b
     );
 
     let mint_amount: u128 = 10_000;
@@ -106,11 +86,7 @@
 
     let another_commitment = env.call_private(
         minter,
-<<<<<<< HEAD
-        Token::at(token_contract_address).initialize_transfer_commitment(minter, recipient, minter),
-=======
         Token::at(token_contract_address).initialize_transfer_commitment(recipient, minter),
->>>>>>> f271ef4b
     );
 
     env.call_public(
@@ -145,11 +121,7 @@
 
     let commitment = env.call_private(
         minter,
-<<<<<<< HEAD
-        Token::at(token_contract_address).initialize_transfer_commitment(minter, recipient, minter),
-=======
         Token::at(token_contract_address).initialize_transfer_commitment(recipient, minter),
->>>>>>> f271ef4b
     );
 
     let mint_amount: u128 = 10_000;
