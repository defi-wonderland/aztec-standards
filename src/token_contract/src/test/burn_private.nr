--- conflicted
+++ resolved
@@ -76,13 +76,7 @@
     env.impersonate(recipient);
     burn_call_interface.call(&mut env.private());
 }
-<<<<<<< HEAD
-// TODO: Current message error includes the authwit hash
-// #[test(should_fail_with = "Authorization not found for message hash")]
-#[test(should_fail)]
-=======
 #[test(should_fail_with = "Unknown auth witness for message hash")]
->>>>>>> 1d20e904
 unconstrained fn burn_private_failure_on_behalf_of_other_without_approval() {
     let (env, token_contract_address, owner, recipient, mint_amount) =
         utils::setup_and_mint_to_public_without_minter(/* with_account_contracts */ true);
@@ -96,13 +90,7 @@
     burn_call_interface.call(&mut env.private());
 }
 
-<<<<<<< HEAD
-// TODO: Current message error includes the authwit hash
-// #[test(should_fail_with = "Authorization not found for message hash")]
-#[test(should_fail)]
-=======
 #[test(should_fail_with = "Unknown auth witness for message hash")]
->>>>>>> 1d20e904
 unconstrained fn burn_private_failure_on_behalf_of_other_wrong_designated_caller() {
     let (env, token_contract_address, owner, recipient, mint_amount) =
         utils::setup_and_mint_to_public_without_minter(/* with_account_contracts */ true);
