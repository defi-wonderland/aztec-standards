use crate::test::utils::{self, mint_amount};
use crate::Token;
use authwit::cheatcodes as authwit_cheatcodes;
use aztec::oracle::random::random;

#[test]
unconstrained fn burn_private_on_behalf_of_self() {
    let (env, token_contract_address, owner, _) =
        utils::setup_and_mint_to_private_without_minter(false);
    let burn_amount = mint_amount / 10;

    // Burn less than balance
    Token::at(token_contract_address).burn_private(owner, burn_amount, 0).call(&mut env.private());
    utils::check_private_balance(token_contract_address, owner, mint_amount - burn_amount);
}

#[test]
unconstrained fn burn_private_on_behalf_of_other() {
    let (env, token_contract_address, owner, recipient) =
        utils::setup_and_mint_to_private_without_minter(true);
    let burn_amount = mint_amount / 10;

    // Burn on behalf of other
    let burn_call_interface =
        Token::at(token_contract_address).burn_private(owner, burn_amount, random());
    authwit_cheatcodes::add_private_authwit_from_call_interface(
        owner,
        recipient,
        burn_call_interface,
    );
    // Impersonate recipient to perform the call
    env.impersonate(recipient);
    // Burn tokens
    burn_call_interface.call(&mut env.private());
    utils::check_private_balance(token_contract_address, owner, mint_amount - burn_amount);
}

#[test(should_fail_with = "Balance too low")]
unconstrained fn burn_private_failure_more_than_balance() {
    let (env, token_contract_address, owner, _) =
        utils::setup_and_mint_to_public_without_minter(false);

    // Burn more than balance
    let burn_amount = mint_amount * 10;
    Token::at(token_contract_address).burn_private(owner, burn_amount, 0).call(&mut env.private());
}

<<<<<<< HEAD
#[test(should_fail_with = "invalid nonce")]
unconstrained fn burn_private_failure_on_behalf_of_self_non_zero_nonce() {
    let (env, token_contract_address, owner, _) =
        utils::setup_and_mint_to_public_without_minter(false);

    // Burn more than balance
    let burn_amount = mint_amount / 10;
    Token::at(token_contract_address).burn_private(owner, burn_amount, random()).call(
        &mut env.private(),
    );
}

=======
>>>>>>> ace04c48
#[test(should_fail_with = "Balance too low")]
unconstrained fn burn_private_failure_on_behalf_of_other_more_than_balance() {
    let (env, token_contract_address, owner, recipient) =
        utils::setup_and_mint_to_public_without_minter(true);

    // Burn more than balance
    let burn_amount = mint_amount * (10 as u128);
    // Burn on behalf of other
    let burn_call_interface =
        Token::at(token_contract_address).burn_private(owner, burn_amount, random());
    authwit_cheatcodes::add_private_authwit_from_call_interface(
        owner,
        recipient,
        burn_call_interface,
    );
    // Impersonate recipient to perform the call
    env.impersonate(recipient);
    burn_call_interface.call(&mut env.private());
}
#[test(should_fail_with = "Unknown auth witness for message hash")]
unconstrained fn burn_private_failure_on_behalf_of_other_without_approval() {
    let (env, token_contract_address, owner, recipient) =
        utils::setup_and_mint_to_public_without_minter(true);

    // Burn more than balance
    let burn_amount = mint_amount / (10 as u128);
    // Burn on behalf of other
    let burn_call_interface = Token::at(token_contract_address).burn_private(owner, burn_amount, 3);
    // Impersonate recipient to perform the call
    env.impersonate(recipient);
    burn_call_interface.call(&mut env.private());
}

#[test(should_fail_with = "Unknown auth witness for message hash")]
unconstrained fn burn_private_failure_on_behalf_of_other_wrong_designated_caller() {
    let (env, token_contract_address, owner, recipient) =
        utils::setup_and_mint_to_public_without_minter(true);

    // Burn more than balance
    let burn_amount = mint_amount / (10 as u128);
    // Burn on behalf of other
    let burn_call_interface = Token::at(token_contract_address).burn_private(owner, burn_amount, 3);
    authwit_cheatcodes::add_private_authwit_from_call_interface(owner, owner, burn_call_interface);
    // Impersonate recipient to perform the call
    env.impersonate(recipient);
    burn_call_interface.call(&mut env.private());
}<|MERGE_RESOLUTION|>--- conflicted
+++ resolved
@@ -45,21 +45,6 @@
     Token::at(token_contract_address).burn_private(owner, burn_amount, 0).call(&mut env.private());
 }
 
-<<<<<<< HEAD
-#[test(should_fail_with = "invalid nonce")]
-unconstrained fn burn_private_failure_on_behalf_of_self_non_zero_nonce() {
-    let (env, token_contract_address, owner, _) =
-        utils::setup_and_mint_to_public_without_minter(false);
-
-    // Burn more than balance
-    let burn_amount = mint_amount / 10;
-    Token::at(token_contract_address).burn_private(owner, burn_amount, random()).call(
-        &mut env.private(),
-    );
-}
-
-=======
->>>>>>> ace04c48
 #[test(should_fail_with = "Balance too low")]
 unconstrained fn burn_private_failure_on_behalf_of_other_more_than_balance() {
     let (env, token_contract_address, owner, recipient) =
