use crate::test::utils;
use crate::Token;
use authwit::cheatcodes as authwit_cheatcodes;
use aztec::oracle::random::random;
use uint_note::uint_note::PartialUintNote;

#[test]
unconstrained fn transfer_private_to_public_with_commitment() {
    let (env, token_contract_address, owner, recipient, mint_amount) =
        utils::setup_and_mint_to_private_without_minter(false);

    utils::check_private_balance(token_contract_address, owner, mint_amount);
    utils::check_private_balance(token_contract_address, recipient, 0 as u128);

    // Transfer tokens
    let transfer_amount = mint_amount;
    env.impersonate(owner);
    let commitment = Token::at(token_contract_address)
        .transfer_private_to_public_with_commitment(owner, recipient, transfer_amount, 0)
        .call(&mut env.private());
    env.advance_block_by(1);

    // Check balances
    utils::check_private_balance(token_contract_address, owner, 0 as u128);
    utils::check_public_balance(token_contract_address, recipient, transfer_amount);
}

#[test(should_fail_with = "invalid nonce")]
unconstrained fn transfer_private_to_public_with_commitment_and_non_zero_nonce() {
    let (env, token_contract_address, owner, recipient, mint_amount) =
        utils::setup_and_mint_to_private_without_minter(false);

    utils::check_private_balance(token_contract_address, owner, mint_amount);
    utils::check_private_balance(token_contract_address, recipient, 0 as u128);

    // Transfer tokens
    let transfer_amount = mint_amount;
    env.impersonate(owner);
    Token::at(token_contract_address)
        .transfer_private_to_public_with_commitment(owner, recipient, transfer_amount, random())
        .call(&mut env.private());
}

#[test]
unconstrained fn transfer_private_to_public_with_commitment_on_behalf_of_other() {
    let (env, token_contract_address, owner, recipient, mint_amount) =
        utils::setup_and_mint_to_private_without_minter(true);

    utils::check_private_balance(token_contract_address, owner, mint_amount);
    utils::check_private_balance(token_contract_address, recipient, 0 as u128);

    // Transfer tokens
    let transfer_amount = mint_amount;

    let transfer_private_to_public_commitment_call_interface = Token::at(token_contract_address)
        .transfer_private_to_public_with_commitment(owner, recipient, transfer_amount, 0);

    authwit_cheatcodes::add_private_authwit_from_call_interface(
        owner,
        recipient,
        transfer_private_to_public_commitment_call_interface,
    );

    // Transfer tokens
    env.impersonate(recipient);
    transfer_private_to_public_commitment_call_interface.call(&mut env.private());
    env.advance_block_by(1);

    // Check balances
    utils::check_private_balance(token_contract_address, owner, 0 as u128);
    utils::check_public_balance(token_contract_address, recipient, transfer_amount);
}

#[test]
unconstrained fn transfer_private_to_public_with_commitment_and_finalize() {
    let (env, token_contract_address, owner, recipient, mint_amount) =
        utils::setup_and_mint_to_private_without_minter(false);

    utils::check_private_balance(token_contract_address, owner, mint_amount);
    utils::check_private_balance(token_contract_address, recipient, 0 as u128);

    // Transfer tokens
    let transfer_amount = mint_amount;

    env.impersonate(owner);
    let commitment = Token::at(token_contract_address)
        .transfer_private_to_public_with_commitment(owner, recipient, transfer_amount, 0)
        .call(&mut env.private());

    // Before finalize the recipient should have the tokens in public balance
    utils::check_public_balance(token_contract_address, recipient, transfer_amount);

    // Transfer tokens
    env.impersonate(recipient);
    Token::at(token_contract_address)
        .finalize_transfer_public_to_private(recipient, transfer_amount, commitment, 0)
        .call(&mut env.public());
    env.advance_block_by(1);

    // Check balances
    utils::check_private_balance(token_contract_address, owner, 0 as u128);
    utils::check_public_balance(token_contract_address, recipient, 0 as u128);
    utils::check_private_balance(token_contract_address, recipient, transfer_amount);
}

<<<<<<< HEAD
// #[test(should_fail_with = "transfer not prepared")]
// unconstrained fn transfer_private_to_public_with_hiding_point_and_finalize_with_invalid_hiding_point() {
//     let (env, token_contract_address, owner, recipient, mint_amount) =
//         utils::setup_and_mint_to_private_without_minter(false);

//     utils::check_private_balance(token_contract_address, owner, mint_amount);
//     utils::check_private_balance(token_contract_address, recipient, 0 as u128);
=======
// TODO: We're finalizing a transfer using an invalid commitment, I think this behavior should be restricted
// #[test(should_fail_with = "transfer not prepared")]
#[test]
unconstrained fn transfer_private_to_public_with_commitment_and_finalize_with_invalid_commitment() {
    let (env, token_contract_address, owner, recipient, mint_amount) =
        utils::setup_and_mint_to_private_without_minter(false);

    utils::check_private_balance(token_contract_address, owner, mint_amount);
    utils::check_private_balance(token_contract_address, recipient, 0 as u128);
>>>>>>> 1d20e904

//     // Transfer tokens
//     let transfer_amount = mint_amount;

<<<<<<< HEAD
//     env.impersonate(owner);
//     let hiding_point_slot = Token::at(token_contract_address)
//         .transfer_private_to_public_with_hiding_point(owner, recipient, transfer_amount, 0)
//         .call(&mut env.private());

//     let invalid_hiding_point = 1337;

//     // Transfer tokens
//     env.impersonate(recipient);
//     Token::at(token_contract_address)
//         .finalize_transfer_public_to_private(recipient, transfer_amount, invalid_hiding_point, 0)
//         .call(&mut env.public());
// }

// This test is passing although we pass `0` as `hiding_point_slot`
// #[test]
// unconstrained fn transfer_private_to_public_with_hiding_point_and_finalize_with_invalid_hiding_point_literals() {
//     let (env, token_contract_address, owner, recipient, mint_amount) =
//         utils::setup_and_mint_to_private_without_minter(false);

//     utils::check_private_balance(token_contract_address, owner, mint_amount);
//     utils::check_private_balance(token_contract_address, recipient, 0 as u128);

//     // Transfer tokens
//     let transfer_amount = mint_amount;

//     env.impersonate(owner);
//     let partial_note: PartialUintNote = Token::at(token_contract_address)
//         .transfer_private_to_public_with_hiding_point(owner, recipient, transfer_amount, 0)
//         .call(&mut env.private());

//     // Transfer tokens
//     env.impersonate(recipient);
//     Token::at(token_contract_address)
//         .finalize_transfer_public_to_private(recipient, transfer_amount, partial_note, 0)
//         .call(&mut env.public());
// }
=======
    env.impersonate(owner);
    // we ignore the returned commitment
    let _ = Token::at(token_contract_address)
        .transfer_private_to_public_with_commitment(owner, recipient, transfer_amount, 0)
        .call(&mut env.private());

    let invalid_commitment = PartialUintNote { commitment: 0xdeadbeef };

    // finalize transfer to an invalid commitment
    env.impersonate(recipient);
    Token::at(token_contract_address)
        .finalize_transfer_public_to_private(recipient, transfer_amount, invalid_commitment, 0)
        .call(&mut env.public());

    // you can finalize but the recipient will not have tokens
    utils::check_public_balance(token_contract_address, owner, 0 as u128);
    utils::check_private_balance(token_contract_address, owner, 0 as u128);
    utils::check_public_balance(token_contract_address, recipient, 0 as u128);
    utils::check_private_balance(token_contract_address, recipient, 0 as u128);
}

#[test]
unconstrained fn transfer_private_to_public_with_commitment_and_finalize_with_commitment_zero() {
    let (env, token_contract_address, owner, recipient, mint_amount) =
        utils::setup_and_mint_to_private_without_minter(false);

    utils::check_private_balance(token_contract_address, owner, mint_amount);
    utils::check_private_balance(token_contract_address, recipient, 0 as u128);

    // Transfer tokens
    let transfer_amount = mint_amount;

    env.impersonate(owner);
    // we ignore the returned commitment
    let _ = Token::at(token_contract_address)
        .transfer_private_to_public_with_commitment(owner, recipient, transfer_amount, 0)
        .call(&mut env.private());

    let invalid_commitment = PartialUintNote { commitment: 0 };
    // Transfer tokens
    env.impersonate(recipient);
    Token::at(token_contract_address)
        .finalize_transfer_public_to_private(recipient, transfer_amount, invalid_commitment, 0)
        .call(&mut env.public());

    // check that both owner and recipient have no tokens
    utils::check_public_balance(token_contract_address, owner, 0 as u128);
    utils::check_private_balance(token_contract_address, owner, 0 as u128);
    utils::check_public_balance(token_contract_address, recipient, 0 as u128);
    utils::check_private_balance(token_contract_address, recipient, 0 as u128);
}
>>>>>>> 1d20e904
<|MERGE_RESOLUTION|>--- conflicted
+++ resolved
@@ -103,15 +103,6 @@
     utils::check_private_balance(token_contract_address, recipient, transfer_amount);
 }
 
-<<<<<<< HEAD
-// #[test(should_fail_with = "transfer not prepared")]
-// unconstrained fn transfer_private_to_public_with_hiding_point_and_finalize_with_invalid_hiding_point() {
-//     let (env, token_contract_address, owner, recipient, mint_amount) =
-//         utils::setup_and_mint_to_private_without_minter(false);
-
-//     utils::check_private_balance(token_contract_address, owner, mint_amount);
-//     utils::check_private_balance(token_contract_address, recipient, 0 as u128);
-=======
 // TODO: We're finalizing a transfer using an invalid commitment, I think this behavior should be restricted
 // #[test(should_fail_with = "transfer not prepared")]
 #[test]
@@ -121,50 +112,10 @@
 
     utils::check_private_balance(token_contract_address, owner, mint_amount);
     utils::check_private_balance(token_contract_address, recipient, 0 as u128);
->>>>>>> 1d20e904
 
-//     // Transfer tokens
-//     let transfer_amount = mint_amount;
+    // Transfer tokens
+    let transfer_amount = mint_amount;
 
-<<<<<<< HEAD
-//     env.impersonate(owner);
-//     let hiding_point_slot = Token::at(token_contract_address)
-//         .transfer_private_to_public_with_hiding_point(owner, recipient, transfer_amount, 0)
-//         .call(&mut env.private());
-
-//     let invalid_hiding_point = 1337;
-
-//     // Transfer tokens
-//     env.impersonate(recipient);
-//     Token::at(token_contract_address)
-//         .finalize_transfer_public_to_private(recipient, transfer_amount, invalid_hiding_point, 0)
-//         .call(&mut env.public());
-// }
-
-// This test is passing although we pass `0` as `hiding_point_slot`
-// #[test]
-// unconstrained fn transfer_private_to_public_with_hiding_point_and_finalize_with_invalid_hiding_point_literals() {
-//     let (env, token_contract_address, owner, recipient, mint_amount) =
-//         utils::setup_and_mint_to_private_without_minter(false);
-
-//     utils::check_private_balance(token_contract_address, owner, mint_amount);
-//     utils::check_private_balance(token_contract_address, recipient, 0 as u128);
-
-//     // Transfer tokens
-//     let transfer_amount = mint_amount;
-
-//     env.impersonate(owner);
-//     let partial_note: PartialUintNote = Token::at(token_contract_address)
-//         .transfer_private_to_public_with_hiding_point(owner, recipient, transfer_amount, 0)
-//         .call(&mut env.private());
-
-//     // Transfer tokens
-//     env.impersonate(recipient);
-//     Token::at(token_contract_address)
-//         .finalize_transfer_public_to_private(recipient, transfer_amount, partial_note, 0)
-//         .call(&mut env.public());
-// }
-=======
     env.impersonate(owner);
     // we ignore the returned commitment
     let _ = Token::at(token_contract_address)
@@ -215,5 +166,4 @@
     utils::check_private_balance(token_contract_address, owner, 0 as u128);
     utils::check_public_balance(token_contract_address, recipient, 0 as u128);
     utils::check_private_balance(token_contract_address, recipient, 0 as u128);
-}
->>>>>>> 1d20e904
+}