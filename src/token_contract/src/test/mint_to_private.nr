use crate::{test::utils, Token};

#[test]
unconstrained fn mint_to_private_success() {
    // Setup without account contracts. We are not using authwits here, so dummy accounts are enough
    let (mut env, token_contract_address, owner, _, minter) = utils::setup_with_minter(false);

    let mint_amount: u128 = 10_000;
<<<<<<< HEAD
    env.call_private(
        minter,
        Token::at(token_contract_address).mint_to_private(owner, owner, mint_amount),
    );
=======
    env.call_private(minter, Token::at(token_contract_address).mint_to_private(owner, mint_amount));
>>>>>>> f271ef4b

    utils::check_private_balance(env, token_contract_address, owner, mint_amount);

    let total_supply = env.view_public(Token::at(token_contract_address).total_supply());
    assert(total_supply == mint_amount);
}

#[test(should_fail_with = "Assertion failed: caller is not minter")]
unconstrained fn mint_to_private_failure_as_non_minter() {
    // Setup without account contracts. We are not using authwits here, so dummy accounts are enough
<<<<<<< HEAD
    let (mut env, token_contract_address, owner, recipient, minter) =
        utils::setup_with_minter(false);

    let mint_amount: u128 = 10_000;
    let mint_to_private_call_interface =
        Token::at(token_contract_address).mint_to_private(owner, owner, mint_amount);
=======
    let (mut env, token_contract_address, owner, recipient, _) = utils::setup_with_minter(false);

    let mint_amount: u128 = 10_000;
    let mint_to_private_call_interface =
        Token::at(token_contract_address).mint_to_private(owner, mint_amount);
>>>>>>> f271ef4b
    // As non-minter
    env.call_private(recipient, mint_to_private_call_interface);
}

#[test(should_fail_with = "Contract execution has reverted: Assertion failed: attempt to add with overflow 'total_supply.read() + amount'")]
unconstrained fn mint_to_private_failure_recipient_balance_overflow() {
    let (mut env, token_contract_address, owner, recipient, minter) =
        utils::setup_with_minter(false);
    env.call_private(
        minter,
<<<<<<< HEAD
        Token::at(token_contract_address).mint_to_private(recipient, recipient, utils::max_u128()),
    );

    // Recipient's balance overflows
    env.call_private(
        minter,
        Token::at(token_contract_address).mint_to_private(owner, owner, 1 as u128),
    );
=======
        Token::at(token_contract_address).mint_to_private(recipient, utils::max_u128()),
    );

    // Recipient's balance overflows
    env.call_private(minter, Token::at(token_contract_address).mint_to_private(owner, 1 as u128));
>>>>>>> f271ef4b
}
#[test(should_fail_with = "Contract execution has reverted: Assertion failed: attempt to add with overflow 'total_supply.read() + amount'")]
unconstrained fn mint_to_private_failure_total_supply_overflow() {
    // Setup without account contracts. We are not using authwits here, so dummy accounts are enough
    let (mut env, token_contract_address, owner, recipient, minter) =
        utils::setup_with_minter(false);

    env.call_private(
        minter,
<<<<<<< HEAD
        Token::at(token_contract_address).mint_to_private(recipient, recipient, utils::max_u128()),
    );
    env.call_private(
        minter,
        Token::at(token_contract_address).mint_to_private(owner, owner, 1 as u128),
    );
=======
        Token::at(token_contract_address).mint_to_private(recipient, utils::max_u128()),
    );
    env.call_private(minter, Token::at(token_contract_address).mint_to_private(owner, 1 as u128));
>>>>>>> f271ef4b
}<|MERGE_RESOLUTION|>--- conflicted
+++ resolved
@@ -6,14 +6,7 @@
     let (mut env, token_contract_address, owner, _, minter) = utils::setup_with_minter(false);
 
     let mint_amount: u128 = 10_000;
-<<<<<<< HEAD
-    env.call_private(
-        minter,
-        Token::at(token_contract_address).mint_to_private(owner, owner, mint_amount),
-    );
-=======
     env.call_private(minter, Token::at(token_contract_address).mint_to_private(owner, mint_amount));
->>>>>>> f271ef4b
 
     utils::check_private_balance(env, token_contract_address, owner, mint_amount);
 
@@ -24,20 +17,11 @@
 #[test(should_fail_with = "Assertion failed: caller is not minter")]
 unconstrained fn mint_to_private_failure_as_non_minter() {
     // Setup without account contracts. We are not using authwits here, so dummy accounts are enough
-<<<<<<< HEAD
-    let (mut env, token_contract_address, owner, recipient, minter) =
-        utils::setup_with_minter(false);
-
-    let mint_amount: u128 = 10_000;
-    let mint_to_private_call_interface =
-        Token::at(token_contract_address).mint_to_private(owner, owner, mint_amount);
-=======
     let (mut env, token_contract_address, owner, recipient, _) = utils::setup_with_minter(false);
 
     let mint_amount: u128 = 10_000;
     let mint_to_private_call_interface =
         Token::at(token_contract_address).mint_to_private(owner, mint_amount);
->>>>>>> f271ef4b
     // As non-minter
     env.call_private(recipient, mint_to_private_call_interface);
 }
@@ -48,22 +32,11 @@
         utils::setup_with_minter(false);
     env.call_private(
         minter,
-<<<<<<< HEAD
-        Token::at(token_contract_address).mint_to_private(recipient, recipient, utils::max_u128()),
-    );
-
-    // Recipient's balance overflows
-    env.call_private(
-        minter,
-        Token::at(token_contract_address).mint_to_private(owner, owner, 1 as u128),
-    );
-=======
         Token::at(token_contract_address).mint_to_private(recipient, utils::max_u128()),
     );
 
     // Recipient's balance overflows
     env.call_private(minter, Token::at(token_contract_address).mint_to_private(owner, 1 as u128));
->>>>>>> f271ef4b
 }
 #[test(should_fail_with = "Contract execution has reverted: Assertion failed: attempt to add with overflow 'total_supply.read() + amount'")]
 unconstrained fn mint_to_private_failure_total_supply_overflow() {
@@ -73,16 +46,7 @@
 
     env.call_private(
         minter,
-<<<<<<< HEAD
-        Token::at(token_contract_address).mint_to_private(recipient, recipient, utils::max_u128()),
-    );
-    env.call_private(
-        minter,
-        Token::at(token_contract_address).mint_to_private(owner, owner, 1 as u128),
-    );
-=======
         Token::at(token_contract_address).mint_to_private(recipient, utils::max_u128()),
     );
     env.call_private(minter, Token::at(token_contract_address).mint_to_private(owner, 1 as u128));
->>>>>>> f271ef4b
 }