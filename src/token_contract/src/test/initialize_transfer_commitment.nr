use crate::test::utils;
use crate::Token;
use aztec::{oracle::random::random, protocol_types::{address::AztecAddress, traits::FromField}};
use uint_note::uint_note::PartialUintNote;

#[test]
unconstrained fn initialize_transfer_commitment() {
    let (env, token_contract_address, owner, recipient) =
        utils::setup_and_mint_to_private_without_minter(false);

    // Transfer tokens
    let commitment = env.call_private(
        owner,
<<<<<<< HEAD
        Token::at(token_contract_address).initialize_transfer_commitment(owner, recipient, owner),
=======
        Token::at(token_contract_address).initialize_transfer_commitment(recipient, owner),
>>>>>>> f271ef4b
    );

    let validity_commitment =
        PartialUintNote::from_field(commitment).compute_validity_commitment(owner);
    assert(
        env.public_context(|context| {
            context.nullifier_exists(validity_commitment, token_contract_address)
        }),
        "validity nullifier should exist",
    );
}

#[test(should_fail_with = "Invalid partial note or completer")]
unconstrained fn initialize_transfer_commitment_and_complete_with_incorrect_completer() {
    let (env, token_contract_address, owner, recipient, minter) =
        utils::setup_and_mint_to_private_with_minter(false);

    // Generate an address using a random field
    let random_completer: AztecAddress = AztecAddress::from_field(random());

    // Initialize a transfer commitment using a random completer
    let commitment = env.call_private(
        owner,
        Token::at(token_contract_address).initialize_transfer_commitment(
<<<<<<< HEAD
            owner,
=======
>>>>>>> f271ef4b
            recipient,
            random_completer,
        ),
    );

    // Using an arbitrary completer should result in a non-existing nullifier
    let validity_commitment =
        PartialUintNote::from_field(commitment).compute_validity_commitment(recipient);
    assert(
        !env.public_context(|context| {
            context.nullifier_exists(validity_commitment, token_contract_address)
        }),
        "validity nullifier should not exist",
    );

    // Minting to a commitment uses msg.sender as completer, which is the minter, and not the random completer
    let _ = env.call_public(
        minter,
        Token::at(token_contract_address).mint_to_commitment(commitment, 1 as u128),
    );
}<|MERGE_RESOLUTION|>--- conflicted
+++ resolved
@@ -11,11 +11,7 @@
     // Transfer tokens
     let commitment = env.call_private(
         owner,
-<<<<<<< HEAD
-        Token::at(token_contract_address).initialize_transfer_commitment(owner, recipient, owner),
-=======
         Token::at(token_contract_address).initialize_transfer_commitment(recipient, owner),
->>>>>>> f271ef4b
     );
 
     let validity_commitment =
@@ -40,10 +36,6 @@
     let commitment = env.call_private(
         owner,
         Token::at(token_contract_address).initialize_transfer_commitment(
-<<<<<<< HEAD
-            owner,
-=======
->>>>>>> f271ef4b
             recipient,
             random_completer,
         ),
