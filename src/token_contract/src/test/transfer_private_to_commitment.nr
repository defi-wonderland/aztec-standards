use crate::test::utils::{self, mint_amount};
use crate::Token;
use aztec::test::helpers::authwit as authwit_cheatcodes;

<<<<<<< HEAD
// TODO(#10289): Enable this test once TXE handles partial notes properly. Currently it fails on the recipient amount
// #[test]
// unconstrained fn transfer_private_to_commitment() {
//     let (env, token_contract_address, owner, recipient) =
//         utils::setup_and_mint_to_private_without_minter(false);

//     utils::check_private_balance(token_contract_address, owner, mint_amount);
//     utils::check_private_balance(token_contract_address, recipient, 0 as u128);

//     // Prepare commitment
//     env.impersonate(owner);
//     let commitment = Token::at(token_contract_address)
//         .initialize_transfer_commitment(owner, recipient, owner)
//         .call(&mut env.private());
//     env.advance_block_by(1);

//     // Transfer tokens
//     let transfer_amount = mint_amount;
//     Token::at(token_contract_address)
//         .transfer_private_to_commitment(owner, commitment, transfer_amount, 0)
//         .call(&mut env.private());
//     env.advance_block_by(1);

//     // Check balances
//     utils::check_private_balance(token_contract_address, owner, 0 as u128);
//     utils::check_private_balance(token_contract_address, recipient, transfer_amount);
// }

// TODO(#10289): Enable this test once TXE handles partial notes properly. Currently it fails on the recipient amount
// #[test]
// unconstrained fn transfer_private_to_commitment_on_behalf_of_other() {
//     let (env, token_contract_address, owner, recipient) =
//         utils::setup_and_mint_to_private_without_minter(true);

//     utils::check_private_balance(token_contract_address, owner, mint_amount);
//     utils::check_private_balance(token_contract_address, recipient, 0 as u128);

//     let transfer_amount = mint_amount;

//     // Prepare commitment
//     env.impersonate(owner);
//     let commitment = Token::at(token_contract_address)
//         .initialize_transfer_commitment(owner, recipient, recipient)
//         .call(&mut env.private());
//     env.advance_block_by(1);

//     let transfer_to_commitment_call_interface = Token::at(token_contract_address)
//         .transfer_private_to_commitment(owner, commitment, transfer_amount, 0);

//     authwit_cheatcodes::add_private_authwit_from_call_interface(
//         owner,
//         recipient,
//         transfer_to_commitment_call_interface,
//     );

//     // Transfer tokens
//     env.impersonate(recipient);
//     transfer_to_commitment_call_interface.call(&mut env.private());
//     env.advance_block_by(1);

//     // Check balances
//     utils::check_private_balance(token_contract_address, owner, 0 as u128);
//     utils::check_private_balance(token_contract_address, recipient, transfer_amount);
// }

// TODO(#10289): Enable this test once TXE handles partial notes properly. Currently it fails on the recipient amount
// #[test(should_fail_with = "Invalid partial note or completer")]
// unconstrained fn transfer_private_to_commitment_wrong_completer() {
//     let (env, token_contract_address, owner, recipient) =
//         utils::setup_and_mint_to_private_without_minter(false);

//     utils::check_private_balance(token_contract_address, owner, mint_amount);
//     utils::check_private_balance(token_contract_address, recipient, 0 as u128);

//     // Prepare commitment
//     env.impersonate(owner);
//     let commitment = Token::at(token_contract_address)
//         .initialize_transfer_commitment(owner, recipient, recipient)
//         .call(&mut env.private());

//     // Transfer tokens
//     env.impersonate(owner);
//     let transfer_amount = mint_amount;
//     Token::at(token_contract_address)
//         .transfer_private_to_commitment(owner, commitment, transfer_amount, 0)
//         .call(&mut env.private());
//     env.advance_block_by(1);

//     // Check balances
//     utils::check_private_balance(token_contract_address, owner, 0 as u128);
//     utils::check_private_balance(token_contract_address, recipient, transfer_amount);
// }
=======
#[test]
unconstrained fn transfer_private_to_commitment() {
    let (mut env, token_contract_address, owner, recipient) =
        utils::setup_and_mint_to_private_without_minter(false);

    utils::check_private_balance(env, token_contract_address, owner, mint_amount);
    utils::check_private_balance(env, token_contract_address, recipient, 0 as u128);

    // Prepare commitment
    let commitment = env.call_private(
        owner,
        Token::at(token_contract_address).initialize_transfer_commitment(owner, recipient, owner),
    );

    // Transfer tokens
    let transfer_amount = mint_amount;
    env.call_private(
        owner,
        Token::at(token_contract_address).transfer_private_to_commitment(
            owner,
            commitment,
            transfer_amount,
            0,
        ),
    );

    // Check balances
    utils::check_private_balance(env, token_contract_address, owner, 0 as u128);
    utils::check_private_balance(env, token_contract_address, recipient, transfer_amount);
}

#[test]
unconstrained fn transfer_private_to_commitment_on_behalf_of_other() {
    let (mut env, token_contract_address, owner, recipient) =
        utils::setup_and_mint_to_private_without_minter(true);

    utils::check_private_balance(env, token_contract_address, owner, mint_amount);
    utils::check_private_balance(env, token_contract_address, recipient, 0 as u128);

    let transfer_amount = mint_amount;

    // Prepare commitment
    let commitment = env.call_private(
        owner,
        Token::at(token_contract_address).initialize_transfer_commitment(
            owner,
            recipient,
            recipient,
        ),
    );

    let transfer_to_commitment_call_interface = Token::at(token_contract_address)
        .transfer_private_to_commitment(owner, commitment, transfer_amount, 0);

    authwit_cheatcodes::add_private_authwit_from_call_interface(
        owner,
        recipient,
        transfer_to_commitment_call_interface,
    );

    // Transfer tokens
    env.call_private(recipient, transfer_to_commitment_call_interface);

    // Check balances
    utils::check_private_balance(env, token_contract_address, owner, 0 as u128);
    utils::check_private_balance(env, token_contract_address, recipient, transfer_amount);
}

#[test(should_fail_with = "Invalid partial note or completer")]
unconstrained fn transfer_private_to_commitment_wrong_completer() {
    let (env, token_contract_address, owner, recipient) =
        utils::setup_and_mint_to_private_without_minter(false);

    utils::check_private_balance(env, token_contract_address, owner, mint_amount);
    utils::check_private_balance(env, token_contract_address, recipient, 0 as u128);

    let commitment = env.call_private(
        owner,
        Token::at(token_contract_address).initialize_transfer_commitment(
            owner,
            recipient,
            recipient,
        ),
    );

    // Transfer tokens
    let transfer_amount = mint_amount;
    env.call_private(
        owner,
        Token::at(token_contract_address).transfer_private_to_commitment(
            owner,
            commitment,
            transfer_amount,
            0,
        ),
    );

    // Check balances
    utils::check_private_balance(env, token_contract_address, owner, 0 as u128);
    utils::check_private_balance(env, token_contract_address, recipient, transfer_amount);
}
>>>>>>> 01129327
<|MERGE_RESOLUTION|>--- conflicted
+++ resolved
@@ -2,100 +2,6 @@
 use crate::Token;
 use aztec::test::helpers::authwit as authwit_cheatcodes;
 
-<<<<<<< HEAD
-// TODO(#10289): Enable this test once TXE handles partial notes properly. Currently it fails on the recipient amount
-// #[test]
-// unconstrained fn transfer_private_to_commitment() {
-//     let (env, token_contract_address, owner, recipient) =
-//         utils::setup_and_mint_to_private_without_minter(false);
-
-//     utils::check_private_balance(token_contract_address, owner, mint_amount);
-//     utils::check_private_balance(token_contract_address, recipient, 0 as u128);
-
-//     // Prepare commitment
-//     env.impersonate(owner);
-//     let commitment = Token::at(token_contract_address)
-//         .initialize_transfer_commitment(owner, recipient, owner)
-//         .call(&mut env.private());
-//     env.advance_block_by(1);
-
-//     // Transfer tokens
-//     let transfer_amount = mint_amount;
-//     Token::at(token_contract_address)
-//         .transfer_private_to_commitment(owner, commitment, transfer_amount, 0)
-//         .call(&mut env.private());
-//     env.advance_block_by(1);
-
-//     // Check balances
-//     utils::check_private_balance(token_contract_address, owner, 0 as u128);
-//     utils::check_private_balance(token_contract_address, recipient, transfer_amount);
-// }
-
-// TODO(#10289): Enable this test once TXE handles partial notes properly. Currently it fails on the recipient amount
-// #[test]
-// unconstrained fn transfer_private_to_commitment_on_behalf_of_other() {
-//     let (env, token_contract_address, owner, recipient) =
-//         utils::setup_and_mint_to_private_without_minter(true);
-
-//     utils::check_private_balance(token_contract_address, owner, mint_amount);
-//     utils::check_private_balance(token_contract_address, recipient, 0 as u128);
-
-//     let transfer_amount = mint_amount;
-
-//     // Prepare commitment
-//     env.impersonate(owner);
-//     let commitment = Token::at(token_contract_address)
-//         .initialize_transfer_commitment(owner, recipient, recipient)
-//         .call(&mut env.private());
-//     env.advance_block_by(1);
-
-//     let transfer_to_commitment_call_interface = Token::at(token_contract_address)
-//         .transfer_private_to_commitment(owner, commitment, transfer_amount, 0);
-
-//     authwit_cheatcodes::add_private_authwit_from_call_interface(
-//         owner,
-//         recipient,
-//         transfer_to_commitment_call_interface,
-//     );
-
-//     // Transfer tokens
-//     env.impersonate(recipient);
-//     transfer_to_commitment_call_interface.call(&mut env.private());
-//     env.advance_block_by(1);
-
-//     // Check balances
-//     utils::check_private_balance(token_contract_address, owner, 0 as u128);
-//     utils::check_private_balance(token_contract_address, recipient, transfer_amount);
-// }
-
-// TODO(#10289): Enable this test once TXE handles partial notes properly. Currently it fails on the recipient amount
-// #[test(should_fail_with = "Invalid partial note or completer")]
-// unconstrained fn transfer_private_to_commitment_wrong_completer() {
-//     let (env, token_contract_address, owner, recipient) =
-//         utils::setup_and_mint_to_private_without_minter(false);
-
-//     utils::check_private_balance(token_contract_address, owner, mint_amount);
-//     utils::check_private_balance(token_contract_address, recipient, 0 as u128);
-
-//     // Prepare commitment
-//     env.impersonate(owner);
-//     let commitment = Token::at(token_contract_address)
-//         .initialize_transfer_commitment(owner, recipient, recipient)
-//         .call(&mut env.private());
-
-//     // Transfer tokens
-//     env.impersonate(owner);
-//     let transfer_amount = mint_amount;
-//     Token::at(token_contract_address)
-//         .transfer_private_to_commitment(owner, commitment, transfer_amount, 0)
-//         .call(&mut env.private());
-//     env.advance_block_by(1);
-
-//     // Check balances
-//     utils::check_private_balance(token_contract_address, owner, 0 as u128);
-//     utils::check_private_balance(token_contract_address, recipient, transfer_amount);
-// }
-=======
 #[test]
 unconstrained fn transfer_private_to_commitment() {
     let (mut env, token_contract_address, owner, recipient) =
@@ -196,5 +102,4 @@
     // Check balances
     utils::check_private_balance(env, token_contract_address, owner, 0 as u128);
     utils::check_private_balance(env, token_contract_address, recipient, transfer_amount);
-}
->>>>>>> 01129327
+}