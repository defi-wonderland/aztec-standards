--- conflicted
+++ resolved
@@ -44,18 +44,10 @@
     let transfer_amount = mint_amount;
 
     // Prepare commitment
-<<<<<<< HEAD
     let commitment = env.call_private(
         owner,
-        Token::at(token_contract_address).initialize_transfer_commitment(owner, recipient, owner),
+        Token::at(token_contract_address).initialize_transfer_commitment(owner, recipient, recipient),
     );
-=======
-    env.impersonate(owner);
-    let commitment = Token::at(token_contract_address)
-        .initialize_transfer_commitment(owner, recipient, recipient)
-        .call(&mut env.private());
-    env.advance_block_by(1);
->>>>>>> ecc552c4
 
     let transfer_to_commitment_call_interface = Token::at(token_contract_address)
         .transfer_private_to_commitment(owner, commitment, transfer_amount, 0);
@@ -70,12 +62,8 @@
     env.call_private(recipient, transfer_to_commitment_call_interface);
 
     // Check balances
-<<<<<<< HEAD
     utils::check_private_balance(env, token_contract_address, owner, 0 as u128);
     utils::check_private_balance(env, token_contract_address, recipient, transfer_amount);
-=======
-    utils::check_private_balance(token_contract_address, owner, 0 as u128);
-    utils::check_private_balance(token_contract_address, recipient, transfer_amount);
 }
 
 #[test(should_fail_with = "Invalid partial note or completer")]
@@ -103,5 +91,4 @@
     // Check balances
     utils::check_private_balance(token_contract_address, owner, 0 as u128);
     utils::check_private_balance(token_contract_address, recipient, transfer_amount);
->>>>>>> ecc552c4
 }