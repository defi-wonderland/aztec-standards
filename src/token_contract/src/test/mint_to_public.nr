--- conflicted
+++ resolved
@@ -22,12 +22,7 @@
 
 #[test(should_fail_with = "Contract execution has reverted: Assertion failed: caller is not minter 'minter.eq(sender)'")]
 unconstrained fn mint_to_public_failure_as_non_minter() {
-<<<<<<< HEAD
-    let (mut env, token_contract_address, owner, recipient, minter) =
-        utils::setup_with_minter(false);
-=======
     let (mut env, token_contract_address, owner, recipient, _) = utils::setup_with_minter(false);
->>>>>>> f271ef4b
 
     let mint_amount: u128 = 10_000;
     let mint_to_public_call_interface =
@@ -56,12 +51,7 @@
 #[test(should_fail_with = "Contract execution has reverted: Assertion failed: attempt to add with overflow 'public_balances.at(to).read() + amount'")]
 unconstrained fn mint_to_public_failure_overflow_total_supply() {
     // Setup without account contracts. We are not using authwits here, so dummy accounts are enough
-<<<<<<< HEAD
-    let (mut env, token_contract_address, owner, recipient, minter) =
-        utils::setup_with_minter(false);
-=======
     let (mut env, token_contract_address, owner, _, minter) = utils::setup_with_minter(false);
->>>>>>> f271ef4b
 
     let max_u128 = utils::max_u128();
     let mint_to_public_call_interface =
