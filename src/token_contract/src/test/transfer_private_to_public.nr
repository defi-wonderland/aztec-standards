use crate::test::utils::{self, mint_amount};
use crate::Token;
use authwit::cheatcodes as authwit_cheatcodes;
use aztec::{note::constants::MAX_NOTES_PER_PAGE, oracle::random::random};
use uint_note::uint_note::UintNote;

#[test]
unconstrained fn transfer_private_to_public_on_behalf_of_self() {
    // Setup without account contracts. We are not using authwits here, so dummy accounts are enough
    let (env, token_contract_address, owner, _) =
        utils::setup_and_mint_to_private_without_minter(false);

    let transfer_private_to_public_amount = mint_amount / (10 as u128);
    Token::at(token_contract_address)
        .transfer_private_to_public(owner, owner, transfer_private_to_public_amount, 0)
        .call(&mut env.private());
    utils::check_private_balance(
        token_contract_address,
        owner,
        mint_amount - transfer_private_to_public_amount,
    );
    utils::check_public_balance(
        token_contract_address,
        owner,
        transfer_private_to_public_amount,
    );
}

#[test]
unconstrained fn transfer_private_to_public_on_behalf_of_other() {
    let (env, token_contract_address, owner, recipient) =
        utils::setup_and_mint_to_private_without_minter(true);

    let transfer_private_to_public_amount = mint_amount / (10 as u128);
    let transfer_private_to_public_call_interface = Token::at(token_contract_address)
        .transfer_private_to_public(owner, recipient, transfer_private_to_public_amount, 0);
    authwit_cheatcodes::add_private_authwit_from_call_interface(
        owner,
        recipient,
        transfer_private_to_public_call_interface,
    );
    // Impersonate recipient
    env.impersonate(recipient);
    // transfer_private_to_public tokens
    transfer_private_to_public_call_interface.call(&mut env.private());
    utils::check_private_balance(
        token_contract_address,
        owner,
        mint_amount - transfer_private_to_public_amount,
    );
    utils::check_public_balance(
        token_contract_address,
        recipient,
        transfer_private_to_public_amount,
    );
}

// TODO: Can't figure out why this test is failing
// #[test]
unconstrained fn transfer_private_to_public_multiple_notes_recursively() {
    // Setup with account contracts. Slower since we actually deploy them, but needed for authwits.
    let (env, token_contract_address, owner, recipient, minter) = utils::setup_with_minter(true);

    let notes_amount = 1000 as u128;
    let notes_count = 12;
    let total_amount = notes_amount * notes_count;
    env.impersonate(minter);
    for _ in 0..notes_count {
        utils::mint_to_private(env, token_contract_address, owner, notes_amount);
    }

    // Transfer tokens
    // Transfer will require 11 notes with change, which requires 2 recursive calls: 2 + 8 + 1
    env.impersonate(owner);
    let transfer_amount = total_amount - notes_amount - (1 as u128);
    let transfer_private_from_call_interface = Token::at(token_contract_address)
        .transfer_private_to_public(owner, recipient, transfer_amount, 0);
    transfer_private_from_call_interface.call(&mut env.private());
    env.advance_block_by(1);

    // Check that the notes still owned by the owner are correct
    let final_owner_notes: BoundedVec<UintNote, MAX_NOTES_PER_PAGE> =
        utils::get_private_balance_notes(token_contract_address, owner, 0);

    assert(final_owner_notes.len() == 2, "Incorrect note count"); // 1000 UintNote x1 and 1 UintNote x1
    assert(final_owner_notes.get(0).get_value() == notes_amount, "Incorrect note amount");
    assert(final_owner_notes.get(1).get_value() == 1 as u128, "Incorrect note change amount");

    // Check that the notes generated to the recipient are correct
    let recipient_notes: BoundedVec<UintNote, MAX_NOTES_PER_PAGE> =
        utils::get_private_balance_notes(token_contract_address, recipient, 0);
    assert(recipient_notes.len() == 0, "Incorrect transferred note count");

    // Check balances
    utils::check_private_balance(
        token_contract_address,
        owner,
        total_amount - transfer_amount,
    );
    utils::check_public_balance(token_contract_address, recipient, transfer_amount);
}

#[test(should_fail_with = "Balance too low")]
unconstrained fn transfer_private_to_public_failure_more_than_balance() {
    // Setup without account contracts. We are not using authwits here, so dummy accounts are enough
    let (env, token_contract_address, owner, _) =
        utils::setup_and_mint_to_private_without_minter(false);

    let transfer_private_to_public_amount = mint_amount + (1 as u128);
    Token::at(token_contract_address)
        .transfer_private_to_public(owner, owner, transfer_private_to_public_amount, 0)
        .call(&mut env.private());
}

<<<<<<< HEAD
#[test(should_fail_with = "invalid nonce")]
unconstrained fn transfer_private_to_public_failure_on_behalf_of_self_non_zero_nonce() {
    // Setup without account contracts. We are not using authwits here, so dummy accounts are enough
    let (env, token_contract_address, owner, _) =
        utils::setup_and_mint_to_private_without_minter(false);

    let transfer_private_to_public_amount = mint_amount + (1 as u128);
    Token::at(token_contract_address)
        .transfer_private_to_public(owner, owner, transfer_private_to_public_amount, random())
        .call(&mut env.private());
}

=======
>>>>>>> ace04c48
#[test(should_fail_with = "Balance too low")]
unconstrained fn transfer_private_to_public_failure_on_behalf_of_other_more_than_balance() {
    let (env, token_contract_address, owner, recipient) =
        utils::setup_and_mint_to_private_without_minter(true);

    let transfer_private_to_public_amount = mint_amount + (1 as u128);
    let transfer_private_to_public_call_interface = Token::at(token_contract_address)
        .transfer_private_to_public(owner, recipient, transfer_private_to_public_amount, 0);
    authwit_cheatcodes::add_private_authwit_from_call_interface(
        owner,
        recipient,
        transfer_private_to_public_call_interface,
    );
    // Impersonate recipient
    env.impersonate(recipient);
    // transfer_private_to_public tokens
    transfer_private_to_public_call_interface.call(&mut env.private());
}

#[test(should_fail_with = "Unknown auth witness for message hash")]
unconstrained fn transfer_private_to_public_failure_on_behalf_of_other_invalid_designated_caller() {
    let (env, token_contract_address, owner, recipient) =
        utils::setup_and_mint_to_private_without_minter(true);

    let transfer_private_to_public_amount = mint_amount + (1 as u128);
    let transfer_private_to_public_call_interface = Token::at(token_contract_address)
        .transfer_private_to_public(owner, recipient, transfer_private_to_public_amount, 0);
    authwit_cheatcodes::add_private_authwit_from_call_interface(
        owner,
        owner,
        transfer_private_to_public_call_interface,
    );
    // Impersonate recipient
    env.impersonate(recipient);
    // transfer_private_to_public tokens
    transfer_private_to_public_call_interface.call(&mut env.private());
}

#[test(should_fail_with = "Unknown auth witness for message hash")]
unconstrained fn transfer_private_to_public_failure_on_behalf_of_other_no_approval() {
    let (env, token_contract_address, owner, recipient) =
        utils::setup_and_mint_to_private_without_minter(true);

    let transfer_private_to_public_amount = mint_amount + (1 as u128);
    let transfer_private_to_public_call_interface = Token::at(token_contract_address)
        .transfer_private_to_public(owner, recipient, transfer_private_to_public_amount, 0);
    // Impersonate recipient
    env.impersonate(recipient);
    // transfer_private_to_public tokens
    transfer_private_to_public_call_interface.call(&mut env.private());
}<|MERGE_RESOLUTION|>--- conflicted
+++ resolved
@@ -112,21 +112,6 @@
         .call(&mut env.private());
 }
 
-<<<<<<< HEAD
-#[test(should_fail_with = "invalid nonce")]
-unconstrained fn transfer_private_to_public_failure_on_behalf_of_self_non_zero_nonce() {
-    // Setup without account contracts. We are not using authwits here, so dummy accounts are enough
-    let (env, token_contract_address, owner, _) =
-        utils::setup_and_mint_to_private_without_minter(false);
-
-    let transfer_private_to_public_amount = mint_amount + (1 as u128);
-    Token::at(token_contract_address)
-        .transfer_private_to_public(owner, owner, transfer_private_to_public_amount, random())
-        .call(&mut env.private());
-}
-
-=======
->>>>>>> ace04c48
 #[test(should_fail_with = "Balance too low")]
 unconstrained fn transfer_private_to_public_failure_on_behalf_of_other_more_than_balance() {
     let (env, token_contract_address, owner, recipient) =
