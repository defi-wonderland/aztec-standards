use crate::test::utils;
use crate::Token;
use authwit::cheatcodes as authwit_cheatcodes;
use aztec::{note::constants::MAX_NOTES_PER_PAGE, oracle::random::random};
use aztec::protocol_types::traits::ToField;
<<<<<<< HEAD
use bignum_field::{bignum_field::BigNumField, bignum_field_note::BigNumFieldNote};
=======
use uint_note::uint_note::UintNote;
>>>>>>> 66cc7018

#[test]
unconstrained fn transfer_private_to_public_on_behalf_of_self() {
    // Setup without account contracts. We are not using authwits here, so dummy accounts are enough
    let (env, token_contract_address, owner, _, mint_amount) =
        utils::setup_and_mint_to_private_without_minter(/* with_account_contracts */ false);

<<<<<<< HEAD
    let transfer_private_to_public_amount = mint_amount / (BigNumField::new(10));
=======
    let transfer_private_to_public_amount = mint_amount / (10 as u128);
>>>>>>> 66cc7018
    Token::at(token_contract_address)
        .transfer_private_to_public(owner, owner, transfer_private_to_public_amount, 0)
        .call(&mut env.private());
    utils::check_private_balance(
        token_contract_address,
        owner,
        mint_amount - transfer_private_to_public_amount,
    );
    utils::check_public_balance(
        token_contract_address,
        owner,
        transfer_private_to_public_amount,
    );
}

#[test]
unconstrained fn transfer_private_to_public_on_behalf_of_other() {
    let (env, token_contract_address, owner, recipient, mint_amount) =
        utils::setup_and_mint_to_private_without_minter(/* with_account_contracts */ true);

<<<<<<< HEAD
    let transfer_private_to_public_amount = mint_amount / (BigNumField::new(10));
=======
    let transfer_private_to_public_amount = mint_amount / (10 as u128);
>>>>>>> 66cc7018
    let transfer_private_to_public_call_interface = Token::at(token_contract_address)
        .transfer_private_to_public(owner, recipient, transfer_private_to_public_amount, 0);
    authwit_cheatcodes::add_private_authwit_from_call_interface(
        owner,
        recipient,
        transfer_private_to_public_call_interface,
    );
    // Impersonate recipient
    env.impersonate(recipient);
    // transfer_private_to_public tokens
    transfer_private_to_public_call_interface.call(&mut env.private());
    utils::check_private_balance(
        token_contract_address,
        owner,
        mint_amount - transfer_private_to_public_amount,
    );
    utils::check_public_balance(
        token_contract_address,
        recipient,
        transfer_private_to_public_amount,
    );
}

<<<<<<< HEAD
=======
// TODO: Can't figure out why this test is failing
>>>>>>> 66cc7018
// #[test]
unconstrained fn transfer_private_to_public_multiple_notes_recursively() {
    // Setup with account contracts. Slower since we actually deploy them, but needed for authwits.
    let (env, token_contract_address, owner, recipient, minter) =
        utils::setup_with_minter(/* with_account_contracts */ true);

<<<<<<< HEAD
    let notes_amount = BigNumField::new(1000);
    let notes_count: u32 = 12;
    let total_amount = notes_amount * BigNumField::new(notes_count.to_field());

=======
    let notes_amount = 1000 as u128;
    let notes_count = 12;
    let total_amount = notes_amount * notes_count;
>>>>>>> 66cc7018
    env.impersonate(minter);
    for i in 0..notes_count {
        utils::mint_to_private(env, token_contract_address, owner, notes_amount);
    }

    // Transfer tokens
    // Transfer will require 11 notes with change, which requires 2 recursive calls: 2 + 8 + 1
    env.impersonate(owner);
<<<<<<< HEAD
    let transfer_amount = total_amount - notes_amount - (BigNumField::one());
=======
    let transfer_amount = total_amount - notes_amount - (1 as u128);
>>>>>>> 66cc7018
    let transfer_private_from_call_interface = Token::at(token_contract_address)
        .transfer_private_to_public(owner, recipient, transfer_amount, 0);
    transfer_private_from_call_interface.call(&mut env.private());
    env.advance_block_by(1);

    // Check that the notes still owned by the owner are correct
    env.impersonate(token_contract_address);
    let final_owner_notes: BoundedVec<BigNumFieldNote, MAX_NOTES_PER_PAGE> =
        utils::get_private_balance_notes(owner, 0);

<<<<<<< HEAD
    assert(final_owner_notes.len() == 2, "Incorrect note count"); // 1000 BigNumFieldNote x1 and 1 BigNumFieldNote x1
    assert(final_owner_notes.get(0).get_value() == notes_amount, "Incorrect note amount");
    assert(
        final_owner_notes.get(1).get_value() == BigNumField::one(),
        "Incorrect note change amount",
    );
=======
    assert(final_owner_notes.len() == 2, "Incorrect note count"); // 1000 UintNote x1 and 1 UintNote x1
    assert(final_owner_notes.get(0).get_value() == notes_amount, "Incorrect note amount");
    assert(final_owner_notes.get(1).get_value() == 1 as u128, "Incorrect note change amount");
>>>>>>> 66cc7018

    // Check that the notes generated to the recipient are correct
    env.impersonate(token_contract_address);
    let recipient_notes: BoundedVec<BigNumFieldNote, MAX_NOTES_PER_PAGE> =
        utils::get_private_balance_notes(recipient, 0);
    assert(recipient_notes.len() == 0, "Incorrect transferred note count");

    // Check balances
    utils::check_private_balance(
        token_contract_address,
        owner,
        total_amount - transfer_amount,
    );
    utils::check_public_balance(token_contract_address, recipient, transfer_amount);
}

#[test(should_fail_with = "Balance too low")]
unconstrained fn transfer_private_to_public_failure_more_than_balance() {
    // Setup without account contracts. We are not using authwits here, so dummy accounts are enough
    let (env, token_contract_address, owner, _, mint_amount) =
        utils::setup_and_mint_to_private_without_minter(/* with_account_contracts */ false);

<<<<<<< HEAD
    let transfer_private_to_public_amount = mint_amount + (BigNumField::one());
=======
    let transfer_private_to_public_amount = mint_amount + (1 as u128);
>>>>>>> 66cc7018
    Token::at(token_contract_address)
        .transfer_private_to_public(owner, owner, transfer_private_to_public_amount, 0)
        .call(&mut env.private());
}

#[test(should_fail_with = "invalid nonce")]
unconstrained fn transfer_private_to_public_failure_on_behalf_of_self_non_zero_nonce() {
    // Setup without account contracts. We are not using authwits here, so dummy accounts are enough
    let (env, token_contract_address, owner, _, mint_amount) =
        utils::setup_and_mint_to_private_without_minter(/* with_account_contracts */ false);

<<<<<<< HEAD
    let transfer_private_to_public_amount = mint_amount + (BigNumField::one());
=======
    let transfer_private_to_public_amount = mint_amount + (1 as u128);
>>>>>>> 66cc7018
    Token::at(token_contract_address)
        .transfer_private_to_public(owner, owner, transfer_private_to_public_amount, random())
        .call(&mut env.private());
}

#[test(should_fail_with = "Balance too low")]
unconstrained fn transfer_private_to_public_failure_on_behalf_of_other_more_than_balance() {
    let (env, token_contract_address, owner, recipient, mint_amount) =
        utils::setup_and_mint_to_private_without_minter(/* with_account_contracts */ true);

<<<<<<< HEAD
    let transfer_private_to_public_amount = mint_amount + (BigNumField::one());
=======
    let transfer_private_to_public_amount = mint_amount + (1 as u128);
>>>>>>> 66cc7018
    let transfer_private_to_public_call_interface = Token::at(token_contract_address)
        .transfer_private_to_public(owner, recipient, transfer_private_to_public_amount, 0);
    authwit_cheatcodes::add_private_authwit_from_call_interface(
        owner,
        recipient,
        transfer_private_to_public_call_interface,
    );
    // Impersonate recipient
    env.impersonate(recipient);
    // transfer_private_to_public tokens
    transfer_private_to_public_call_interface.call(&mut env.private());
}

<<<<<<< HEAD
// TODO: Current message error includes the authwit hash
// #[test(should_fail_with = "Authorization not found for message hash")]
#[test(should_fail)]
=======
#[test(should_fail_with = "Unknown auth witness for message hash")]
>>>>>>> 66cc7018
unconstrained fn transfer_private_to_public_failure_on_behalf_of_other_invalid_designated_caller() {
    let (env, token_contract_address, owner, recipient, mint_amount) =
        utils::setup_and_mint_to_private_without_minter(/* with_account_contracts */ true);

<<<<<<< HEAD
    let transfer_private_to_public_amount = mint_amount + (BigNumField::one());
=======
    let transfer_private_to_public_amount = mint_amount + (1 as u128);
>>>>>>> 66cc7018
    let transfer_private_to_public_call_interface = Token::at(token_contract_address)
        .transfer_private_to_public(owner, recipient, transfer_private_to_public_amount, 0);
    authwit_cheatcodes::add_private_authwit_from_call_interface(
        owner,
        owner,
        transfer_private_to_public_call_interface,
    );
    // Impersonate recipient
    env.impersonate(recipient);
    // transfer_private_to_public tokens
    transfer_private_to_public_call_interface.call(&mut env.private());
}

<<<<<<< HEAD
// TODO: Current message error includes the authwit hash
// #[test(should_fail_with = "Authorization not found for message hash")]
#[test(should_fail)]
=======
#[test(should_fail_with = "Unknown auth witness for message hash")]
>>>>>>> 66cc7018
unconstrained fn transfer_private_to_public_failure_on_behalf_of_other_no_approval() {
    let (env, token_contract_address, owner, recipient, mint_amount) =
        utils::setup_and_mint_to_private_without_minter(/* with_account_contracts */ true);

<<<<<<< HEAD
    let transfer_private_to_public_amount = mint_amount + (BigNumField::one());
=======
    let transfer_private_to_public_amount = mint_amount + (1 as u128);
>>>>>>> 66cc7018
    let transfer_private_to_public_call_interface = Token::at(token_contract_address)
        .transfer_private_to_public(owner, recipient, transfer_private_to_public_amount, 0);
    // Impersonate recipient
    env.impersonate(recipient);
    // transfer_private_to_public tokens
    transfer_private_to_public_call_interface.call(&mut env.private());
}<|MERGE_RESOLUTION|>--- conflicted
+++ resolved
@@ -3,11 +3,7 @@
 use authwit::cheatcodes as authwit_cheatcodes;
 use aztec::{note::constants::MAX_NOTES_PER_PAGE, oracle::random::random};
 use aztec::protocol_types::traits::ToField;
-<<<<<<< HEAD
 use bignum_field::{bignum_field::BigNumField, bignum_field_note::BigNumFieldNote};
-=======
-use uint_note::uint_note::UintNote;
->>>>>>> 66cc7018
 
 #[test]
 unconstrained fn transfer_private_to_public_on_behalf_of_self() {
@@ -15,11 +11,7 @@
     let (env, token_contract_address, owner, _, mint_amount) =
         utils::setup_and_mint_to_private_without_minter(/* with_account_contracts */ false);
 
-<<<<<<< HEAD
     let transfer_private_to_public_amount = mint_amount / (BigNumField::new(10));
-=======
-    let transfer_private_to_public_amount = mint_amount / (10 as u128);
->>>>>>> 66cc7018
     Token::at(token_contract_address)
         .transfer_private_to_public(owner, owner, transfer_private_to_public_amount, 0)
         .call(&mut env.private());
@@ -40,11 +32,7 @@
     let (env, token_contract_address, owner, recipient, mint_amount) =
         utils::setup_and_mint_to_private_without_minter(/* with_account_contracts */ true);
 
-<<<<<<< HEAD
     let transfer_private_to_public_amount = mint_amount / (BigNumField::new(10));
-=======
-    let transfer_private_to_public_amount = mint_amount / (10 as u128);
->>>>>>> 66cc7018
     let transfer_private_to_public_call_interface = Token::at(token_contract_address)
         .transfer_private_to_public(owner, recipient, transfer_private_to_public_amount, 0);
     authwit_cheatcodes::add_private_authwit_from_call_interface(
@@ -68,26 +56,17 @@
     );
 }
 
-<<<<<<< HEAD
-=======
 // TODO: Can't figure out why this test is failing
->>>>>>> 66cc7018
 // #[test]
 unconstrained fn transfer_private_to_public_multiple_notes_recursively() {
     // Setup with account contracts. Slower since we actually deploy them, but needed for authwits.
     let (env, token_contract_address, owner, recipient, minter) =
         utils::setup_with_minter(/* with_account_contracts */ true);
 
-<<<<<<< HEAD
     let notes_amount = BigNumField::new(1000);
     let notes_count: u32 = 12;
     let total_amount = notes_amount * BigNumField::new(notes_count.to_field());
 
-=======
-    let notes_amount = 1000 as u128;
-    let notes_count = 12;
-    let total_amount = notes_amount * notes_count;
->>>>>>> 66cc7018
     env.impersonate(minter);
     for i in 0..notes_count {
         utils::mint_to_private(env, token_contract_address, owner, notes_amount);
@@ -96,11 +75,7 @@
     // Transfer tokens
     // Transfer will require 11 notes with change, which requires 2 recursive calls: 2 + 8 + 1
     env.impersonate(owner);
-<<<<<<< HEAD
     let transfer_amount = total_amount - notes_amount - (BigNumField::one());
-=======
-    let transfer_amount = total_amount - notes_amount - (1 as u128);
->>>>>>> 66cc7018
     let transfer_private_from_call_interface = Token::at(token_contract_address)
         .transfer_private_to_public(owner, recipient, transfer_amount, 0);
     transfer_private_from_call_interface.call(&mut env.private());
@@ -111,18 +86,12 @@
     let final_owner_notes: BoundedVec<BigNumFieldNote, MAX_NOTES_PER_PAGE> =
         utils::get_private_balance_notes(owner, 0);
 
-<<<<<<< HEAD
     assert(final_owner_notes.len() == 2, "Incorrect note count"); // 1000 BigNumFieldNote x1 and 1 BigNumFieldNote x1
     assert(final_owner_notes.get(0).get_value() == notes_amount, "Incorrect note amount");
     assert(
         final_owner_notes.get(1).get_value() == BigNumField::one(),
         "Incorrect note change amount",
     );
-=======
-    assert(final_owner_notes.len() == 2, "Incorrect note count"); // 1000 UintNote x1 and 1 UintNote x1
-    assert(final_owner_notes.get(0).get_value() == notes_amount, "Incorrect note amount");
-    assert(final_owner_notes.get(1).get_value() == 1 as u128, "Incorrect note change amount");
->>>>>>> 66cc7018
 
     // Check that the notes generated to the recipient are correct
     env.impersonate(token_contract_address);
@@ -145,11 +114,7 @@
     let (env, token_contract_address, owner, _, mint_amount) =
         utils::setup_and_mint_to_private_without_minter(/* with_account_contracts */ false);
 
-<<<<<<< HEAD
     let transfer_private_to_public_amount = mint_amount + (BigNumField::one());
-=======
-    let transfer_private_to_public_amount = mint_amount + (1 as u128);
->>>>>>> 66cc7018
     Token::at(token_contract_address)
         .transfer_private_to_public(owner, owner, transfer_private_to_public_amount, 0)
         .call(&mut env.private());
@@ -161,11 +126,7 @@
     let (env, token_contract_address, owner, _, mint_amount) =
         utils::setup_and_mint_to_private_without_minter(/* with_account_contracts */ false);
 
-<<<<<<< HEAD
     let transfer_private_to_public_amount = mint_amount + (BigNumField::one());
-=======
-    let transfer_private_to_public_amount = mint_amount + (1 as u128);
->>>>>>> 66cc7018
     Token::at(token_contract_address)
         .transfer_private_to_public(owner, owner, transfer_private_to_public_amount, random())
         .call(&mut env.private());
@@ -176,11 +137,7 @@
     let (env, token_contract_address, owner, recipient, mint_amount) =
         utils::setup_and_mint_to_private_without_minter(/* with_account_contracts */ true);
 
-<<<<<<< HEAD
     let transfer_private_to_public_amount = mint_amount + (BigNumField::one());
-=======
-    let transfer_private_to_public_amount = mint_amount + (1 as u128);
->>>>>>> 66cc7018
     let transfer_private_to_public_call_interface = Token::at(token_contract_address)
         .transfer_private_to_public(owner, recipient, transfer_private_to_public_amount, 0);
     authwit_cheatcodes::add_private_authwit_from_call_interface(
@@ -194,22 +151,12 @@
     transfer_private_to_public_call_interface.call(&mut env.private());
 }
 
-<<<<<<< HEAD
-// TODO: Current message error includes the authwit hash
-// #[test(should_fail_with = "Authorization not found for message hash")]
-#[test(should_fail)]
-=======
 #[test(should_fail_with = "Unknown auth witness for message hash")]
->>>>>>> 66cc7018
 unconstrained fn transfer_private_to_public_failure_on_behalf_of_other_invalid_designated_caller() {
     let (env, token_contract_address, owner, recipient, mint_amount) =
         utils::setup_and_mint_to_private_without_minter(/* with_account_contracts */ true);
 
-<<<<<<< HEAD
     let transfer_private_to_public_amount = mint_amount + (BigNumField::one());
-=======
-    let transfer_private_to_public_amount = mint_amount + (1 as u128);
->>>>>>> 66cc7018
     let transfer_private_to_public_call_interface = Token::at(token_contract_address)
         .transfer_private_to_public(owner, recipient, transfer_private_to_public_amount, 0);
     authwit_cheatcodes::add_private_authwit_from_call_interface(
@@ -223,22 +170,12 @@
     transfer_private_to_public_call_interface.call(&mut env.private());
 }
 
-<<<<<<< HEAD
-// TODO: Current message error includes the authwit hash
-// #[test(should_fail_with = "Authorization not found for message hash")]
-#[test(should_fail)]
-=======
 #[test(should_fail_with = "Unknown auth witness for message hash")]
->>>>>>> 66cc7018
 unconstrained fn transfer_private_to_public_failure_on_behalf_of_other_no_approval() {
     let (env, token_contract_address, owner, recipient, mint_amount) =
         utils::setup_and_mint_to_private_without_minter(/* with_account_contracts */ true);
 
-<<<<<<< HEAD
     let transfer_private_to_public_amount = mint_amount + (BigNumField::one());
-=======
-    let transfer_private_to_public_amount = mint_amount + (1 as u128);
->>>>>>> 66cc7018
     let transfer_private_to_public_call_interface = Token::at(token_contract_address)
         .transfer_private_to_public(owner, recipient, transfer_private_to_public_amount, 0);
     // Impersonate recipient
