--- conflicted
+++ resolved
@@ -38,24 +38,16 @@
     );
 
     let shares_to_burn: u128 = deposit_amount;
-<<<<<<< HEAD
-    env.call_private(
-        deposit_recipient,
-        Token::at(vault_address).withdraw_private_to_private(
-            deposit_recipient,
-            recipient,
-            deposit_amount,
-            shares_to_burn,
-            0,
-        ),
-    );
-=======
-    Token::at(vault_address)
-        .withdraw_private_to_private(deposit_recipient, recipient, deposit_amount, shares_to_burn, 0
-            )
-        .call(&mut env.private());
-    env.advance_block_by(1);
->>>>>>> 5f01cfff
+    env.call_private(
+        deposit_recipient,
+        Token::at(vault_address).withdraw_private_to_private(
+            deposit_recipient,
+            recipient,
+            deposit_amount,
+            shares_to_burn,
+            0,
+        ),
+    );
 
     // All shares are burnt
     utils::check_public_balance(env, vault_address, deposit_recipient, 0);
@@ -185,24 +177,16 @@
     );
 
     let shares_to_burn: u128 = deposit_amount - 1;
-<<<<<<< HEAD
-    env.call_private(
-        deposit_recipient,
-        Token::at(vault_address).withdraw_private_to_private(
-            deposit_recipient,
-            recipient,
-            deposit_amount,
-            shares_to_burn,
-            0,
-        ),
-    );
-=======
-    Token::at(vault_address)
-        .withdraw_private_to_private(deposit_recipient, recipient, deposit_amount, shares_to_burn, 0
-            )
-        .call(&mut env.private());
-    env.advance_block_by(1);
->>>>>>> 5f01cfff
+    env.call_private(
+        deposit_recipient,
+        Token::at(vault_address).withdraw_private_to_private(
+            deposit_recipient,
+            recipient,
+            deposit_amount,
+            shares_to_burn,
+            0,
+        ),
+    );
 }
 
 #[test(should_fail_with = "Unknown auth witness for message hash ")]
@@ -224,24 +208,16 @@
 
     // Withdraw
     let shares_to_burn: u128 = deposit_amount;
-<<<<<<< HEAD
-    env.call_private(
-        recipient,
-        Token::at(vault_address).withdraw_private_to_private(
-            deposit_recipient,
-            recipient,
-            deposit_amount,
-            shares_to_burn,
-            0,
-        ),
-    );
-=======
-    Token::at(vault_address)
-        .withdraw_private_to_private(deposit_recipient, recipient, deposit_amount, shares_to_burn, 0
-            )
-        .call(&mut env.private());
-    env.advance_block_by(1);
->>>>>>> 5f01cfff
+    env.call_private(
+        recipient,
+        Token::at(vault_address).withdraw_private_to_private(
+            deposit_recipient,
+            recipient,
+            deposit_amount,
+            shares_to_burn,
+            0,
+        ),
+    );
 }
 
 #[test(should_fail_with = "Unknown auth witness for message hash ")]
@@ -263,35 +239,13 @@
 
     // Authorize someone to call withdraw_private_to_private
     let shares_to_burn: u128 = deposit_amount;
-<<<<<<< HEAD
-    let withdraw_private_to_private_call_interface = Token::at(vault_address)
-        .withdraw_private_to_private(deposit_recipient, recipient, deposit_amount, shares_to_burn, 0
-            );
-authwit_cheatcodes::add_private_authwit_from_call_interface(
-    deposit_recipient,
-    owner,
-    withdraw_private_to_private_call_interface,
-);
-
-// Withdraw
-env.call_private(
-    recipient,
-    Token::at(vault_address).withdraw_private_to_private(
+    let token = Token::at(vault_address);
+    let withdraw_private_to_private_call_interface = token.withdraw_private_to_private(
         deposit_recipient,
         recipient,
         deposit_amount,
         shares_to_burn,
         0,
-    ),
-);
-=======
-    let token = Token::at(vault_address);
-    let withdraw_private_to_private_call_interface = token.withdraw_private_to_private(
-        deposit_recipient,
-        recipient,
-        deposit_amount,
-        shares_to_burn,
-        0,
     );
     authwit_cheatcodes::add_private_authwit_from_call_interface(
         deposit_recipient,
@@ -300,13 +254,16 @@
     );
 
     // Withdraw
-    env.impersonate(recipient);
-    Token::at(vault_address)
-        .withdraw_private_to_private(deposit_recipient, recipient, deposit_amount, shares_to_burn, 0
-            )
-        .call(&mut env.private());
-    env.advance_block_by(1);
->>>>>>> 5f01cfff
+    env.call_private(
+        recipient,
+        Token::at(vault_address).withdraw_private_to_private(
+            deposit_recipient,
+            recipient,
+            deposit_amount,
+            shares_to_burn,
+            0,
+        ),
+    );
 }
 
 // TODO(#15666 & #15118): this test fails because the ivsk is currently needed for emitting a note, but the vault contract doesn't have one.
@@ -330,47 +287,13 @@
 
     // Authorize someone to call withdraw_private_to_private
     let shares_to_burn: u128 = deposit_amount;
-<<<<<<< HEAD
-    let withdraw_private_to_private_call_interface = Token::at(vault_address)
-        .withdraw_private_to_private(deposit_recipient, recipient, deposit_amount, shares_to_burn, 0
-            );
-authwit_cheatcodes::add_private_authwit_from_call_interface(
-    deposit_recipient,
-    recipient,
-    withdraw_private_to_private_call_interface,
-);
-
-// Withdraw
-env.call_private(
-    recipient,
-    Token::at(vault_address).withdraw_private_to_private(
+    let token = Token::at(vault_address);
+    let withdraw_private_to_private_call_interface = token.withdraw_private_to_private(
         deposit_recipient,
         recipient,
         deposit_amount,
         shares_to_burn,
         0,
-    ),
-);
-
-// All shares are burnt
-utils::check_public_balance(env, vault_address, deposit_recipient, 0);
-utils::check_public_balance(env, vault_address, recipient, 0);
-
-// Check the total supply got updated
-let total_supply = env.view_public(Token::at(vault_address).total_supply());
-assert(total_supply == 0, "Incorrect shares total supply");
-
-// Check asset balances
-utils::check_private_balance(env, asset_address, recipient, deposit_amount);
-utils::check_public_balance(env, asset_address, vault_address, 0);
-=======
-    let token = Token::at(vault_address);
-    let withdraw_private_to_private_call_interface = token.withdraw_private_to_private(
-        deposit_recipient,
-        recipient,
-        deposit_amount,
-        shares_to_burn,
-        0,
     );
     authwit_cheatcodes::add_private_authwit_from_call_interface(
         deposit_recipient,
@@ -379,23 +302,26 @@
     );
 
     // Withdraw
-    env.impersonate(recipient);
-    Token::at(vault_address)
-        .withdraw_private_to_private(deposit_recipient, recipient, deposit_amount, shares_to_burn, 0
-            )
-        .call(&mut env.private());
-    env.advance_block_by(1);
+    env.call_private(
+        recipient,
+        Token::at(vault_address).withdraw_private_to_private(
+            deposit_recipient,
+            recipient,
+            deposit_amount,
+            shares_to_burn,
+            0,
+        ),
+    );
 
     // All shares are burnt
-    utils::check_public_balance(vault_address, deposit_recipient, 0);
-    utils::check_public_balance(vault_address, recipient, 0);
+    utils::check_public_balance(env, vault_address, deposit_recipient, 0);
+    utils::check_public_balance(env, vault_address, recipient, 0);
 
     // Check the total supply got updated
-    let total_supply = Token::at(vault_address).total_supply().view(&mut env.public());
+    let total_supply = env.view_public(Token::at(vault_address).total_supply());
     assert(total_supply == 0, "Incorrect shares total supply");
 
     // Check asset balances
-    utils::check_private_balance(asset_address, recipient, deposit_amount);
-    utils::check_public_balance(asset_address, vault_address, 0);
->>>>>>> 5f01cfff
+    utils::check_private_balance(env, asset_address, recipient, deposit_amount);
+    utils::check_public_balance(env, asset_address, vault_address, 0);
 }