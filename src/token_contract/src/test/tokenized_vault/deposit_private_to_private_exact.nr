use crate::{test::utils::{self, mint_amount}, Token};
use aztec::test::helpers::authwit as authwit_cheatcodes;

// #[test(should_fail_with = "Artifact not found when enriching public simulation error. Contract address: 0x0000000000000000000000000000000000000000000000000000000000000000.")]
// TODO(https://defi-wonderland.slack.com/archives/C086S2Y2925/p1751922367349379): private --> public execution flow is broken in noir tests. While this should fail in private context, the public context error is currently thrown.
// #[test(should_fail_with = "Trying to read from uninitialized PublicImmutable")]
#[test(should_fail_with = "No contract instance found for address 0x0000000000000000000000000000000000000000000000000000000000000000")]
unconstrained fn deposit_private_to_private_exact_without_asset() {
    // Setup without account contracts. We are not using authwits here, so dummy accounts are enough
    let (_, _, owner, recipient) = utils::setup_and_mint_to_public_without_minter(false);

    let (env, vault_address, _, _, _) = utils::setup_with_minter(false);

    // Deposit should fail because the PublicImmutable asset was not initialized
    env.call_private(
        owner,
        Token::at(vault_address).deposit_private_to_private_exact(
            owner,
            recipient,
            mint_amount,
            mint_amount,
            0,
        ),
    );
}

#[test]
unconstrained fn deposit_private_to_private_exact_success() {
    // Setup with asset token
    let (env, vault_address, owner, recipient, asset_address) = utils::setup_with_asset(true);

    // Mint some asset tokens to owner
    let deposit_amount: u128 = mint_amount;
<<<<<<< HEAD
    env.call_private(owner, Token::at(asset_address).mint_to_private(owner, owner, deposit_amount));
=======
    env.call_private(owner, Token::at(asset_address).mint_to_private(owner, deposit_amount));
>>>>>>> f271ef4b

    // Deposit assets to get shares
    // Authorize the vault to use the caller's assets
    utils::authorize_transfer_private_to_public(
        asset_address,
        vault_address,
        owner,
        deposit_amount,
        0,
    );

    // Deposit
    // At the first deposit 1 share = 1 asset
    let min_shares = deposit_amount;
    env.call_private(
        owner,
        Token::at(vault_address).deposit_private_to_private_exact(
            owner,
            recipient,
            deposit_amount,
            min_shares,
            0,
        ),
    );

    // Check recipient got shares
    utils::check_private_balance(env, vault_address, recipient, min_shares);
    utils::check_public_balance(env, vault_address, recipient, 0);

    // Check the total supply got updated
    let total_supply = env.view_public(Token::at(vault_address).total_supply());
    assert(total_supply == min_shares, "Incorrect shares total supply");

    // Check vault has assets
    utils::check_public_balance(env, asset_address, vault_address, deposit_amount);
}

#[test]
unconstrained fn deposit_private_to_private_exact_after_yield() {
    // Setup with asset token
    let (env, vault_address, owner, recipient, asset_address) = utils::setup_with_asset(true);

    // Mint some asset tokens to the vault contract
    let yield_amount: u128 = 1;
    env.call_public(owner, Token::at(asset_address).mint_to_public(vault_address, yield_amount));

    // Mint some asset tokens to owner
    let deposit_amount: u128 = mint_amount;
<<<<<<< HEAD
    env.call_private(owner, Token::at(asset_address).mint_to_private(owner, owner, deposit_amount));
=======
    env.call_private(owner, Token::at(asset_address).mint_to_private(owner, deposit_amount));
>>>>>>> f271ef4b

    // Deposit assets to get shares
    // Authorize the vault to use the caller's assets
    utils::authorize_transfer_private_to_public(
        asset_address,
        vault_address,
        owner,
        deposit_amount,
        0,
    );

    // Deposit
    let min_shares: u128 = deposit_amount / 2; // The initial rate, when shares' supply is still 0, is given by the amount of assets held by the vault + 1. Since yield = 1, the rate is 1:2.
    env.call_private(
        owner,
        Token::at(vault_address).deposit_private_to_private_exact(
            owner,
            recipient,
            deposit_amount,
            min_shares,
            0,
        ),
    );

    // Check recipient got shares
    utils::check_private_balance(env, vault_address, recipient, min_shares);
    utils::check_public_balance(env, vault_address, recipient, 0);

    // Check the total supply got updated
    let total_supply = env.view_public(Token::at(vault_address).total_supply());
    assert(total_supply == min_shares, "Incorrect shares total supply");

    // Check vault has assets
    utils::check_public_balance(
        env,
        asset_address,
        vault_address,
        deposit_amount + yield_amount,
    );
}

#[test]
unconstrained fn deposit_private_to_private_exact_request_fewer_shares() {
    let (env, vault_address, owner, recipient, asset_address) = utils::setup_with_asset(true);

    // Mint some asset tokens to owner
    let deposit_amount: u128 = mint_amount;
<<<<<<< HEAD
    env.call_private(owner, Token::at(asset_address).mint_to_private(owner, owner, deposit_amount));
=======
    env.call_private(owner, Token::at(asset_address).mint_to_private(owner, deposit_amount));
>>>>>>> f271ef4b

    // Deposit assets to get shares
    // Authorize the vault to use the caller's assets
    utils::authorize_transfer_private_to_public(
        asset_address,
        vault_address,
        owner,
        deposit_amount,
        0,
    );

    // Deposit
    // At the first deposit 1 share = 1 asset
    let min_shares = deposit_amount - 1; // But should receive deposit_amount
    env.call_private(
        owner,
        Token::at(vault_address).deposit_private_to_private_exact(
            owner,
            recipient,
            deposit_amount,
            min_shares,
            0,
        ),
    );

    // Check recipient got shares
    utils::check_private_balance(env, vault_address, recipient, min_shares + 1);
    utils::check_public_balance(env, vault_address, recipient, 0);

    // Check the total supply got updated
    let total_supply = env.view_public(Token::at(vault_address).total_supply());
    assert(total_supply == min_shares + 1, "Incorrect shares total supply");

    // Check vault has assets
    utils::check_public_balance(env, asset_address, vault_address, deposit_amount);
}

#[test(should_fail_with = "Assertion failed: attempt to subtract with overflow ")]
unconstrained fn deposit_private_to_private_exact_request_too_many_shares() {
    // Setup with asset token
    let (env, vault_address, owner, recipient, asset_address) = utils::setup_with_asset(true);

    // Mint some asset tokens to owner
    let deposit_amount: u128 = mint_amount;
<<<<<<< HEAD
    env.call_private(owner, Token::at(asset_address).mint_to_private(owner, owner, deposit_amount));
=======
    env.call_private(owner, Token::at(asset_address).mint_to_private(owner, deposit_amount));
>>>>>>> f271ef4b

    // Deposit assets to get shares
    // Authorize the vault to use the caller's assets
    utils::authorize_transfer_private_to_public(
        asset_address,
        vault_address,
        owner,
        deposit_amount,
        0,
    );

    // Deposit
    // At the first deposit 1 share = 1 asset
    let min_shares = deposit_amount + 1;
    env.call_private(
        owner,
        Token::at(vault_address).deposit_private_to_private_exact(
            owner,
            recipient,
            deposit_amount,
            min_shares,
            0,
        ),
    );
}

#[test(should_fail_with = "Unknown auth witness for message hash ")]
unconstrained fn deposit_private_to_private_exact_without_asset_approval() {
    // Setup with asset token
    let (env, vault_address, owner, recipient, asset_address) = utils::setup_with_asset(true);

    // Mint some asset tokens to owner
    let deposit_amount: u128 = mint_amount;
<<<<<<< HEAD
    env.call_private(owner, Token::at(asset_address).mint_to_private(owner, owner, deposit_amount));
=======
    env.call_private(owner, Token::at(asset_address).mint_to_private(owner, deposit_amount));
>>>>>>> f271ef4b

    // Deposit
    // At the first deposit 1 share = 1 asset
    let min_shares = deposit_amount;
    env.call_private(
        owner,
        Token::at(vault_address).deposit_private_to_private_exact(
            owner,
            recipient,
            deposit_amount,
            min_shares,
            0,
        ),
    );
}

#[test(should_fail_with = "Unknown auth witness for message hash ")]
unconstrained fn deposit_private_to_private_exact_on_behalf_of_wrong_caller() {
    // Setup with asset token
    let (env, vault_address, owner, recipient, asset_address) = utils::setup_with_asset(true);

    // Mint some asset tokens to owner
    let deposit_amount: u128 = mint_amount;
<<<<<<< HEAD
    env.call_private(owner, Token::at(asset_address).mint_to_private(owner, owner, deposit_amount));
=======
    env.call_private(owner, Token::at(asset_address).mint_to_private(owner, deposit_amount));
>>>>>>> f271ef4b

    // Deposit assets to get shares
    // Authorize the vault to use the caller's assets
    utils::authorize_transfer_private_to_public(
        asset_address,
        vault_address,
        owner,
        deposit_amount,
        0,
    );

    // Deposit
    // At the first deposit 1 share = 1 asset
    let min_shares = deposit_amount;
    env.call_private(
        recipient,
        Token::at(vault_address).deposit_private_to_private_exact(
            owner,
            recipient,
            deposit_amount,
            min_shares,
            0,
        ),
    );
}

#[test]
unconstrained fn deposit_private_to_private_exact_on_behalf_of_other_success() {
    // Setup with asset token
    let (env, vault_address, owner, recipient, asset_address) = utils::setup_with_asset(true);

    // Mint some asset tokens to owner
    let deposit_amount: u128 = mint_amount;
<<<<<<< HEAD
    env.call_private(owner, Token::at(asset_address).mint_to_private(owner, owner, deposit_amount));
=======
    env.call_private(owner, Token::at(asset_address).mint_to_private(owner, deposit_amount));
>>>>>>> f271ef4b

    // Deposit assets to get shares
    // Authorize the vault to use the caller's assets
    utils::authorize_transfer_private_to_public(
        asset_address,
        vault_address,
        owner,
        deposit_amount,
        0,
    );

    // Authorize the recipient to call deposit_private_to_private_exact
    // At the first deposit 1 share = 1 asset
    let min_shares = deposit_amount;
    let deposit_private_to_private_exact_call_interface = Token::at(vault_address)
        .deposit_private_to_private_exact(owner, recipient, deposit_amount, min_shares, 0);
    authwit_cheatcodes::add_private_authwit_from_call_interface(
        owner,
        recipient,
        deposit_private_to_private_exact_call_interface,
    );

    // Deposit
    env.call_private(
        recipient,
        Token::at(vault_address).deposit_private_to_private_exact(
            owner,
            recipient,
            deposit_amount,
            min_shares,
            0,
        ),
    );

    // Check recipient got shares
    utils::check_private_balance(env, vault_address, recipient, min_shares);
    utils::check_public_balance(env, vault_address, recipient, 0);

    // Check the total supply got updated
    let total_supply = env.view_public(Token::at(vault_address).total_supply());
    assert(total_supply == min_shares, "Incorrect shares total supply");

    // Check vault has assets
    utils::check_public_balance(env, asset_address, vault_address, deposit_amount);
}<|MERGE_RESOLUTION|>--- conflicted
+++ resolved
@@ -31,11 +31,7 @@
 
     // Mint some asset tokens to owner
     let deposit_amount: u128 = mint_amount;
-<<<<<<< HEAD
-    env.call_private(owner, Token::at(asset_address).mint_to_private(owner, owner, deposit_amount));
-=======
-    env.call_private(owner, Token::at(asset_address).mint_to_private(owner, deposit_amount));
->>>>>>> f271ef4b
+    env.call_private(owner, Token::at(asset_address).mint_to_private(owner, deposit_amount));
 
     // Deposit assets to get shares
     // Authorize the vault to use the caller's assets
@@ -84,11 +80,7 @@
 
     // Mint some asset tokens to owner
     let deposit_amount: u128 = mint_amount;
-<<<<<<< HEAD
-    env.call_private(owner, Token::at(asset_address).mint_to_private(owner, owner, deposit_amount));
-=======
-    env.call_private(owner, Token::at(asset_address).mint_to_private(owner, deposit_amount));
->>>>>>> f271ef4b
+    env.call_private(owner, Token::at(asset_address).mint_to_private(owner, deposit_amount));
 
     // Deposit assets to get shares
     // Authorize the vault to use the caller's assets
@@ -136,11 +128,7 @@
 
     // Mint some asset tokens to owner
     let deposit_amount: u128 = mint_amount;
-<<<<<<< HEAD
-    env.call_private(owner, Token::at(asset_address).mint_to_private(owner, owner, deposit_amount));
-=======
-    env.call_private(owner, Token::at(asset_address).mint_to_private(owner, deposit_amount));
->>>>>>> f271ef4b
+    env.call_private(owner, Token::at(asset_address).mint_to_private(owner, deposit_amount));
 
     // Deposit assets to get shares
     // Authorize the vault to use the caller's assets
@@ -185,11 +173,7 @@
 
     // Mint some asset tokens to owner
     let deposit_amount: u128 = mint_amount;
-<<<<<<< HEAD
-    env.call_private(owner, Token::at(asset_address).mint_to_private(owner, owner, deposit_amount));
-=======
-    env.call_private(owner, Token::at(asset_address).mint_to_private(owner, deposit_amount));
->>>>>>> f271ef4b
+    env.call_private(owner, Token::at(asset_address).mint_to_private(owner, deposit_amount));
 
     // Deposit assets to get shares
     // Authorize the vault to use the caller's assets
@@ -223,11 +207,7 @@
 
     // Mint some asset tokens to owner
     let deposit_amount: u128 = mint_amount;
-<<<<<<< HEAD
-    env.call_private(owner, Token::at(asset_address).mint_to_private(owner, owner, deposit_amount));
-=======
-    env.call_private(owner, Token::at(asset_address).mint_to_private(owner, deposit_amount));
->>>>>>> f271ef4b
+    env.call_private(owner, Token::at(asset_address).mint_to_private(owner, deposit_amount));
 
     // Deposit
     // At the first deposit 1 share = 1 asset
@@ -251,11 +231,7 @@
 
     // Mint some asset tokens to owner
     let deposit_amount: u128 = mint_amount;
-<<<<<<< HEAD
-    env.call_private(owner, Token::at(asset_address).mint_to_private(owner, owner, deposit_amount));
-=======
-    env.call_private(owner, Token::at(asset_address).mint_to_private(owner, deposit_amount));
->>>>>>> f271ef4b
+    env.call_private(owner, Token::at(asset_address).mint_to_private(owner, deposit_amount));
 
     // Deposit assets to get shares
     // Authorize the vault to use the caller's assets
@@ -289,11 +265,7 @@
 
     // Mint some asset tokens to owner
     let deposit_amount: u128 = mint_amount;
-<<<<<<< HEAD
-    env.call_private(owner, Token::at(asset_address).mint_to_private(owner, owner, deposit_amount));
-=======
-    env.call_private(owner, Token::at(asset_address).mint_to_private(owner, deposit_amount));
->>>>>>> f271ef4b
+    env.call_private(owner, Token::at(asset_address).mint_to_private(owner, deposit_amount));
 
     // Deposit assets to get shares
     // Authorize the vault to use the caller's assets
