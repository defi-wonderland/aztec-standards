--- conflicted
+++ resolved
@@ -41,25 +41,6 @@
     );
 }
 
-<<<<<<< HEAD
-#[test(should_fail_with = "invalid nonce")]
-unconstrained fn transfer_private_to_public_with_commitment_and_non_zero_nonce() {
-    let (env, token_contract_address, owner, recipient) =
-        utils::setup_and_mint_to_private_without_minter(false);
-
-    utils::check_private_balance(token_contract_address, owner, mint_amount);
-    utils::check_private_balance(token_contract_address, recipient, 0 as u128);
-
-    // Transfer tokens
-    let transfer_amount = mint_amount;
-    env.impersonate(owner);
-    let _ = Token::at(token_contract_address)
-        .transfer_private_to_public_with_commitment(owner, recipient, transfer_amount, random())
-        .call(&mut env.private());
-}
-
-=======
->>>>>>> ace04c48
 #[test]
 unconstrained fn transfer_private_to_public_with_commitment_on_behalf_of_other() {
     let (env, token_contract_address, owner, recipient) =
