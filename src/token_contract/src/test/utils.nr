use crate::Token;
use aztec::{
    note::{constants::MAX_NOTES_PER_PAGE, note_getter::view_notes},
    oracle::{
        execution::{get_block_number, get_contract_address},
        random::random,
        storage::storage_read,
    },
<<<<<<< HEAD
    prelude::AztecAddress,
=======
    prelude::{AztecAddress, NoteHeader, NoteViewerOptions},
>>>>>>> 3ddf1eff
    protocol_types::storage::map::derive_storage_slot_in_map,
    test::helpers::{cheatcodes, test_environment::TestEnvironment},
};
use std::test::OracleMock;
use uint_note::uint_note::UintNote;

pub unconstrained fn setup(
    with_account_contracts: bool,
) -> (&mut TestEnvironment, AztecAddress, AztecAddress, AztecAddress) {
    // Setup env, generate keys
    let mut env = TestEnvironment::new();
    let (owner, recipient) = if with_account_contracts {
        let owner = env.create_account_contract(1);
        let recipient = env.create_account_contract(2);
        (owner, recipient)
    } else {
        let owner = env.create_account(1);
        let recipient = env.create_account(2);
        (owner, recipient)
    };

    let token_contract_address = deploy_token(&mut env, owner);

    (&mut env, token_contract_address, owner, recipient)
}

pub unconstrained fn deploy_token(env: &mut TestEnvironment, owner: AztecAddress) -> AztecAddress {
    // Start the test in the account contract address
    env.impersonate(owner);

    // Deploy token contract
    let initializer_call_interface = Token::interface().constructor(
        "TestToken0000000000000000000000",
        "TT00000000000000000000000000000",
        18,
    );
    let token_contract = env.deploy("./@token_contract", "Token").with_public_void_initializer(
        initializer_call_interface,
    );
    env.advance_block_by(1);

    token_contract.to_address()
}

pub unconstrained fn setup_and_mint_to_public(
    with_account_contracts: bool,
) -> (&mut TestEnvironment, AztecAddress, AztecAddress, AztecAddress, u128) {
    // Setup
    let (env, token_contract_address, owner, recipient) = setup(with_account_contracts);
    let mint_amount: u128 = 10000;
    // Mint some tokens
    Token::at(token_contract_address).mint_to_public(owner, mint_amount).call(&mut env.public());

    (env, token_contract_address, owner, recipient, mint_amount)
}

pub unconstrained fn setup_and_mint_amount_to_private(
    with_account_contracts: bool,
    mint_amount: u128,
) -> (&mut TestEnvironment, AztecAddress, AztecAddress, AztecAddress, u128) {
    // Setup the tokens and mint public balance
    let (env, token_contract_address, owner, recipient) = setup(with_account_contracts);

    // Mint some tokens
    mint_to_private(env, token_contract_address, owner, mint_amount);

    (env, token_contract_address, owner, recipient, mint_amount)
}

pub unconstrained fn setup_and_mint_to_private(
    with_account_contracts: bool,
) -> (&mut TestEnvironment, AztecAddress, AztecAddress, AztecAddress, u128) {
    let mint_amount: u128 = 10000;
    setup_and_mint_amount_to_private(with_account_contracts, mint_amount)
}

pub unconstrained fn mint_to_private(
    env: &mut TestEnvironment,
    token_contract_address: AztecAddress,
    recipient: AztecAddress,
    amount: u128,
) {
    let note_randomness = random();
    let _ = OracleMock::mock("getRandomField").returns(note_randomness);

    let from = recipient; // we are setting from to recipient because of TODO(#9887)
    Token::at(token_contract_address).mint_to_private(from, recipient, amount).call(
        &mut env.private(),
    );

    env.advance_block_by(1);
}

pub unconstrained fn transfer_in_private(
    env: &mut TestEnvironment,
    from: AztecAddress,
    token_contract_address: AztecAddress,
    recipient: AztecAddress,
    amount: U128,
) {
    let note_randomness = random();
    let _ = OracleMock::mock("getRandomField").returns(note_randomness);

    env.impersonate(from);
    Token::at(token_contract_address).transfer_private_to_private(from, recipient, amount, 0).call(
        &mut env.private(),
    );

    env.advance_block_by(1);
}

pub unconstrained fn check_public_balance(
    token_contract_address: AztecAddress,
    address: AztecAddress,
    address_amount: u128,
) {
    let current_contract_address = get_contract_address();
    cheatcodes::set_contract_address(token_contract_address);
    let block_number = get_block_number();

    let balances_slot = Token::storage_layout().public_balances.slot;
    let address_slot = derive_storage_slot_in_map(balances_slot, address);
    let amount: u128 = storage_read(token_contract_address, address_slot, block_number);
    assert(amount == address_amount, "Public balance is not correct");
    cheatcodes::set_contract_address(current_contract_address);
}

pub unconstrained fn get_public_balance(
    token_contract_address: AztecAddress,
    address: AztecAddress,
) -> u128 {
    let current_contract_address = get_contract_address();
    cheatcodes::set_contract_address(token_contract_address);
    let block_number = get_block_number();

    let balances_slot = Token::storage_layout().public_balances.slot;
    let address_slot = derive_storage_slot_in_map(balances_slot, address);
    let amount: u128 = storage_read(token_contract_address, address_slot, block_number);
    cheatcodes::set_contract_address(current_contract_address);
    amount
}

pub unconstrained fn check_total_supply(
    token_contract_address: AztecAddress,
    expected_total_supply: u128,
) {
    let current_contract_address = get_contract_address();
    cheatcodes::set_contract_address(token_contract_address);
    let block_number = get_block_number();

    let total_supply_slot = Token::storage_layout().total_supply.slot;
    let total_supply: u128 = storage_read(token_contract_address, total_supply_slot, block_number);
    assert(total_supply == expected_total_supply, "Total supply is not correct");
    cheatcodes::set_contract_address(current_contract_address);
}

pub unconstrained fn check_private_balance(
    token_contract_address: AztecAddress,
    address: AztecAddress,
    address_amount: u128,
) {
    let current_contract_address = get_contract_address();
    cheatcodes::set_contract_address(token_contract_address);
    // Direct call to unconstrained
    let balance_of_private = Token::balance_of_private(address);
    assert(balance_of_private == address_amount, "Private balance is not correct");
    cheatcodes::set_contract_address(current_contract_address);
}

pub unconstrained fn get_private_balance(
    token_contract_address: AztecAddress,
    address: AztecAddress,
) -> u128 {
    let current_contract_address = get_contract_address();
    cheatcodes::set_contract_address(token_contract_address);
    // Direct call to unconstrained
    let amt = Token::balance_of_private(address);
    cheatcodes::set_contract_address(current_contract_address);
    amt
}

// This is used if we need to add a token note manually, in the case where the note is not emitted in logs.
pub unconstrained fn add_token_note(
    env: &mut TestEnvironment,
    token_contract_address: AztecAddress,
    owner: AztecAddress,
    amount: u128,
    note_randomness: Field,
) {
    let balances_owner_slot =
        derive_storage_slot_in_map(Token::storage_layout().private_balances.slot, owner);

    env.add_note(
        UintNote { value: amount, owner: owner, randomness: note_randomness },
        balances_owner_slot,
        token_contract_address,
    );
}

pub unconstrained fn get_private_balance_notes(
    account: AztecAddress,
    offset: u32,
) -> BoundedVec<UintNote, MAX_NOTES_PER_PAGE> {
    let mut options = NoteViewerOptions::new();
    let private_balances_slot = Token::storage_layout().private_balances.slot;
    let private_balance_slot = derive_storage_slot_in_map(private_balances_slot, account);
    let notes: BoundedVec<UintNote, MAX_NOTES_PER_PAGE> =
        view_notes(private_balance_slot, options.set_offset(offset));
    notes
}<|MERGE_RESOLUTION|>--- conflicted
+++ resolved
@@ -6,11 +6,7 @@
         random::random,
         storage::storage_read,
     },
-<<<<<<< HEAD
-    prelude::AztecAddress,
-=======
     prelude::{AztecAddress, NoteHeader, NoteViewerOptions},
->>>>>>> 3ddf1eff
     protocol_types::storage::map::derive_storage_slot_in_map,
     test::helpers::{cheatcodes, test_environment::TestEnvironment},
 };
