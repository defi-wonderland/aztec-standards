--- conflicted
+++ resolved
@@ -370,7 +370,6 @@
     value
 }
 
-<<<<<<< HEAD
 /// @notice Sets private authwit for the `transfer_private_to_public` method. `caller` is also the recipient.
 pub unconstrained fn authorize_transfer_private_to_public(
     token: AztecAddress,
@@ -403,9 +402,8 @@
         caller,
         transfer_public_to_public_call_interface,
     );
-=======
+
 /// @notice Returns the u128 maximum value
 pub unconstrained fn max_u128() -> u128 {
     (0 as u128).wrapping_sub(1)
->>>>>>> 1051d739
 }