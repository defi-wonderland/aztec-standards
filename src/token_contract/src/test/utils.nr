use crate::Token;
use aztec::{
<<<<<<< HEAD
    note::{
        constants::MAX_NOTES_PER_PAGE, note_getter::view_notes,
        note_viewer_options::NoteViewerOptions,
    },
    oracle::{
        execution::{get_block_number, get_contract_address},
        random::random,
        storage::storage_read,
    },
=======
    note::{constants::MAX_NOTES_PER_PAGE, note_viewer_options::NoteViewerOptions},
    oracle::random::random,
>>>>>>> f271ef4b
    protocol_types::{address::AztecAddress, storage::map::derive_storage_slot_in_map},
    state_vars::private_set::PrivateSet,
    test::helpers::test_environment::TestEnvironment,
};
use aztec::test::helpers::authwit as authwit_cheatcodes;
use std::ops::WrappingSub;
use std::test::OracleMock;
use uint_note::uint_note::UintNote;

pub global mint_amount: u128 = 10_000 as u128;

pub unconstrained fn setup_with_initial_supply(
    with_account_contracts: bool,
    initial_supply: u128,
) -> (TestEnvironment, AztecAddress, AztecAddress, AztecAddress) {
    // Setup env, generate keys
    let mut env = TestEnvironment::new();

    let (owner, recipient) = if with_account_contracts {
        let owner = env.create_contract_account();
        let recipient = env.create_contract_account();
        (owner, recipient)
    } else {
        let owner = env.create_light_account();
        let recipient = env.create_light_account();
        (owner, recipient)
    };

    let token_contract_address =
        deploy_token_with_initial_supply(&mut env, owner, initial_supply, owner);

    (env, token_contract_address, owner, recipient)
}

pub unconstrained fn setup_with_minter(
    with_account_contracts: bool,
) -> (TestEnvironment, AztecAddress, AztecAddress, AztecAddress, AztecAddress) {
    // Setup env, generate keys
    let mut env = TestEnvironment::new();
    let (owner, recipient, minter) = if with_account_contracts {
        let owner = env.create_contract_account();
        let recipient = env.create_contract_account();
        let minter = env.create_contract_account();
        (owner, recipient, minter)
    } else {
        let owner = env.create_light_account();
        let recipient = env.create_light_account();
        let minter = env.create_light_account();
        (owner, recipient, minter)
    };

    let token_contract_address = deploy_token_with_minter(&mut env, owner, minter);

    (env, token_contract_address, owner, recipient, minter)
}

pub unconstrained fn setup_with_asset(
    with_account_contracts: bool,
) -> (TestEnvironment, AztecAddress, AztecAddress, AztecAddress, AztecAddress) {
    // Setup env, generate keys
    let mut env = TestEnvironment::new();
    let (owner, recipient) = if with_account_contracts {
        let owner = env.create_contract_account();
        let recipient = env.create_contract_account();
        (owner, recipient)
    } else {
        let owner = env.create_light_account();
        let recipient = env.create_light_account();
        (owner, recipient)
    };

    // Deploy asset token
    let asset_initializer_call_interface = Token::interface().constructor_with_minter(
        "AssetToken000000000000000000000",
        "ASSET00000000000000000000000000",
        6, // TODO: Test 18 decimals once overflows are handled correctly in asset-share conversion
        owner,
        AztecAddress::zero(),
    );
    let asset_contract_address = env.deploy("@token_contract/Token").with_public_initializer(
        owner,
        asset_initializer_call_interface,
    );

    // Deploy token with asset
    let vault_initializer_call_interface = Token::interface().constructor_with_asset(
        "Vault00000000000000000000000000",
        "VAULT00000000000000000000000000",
        18,
        asset_contract_address,
        AztecAddress::zero(),
    );
    let vault_contract_address = env.deploy("@token_contract/Token").with_public_initializer(
        owner,
        vault_initializer_call_interface,
    );

    (env, vault_contract_address, owner, recipient, asset_contract_address)
}

pub unconstrained fn deploy_token_with_initial_supply(
    env: &mut TestEnvironment,
    owner: AztecAddress,
    initial_supply: u128,
    to: AztecAddress,
) -> AztecAddress {
    // Deploy token contract
    let initializer_call_interface = Token::interface().constructor_with_initial_supply(
        "TestToken0000000000000000000000",
        "TT00000000000000000000000000000",
        18,
        initial_supply,
        to,
        AztecAddress::zero(),
    );
<<<<<<< HEAD
    let token_contract_address =
        env.deploy("@token_contract/Token").with_public_initializer(to, initializer_call_interface);
=======
    let token_contract_address = env.deploy("@token_contract/Token").with_public_initializer(
        owner,
        initializer_call_interface,
    );
>>>>>>> f271ef4b

    token_contract_address
}

pub unconstrained fn deploy_token_with_minter(
    env: &mut TestEnvironment,
    owner: AztecAddress,
    minter: AztecAddress,
) -> AztecAddress {
    // Deploy token contract
    let initializer_call_interface = Token::interface().constructor_with_minter(
        "TestToken0000000000000000000000",
        "TT00000000000000000000000000000",
        18,
        minter,
        AztecAddress::zero(),
    );
    let token_contract_address = env.deploy("@token_contract/Token").with_public_initializer(
<<<<<<< HEAD
        minter,
=======
        owner,
>>>>>>> f271ef4b
        initializer_call_interface,
    );

    token_contract_address
}

pub unconstrained fn setup_and_mint_to_public_with_minter(
    with_account_contracts: bool,
) -> (TestEnvironment, AztecAddress, AztecAddress, AztecAddress, AztecAddress) {
    // Setup
    let (env, token_contract_address, owner, recipient, minter) =
        setup_with_minter(with_account_contracts);

    // Mint some tokens
    env.call_public(minter, Token::at(token_contract_address).mint_to_public(owner, mint_amount));

    (env, token_contract_address, owner, recipient, minter)
}

pub unconstrained fn setup_and_mint_to_public_without_minter(
    with_account_contracts: bool,
) -> (TestEnvironment, AztecAddress, AztecAddress, AztecAddress) {
    // Setup
    let (env, token_contract_address, owner, recipient) =
        setup_with_initial_supply(with_account_contracts, mint_amount);

    (env, token_contract_address, owner, recipient)
}

pub unconstrained fn setup_and_mint_to_private_with_minter(
    with_account_contracts: bool,
) -> (TestEnvironment, AztecAddress, AztecAddress, AztecAddress, AztecAddress) {
    let (env, token_contract_address, owner, recipient, minter) =
        setup_with_minter(with_account_contracts);

    // Mint some tokens
    mint_to_private(env, token_contract_address, owner, mint_amount, minter);

    (env, token_contract_address, owner, recipient, minter)
}

pub unconstrained fn setup_and_mint_to_private_without_minter(
    with_account_contracts: bool,
) -> (TestEnvironment, AztecAddress, AztecAddress, AztecAddress) {
    // Setup
    let (env, token_contract_address, owner, recipient) =
        setup_with_initial_supply(with_account_contracts, mint_amount);

    env.call_private(
        owner,
        Token::at(token_contract_address).transfer_public_to_private(owner, owner, mint_amount, 0),
    );

    (env, token_contract_address, owner, recipient)
}

pub unconstrained fn mint_to_private(
    env: TestEnvironment,
    token_contract_address: AztecAddress,
    recipient: AztecAddress,
    amount: u128,
    caller: AztecAddress,
) {
    let note_randomness = random();
    let _ = OracleMock::mock("getRandomField").returns(note_randomness);

<<<<<<< HEAD
    let from = recipient; // we are setting from to recipient because of TODO(#9887)
    env.call_private(
        caller,
        Token::at(token_contract_address).mint_to_private(from, recipient, amount),
    );
=======
    env.call_private(caller, Token::at(token_contract_address).mint_to_private(recipient, amount));
>>>>>>> f271ef4b
}

pub unconstrained fn transfer_in_private(
    env: TestEnvironment,
    from: AztecAddress,
    token_contract_address: AztecAddress,
    recipient: AztecAddress,
    amount: u128,
) {
    let note_randomness = random();
    let _ = OracleMock::mock("getRandomField").returns(note_randomness);

    env.call_private(
        from,
        Token::at(token_contract_address).transfer_private_to_private(from, recipient, amount, 0),
    );
}

pub unconstrained fn check_public_balance(
    env: TestEnvironment,
    token_contract_address: AztecAddress,
    address: AztecAddress,
    address_amount: u128,
) {
    let amount: u128 = get_public_balance(env, token_contract_address, address);
    assert(amount == address_amount, "Public balance is not correct");
}

pub unconstrained fn get_public_balance(
    env: TestEnvironment,
    token_contract_address: AztecAddress,
    address: AztecAddress,
) -> u128 {
    let amount = env.view_public(Token::at(token_contract_address).balance_of_public(address));
    amount
}

pub unconstrained fn check_total_supply(
    env: TestEnvironment,
    token_contract_address: AztecAddress,
    expected_total_supply: u128,
) {
    let total_supply: u128 = get_total_supply(env, token_contract_address);
    assert(total_supply == expected_total_supply, "Total supply is not correct");
}

pub unconstrained fn get_total_supply(
    env: TestEnvironment,
    token_contract_address: AztecAddress,
) -> u128 {
    let total_supply = env.view_public(Token::at(token_contract_address).total_supply());
    total_supply
}

pub unconstrained fn check_private_balance(
    env: TestEnvironment,
    token_contract_address: AztecAddress,
    address: AztecAddress,
    address_amount: u128,
) {
    let balance_of_private = get_private_balance(env, token_contract_address, address);
    assert(balance_of_private == address_amount, "Private balance is not correct");
}

pub unconstrained fn get_private_balance(
    env: TestEnvironment,
    token_contract_address: AztecAddress,
    address: AztecAddress,
) -> u128 {
    let amt = env.simulate_utility(Token::at(token_contract_address).balance_of_private(address));
    amt
}

pub unconstrained fn get_private_balance_notes(
    env: TestEnvironment,
    token_contract_address: AztecAddress,
    account: AztecAddress,
    offset: u32,
) -> BoundedVec<UintNote, MAX_NOTES_PER_PAGE> {
    let notes = env.utility_context_at(token_contract_address, |context| {
        let mut options = NoteViewerOptions::new();
        let private_balances_slot = Token::storage_layout().private_balances.slot;
        let private_balance_slot = derive_storage_slot_in_map(private_balances_slot, account);
        let set = PrivateSet::new(context, private_balance_slot);
        let notes: BoundedVec<UintNote, MAX_NOTES_PER_PAGE> =
            set.view_notes(options.set_offset(offset));
        notes
    });

    notes
}

/// @notice Retrieves whether a commitment has been stored in the storage of the target contract
pub unconstrained fn _commitment_storage_read(
    env: TestEnvironment,
    target_contract_address: AztecAddress,
    commitment: Field,
) -> bool {
    // set target contract address
    let value = env.public_context_at(target_contract_address, |context| {
        let value: bool = context.storage_read(commitment);
        value
    });
    value
}

/// @notice Sets private authwit for the `transfer_private_to_public` method. `caller` is also the recipient.
pub unconstrained fn authorize_transfer_private_to_public(
    token: AztecAddress,
    caller: AztecAddress,
    from: AztecAddress,
    amount: u128,
    nonce: Field,
) {
    let transfer_private_to_public_call_interface =
        Token::at(token).transfer_private_to_public(from, caller, amount, nonce);
    authwit_cheatcodes::add_private_authwit_from_call_interface(
        from,
        caller,
        transfer_private_to_public_call_interface,
    );
}

/// @notice Sets public authwit for the `transfer_private_to_public` method. `caller` is also the recipient.
pub unconstrained fn authorize_transfer_public_to_public(
    env: TestEnvironment,
    token: AztecAddress,
    caller: AztecAddress,
    from: AztecAddress,
    amount: u128,
    nonce: Field,
) {
    let transfer_public_to_public_call_interface =
        Token::at(token).transfer_public_to_public(from, caller, amount, nonce);
    authwit_cheatcodes::add_public_authwit_from_call_interface(
        env,
        from,
        caller,
        transfer_public_to_public_call_interface,
    );
}

/// @notice Returns the u128 maximum value
pub unconstrained fn max_u128() -> u128 {
    (0 as u128).wrapping_sub(1)
}<|MERGE_RESOLUTION|>--- conflicted
+++ resolved
@@ -1,19 +1,7 @@
 use crate::Token;
 use aztec::{
-<<<<<<< HEAD
-    note::{
-        constants::MAX_NOTES_PER_PAGE, note_getter::view_notes,
-        note_viewer_options::NoteViewerOptions,
-    },
-    oracle::{
-        execution::{get_block_number, get_contract_address},
-        random::random,
-        storage::storage_read,
-    },
-=======
     note::{constants::MAX_NOTES_PER_PAGE, note_viewer_options::NoteViewerOptions},
     oracle::random::random,
->>>>>>> f271ef4b
     protocol_types::{address::AztecAddress, storage::map::derive_storage_slot_in_map},
     state_vars::private_set::PrivateSet,
     test::helpers::test_environment::TestEnvironment,
@@ -129,15 +117,10 @@
         to,
         AztecAddress::zero(),
     );
-<<<<<<< HEAD
-    let token_contract_address =
-        env.deploy("@token_contract/Token").with_public_initializer(to, initializer_call_interface);
-=======
     let token_contract_address = env.deploy("@token_contract/Token").with_public_initializer(
         owner,
         initializer_call_interface,
     );
->>>>>>> f271ef4b
 
     token_contract_address
 }
@@ -156,11 +139,7 @@
         AztecAddress::zero(),
     );
     let token_contract_address = env.deploy("@token_contract/Token").with_public_initializer(
-<<<<<<< HEAD
-        minter,
-=======
-        owner,
->>>>>>> f271ef4b
+        owner,
         initializer_call_interface,
     );
 
@@ -227,15 +206,7 @@
     let note_randomness = random();
     let _ = OracleMock::mock("getRandomField").returns(note_randomness);
 
-<<<<<<< HEAD
-    let from = recipient; // we are setting from to recipient because of TODO(#9887)
-    env.call_private(
-        caller,
-        Token::at(token_contract_address).mint_to_private(from, recipient, amount),
-    );
-=======
     env.call_private(caller, Token::at(token_contract_address).mint_to_private(recipient, amount));
->>>>>>> f271ef4b
 }
 
 pub unconstrained fn transfer_in_private(
