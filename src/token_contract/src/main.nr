pub mod test;

use aztec::macros::aztec;

#[aztec]
pub contract Token {

    use aztec::{
        context::PrivateContext,
        macros::{functions::{initializer, internal, private, public, view}, storage::storage},
        prelude::{AztecAddress, Map, PublicContext, PublicImmutable, PublicMutable},
    };

    use authwit::auth::{
        assert_current_call_valid_authwit, assert_current_call_valid_authwit_public,
    };

    use uint_note::uint_note::{PartialUintNote, UintNote};
    // compression library
    use compressed_string::FieldCompressedString;

    // encryption library
    use aztec::encrypted_logs::log_assembly_strategies::default_aes128::note::encode_and_encrypt_note;

    use balance_set::balance_set::BalanceSet;

    global INITIAL_TRANSFER_CALL_MAX_NOTES: u32 = 2;
    global RECURSIVE_TRANSFER_CALL_MAX_NOTES: u32 = 8;

    #[storage]
    struct Storage<Context> {
        name: PublicImmutable<FieldCompressedString, Context>,
        symbol: PublicImmutable<FieldCompressedString, Context>,
        decimals: PublicImmutable<u8, Context>,
        private_balances: Map<AztecAddress, BalanceSet<Context>, Context>,
        total_supply: PublicMutable<u128, Context>,
        public_balances: Map<AztecAddress, PublicMutable<u128, Context>, Context>,
        minter: PublicImmutable<AztecAddress, Context>,
    }

    #[public]
    #[initializer]
    fn constructor_with_initial_supply(
        name: str<31>,
        symbol: str<31>,
        decimals: u8,
        initial_supply: u128,
        to: AztecAddress,
    ) {
        storage.name.initialize(FieldCompressedString::from_string(name));
        storage.symbol.initialize(FieldCompressedString::from_string(symbol));
        storage.decimals.initialize(decimals);

        _increase_public_balance(storage.public_balances, to, initial_supply);
        _increase_total_supply(storage.total_supply, initial_supply);
    }

    #[public]
    #[initializer]
    fn constructor_with_minter(name: str<31>, symbol: str<31>, decimals: u8, minter: AztecAddress) {
        storage.name.initialize(FieldCompressedString::from_string(name));
        storage.symbol.initialize(FieldCompressedString::from_string(symbol));
        storage.decimals.initialize(decimals);

        storage.minter.initialize(minter);
    }

    /** ==========================================================
    * ========================= PRIVATE =========================
    * ======================================================== */

    #[private]
    fn transfer_private_to_public(
        from: AztecAddress,
        to: AztecAddress,
        amount: u128,
        nonce: Field,
    ) {
        _validate_from_private(&mut context, from, nonce);

        _decrease_private_balance(
            &mut context,
            storage.private_balances,
            from,
            amount,
            INITIAL_TRANSFER_CALL_MAX_NOTES,
        );

        Token::at(context.this_address()).increase_public_balance_internal(to, amount).enqueue(
            &mut context,
        );
    }

    #[private]
    fn transfer_private_to_public_with_commitment(
        from: AztecAddress,
        to: AztecAddress,
        amount: u128,
        nonce: Field,
    ) -> PartialUintNote {
        _validate_from_private(&mut context, from, nonce);

        _decrease_private_balance(
            &mut context,
            storage.private_balances,
            from,
            amount,
            INITIAL_TRANSFER_CALL_MAX_NOTES,
        );

        Token::at(context.this_address()).increase_public_balance_internal(to, amount).enqueue(
            &mut context,
        );

        let commitment =
            _initialize_transfer_commitment(&mut context, storage.private_balances, from, to);
        commitment
    }

    #[private]
    fn transfer_private_to_private(
        from: AztecAddress,
        to: AztecAddress,
        amount: u128,
        nonce: Field,
    ) {
        _validate_from_private(&mut context, from, nonce);

        _decrease_private_balance(
            &mut context,
            storage.private_balances,
            from,
            amount,
            INITIAL_TRANSFER_CALL_MAX_NOTES,
        );

        _increase_private_balance(&mut context, storage.private_balances, from, to, amount);
    }

    #[private]
    fn transfer_private_to_commitment(
        from: AztecAddress,
        amount: u128,
        commitment: PartialUintNote,
        nonce: Field,
    ) {
        _validate_from_private(&mut context, from, nonce);

        _decrease_private_balance(
            &mut context,
            storage.private_balances,
            from,
            amount,
            INITIAL_TRANSFER_CALL_MAX_NOTES,
        );

        Token::at(context.this_address())
            .increase_commitment_balance_internal(commitment, amount)
            .enqueue(&mut context);
    }

    #[private]
    fn transfer_public_to_private(
        from: AztecAddress,
        to: AztecAddress,
        amount: u128,
        nonce: Field,
    ) {
        _validate_from_private(&mut context, from, nonce);

        Token::at(context.this_address()).decrease_public_balance_internal(from, amount).enqueue(
            &mut context,
        );

        _increase_private_balance(&mut context, storage.private_balances, from, to, amount);
    }

    #[private]
    fn initialize_transfer_commitment(from: AztecAddress, to: AztecAddress) -> PartialUintNote {
        _initialize_transfer_commitment(&mut context, storage.private_balances, from, to)
    }

    #[private]
    #[internal]
    fn recurse_subtract_balance_internal(account: AztecAddress, amount: u128) -> u128 {
        _subtract_balance(
            &mut context,
            storage.private_balances,
            account,
            amount,
            RECURSIVE_TRANSFER_CALL_MAX_NOTES,
        )
    }

    /** ==========================================================
    * ========================= PUBLIC ==========================
    * ======================================================== */

    #[public]
    fn transfer_public_to_public(from: AztecAddress, to: AztecAddress, amount: u128, nonce: Field) {
        _validate_from_public(&mut context, from, nonce);

        _decrease_public_balance(storage.public_balances, from, amount);
        _increase_public_balance(storage.public_balances, to, amount);
    }

    #[public]
    fn transfer_public_to_commitment(
        from: AztecAddress,
        amount: u128,
        commitment: PartialUintNote,
        nonce: Field,
    ) {
        _validate_from_public(&mut context, from, nonce);

        _decrease_public_balance(storage.public_balances, from, amount);
        _increase_commitment_balance(&mut context, commitment, amount);
    }

    #[public]
    #[internal]
    fn store_commitment_in_storage_internal(slot: PartialUintNote) {
        _store_commitment_in_storage(&mut context, slot);
    }

    #[public]
    #[internal]
    fn increase_public_balance_internal(to: AztecAddress, amount: u128) {
        _increase_public_balance(storage.public_balances, to, amount);
    }

    #[public]
    #[internal]
    fn decrease_public_balance_internal(from: AztecAddress, amount: u128) {
        _decrease_public_balance(storage.public_balances, from, amount);
    }

    #[public]
    #[internal]
    fn increase_commitment_balance_internal(commitment: PartialUintNote, amount: u128) {
        _increase_commitment_balance(&mut context, commitment, amount);
    }

    /** ==========================================================
    * ====================== VIEW FUNCTIONS =====================
    * ======================================================== */

    #[public]
    #[view]
    fn balance_of_public(owner: AztecAddress) -> u128 {
        storage.public_balances.at(owner).read()
    }

    #[public]
    #[view]
    fn total_supply() -> u128 {
        storage.total_supply.read()
    }

    /** ==========================================================
     * ===================== UNCONSTRAINED =======================
     * ======================================================== */

    unconstrained fn balance_of_private(owner: AztecAddress) -> pub u128 {
        storage.private_balances.at(owner).balance_of()
    }

    /** ==========================================================
    * ======================= MINTABLE ==========================
    * ======================================================== */

    #[private]
    fn mint_to_private(from: AztecAddress, to: AztecAddress, amount: u128) {
        _validate_minter(context.msg_sender(), storage.minter.read());

<<<<<<< HEAD
        _increase_private_balance(&mut context, storage.private_balances, minter, to, amount);
=======
        // We prepare the commitment to which we'll "send" the minted amount.
        let commitment =
            _initialize_transfer_commitment(&mut context, storage.private_balances, from, to);
>>>>>>> 8d497124

        // Enqueue call to increase total supply
        Token::at(context.this_address()).increase_total_supply_internal(amount).enqueue(
            &mut context,
        );
    }

    #[public]
    fn mint_to_public(to: AztecAddress, amount: u128) {
        _validate_minter(context.msg_sender(), storage.minter.read());

        _increase_public_balance(storage.public_balances, to, amount);
        _increase_total_supply(storage.total_supply, amount);
    }

    #[public]
    fn mint_to_commitment(amount: u128, commitment: PartialUintNote) {
        _validate_minter(context.msg_sender(), storage.minter.read());

        _increase_total_supply(storage.total_supply, amount);
        _increase_commitment_balance(&mut context, commitment, amount);
    }

    #[public]
    #[internal]
    fn mint_to_commitment_internal(amount: u128, commitment: PartialUintNote) {
        _increase_total_supply(storage.total_supply, amount);
        _increase_commitment_balance(&mut context, commitment, amount);
    }

    #[public]
    #[internal]
    fn increase_total_supply_internal(amount: u128) {
        _increase_total_supply(storage.total_supply, amount);
    }

    /** ==========================================================
     * ======================= BURNABLE ==========================
     * ======================================================== */

    #[private]
    fn burn_private(from: AztecAddress, amount: u128, nonce: Field) {
        _validate_from_private(&mut context, from, nonce);

        _decrease_private_balance(
            &mut context,
            storage.private_balances,
            from,
            amount,
            INITIAL_TRANSFER_CALL_MAX_NOTES,
        );

        Token::at(context.this_address()).decrease_total_supply_internal(amount).enqueue(
            &mut context,
        );
    }

    #[public]
    fn burn_public(from: AztecAddress, amount: u128, nonce: Field) {
        _validate_from_public(&mut context, from, nonce);

        _decrease_public_balance(storage.public_balances, from, amount);
        _decrease_total_supply(storage.total_supply, amount);
    }

    #[public]
    #[internal]
    fn decrease_total_supply_internal(amount: u128) {
        _decrease_total_supply(storage.total_supply, amount);
    }

    /** ==========================================================
     * ================= TOKEN LIBRARIES =========================
     * ======================================================== */

    /// Validates that the caller is the minter
    #[contract_library_method]
    fn _validate_minter(sender: AztecAddress, minter: AztecAddress) {
        assert(minter.eq(sender), "caller is not minter");
    }

    /// Decreases the private balance of `account` by `amount` and emits a private balance note to account
    #[contract_library_method]
    fn _decrease_private_balance(
        context: &mut PrivateContext,
        private_balances: Map<AztecAddress, BalanceSet<&mut PrivateContext>, &mut PrivateContext>,
        account: AztecAddress,
        amount: u128,
        max_notes: u32,
    ) {
        // Subtracts `amount` of the private balance of `account`
        let change = _subtract_balance(context, private_balances, account, amount, max_notes);
        // Increases `change` of the private balance of `account`, and emits a private balance note to account
        private_balances.at(account).add(account, change).emit(encode_and_encrypt_note(
            context,
            account,
            account,
        ));
    }

    /// Increases the private balance of `to` by `amount` and emits a private balance note to `to` from `from`
    #[contract_library_method]
    fn _increase_private_balance(
        context: &mut PrivateContext,
        private_balances: Map<AztecAddress, BalanceSet<&mut PrivateContext>, &mut PrivateContext>,
        from: AztecAddress,
        to: AztecAddress,
        amount: u128,
    ) {
        // Increases `amount` of the private balance of `to`, and emits a private balance note to `to` from `from`
        private_balances.at(to).add(to, amount).emit(encode_and_encrypt_note(context, to, from));
    }

    #[contract_library_method]
    fn _increase_public_balance(
        public_balances: Map<AztecAddress, PublicMutable<u128, &mut PublicContext>, &mut PublicContext>,
        to: AztecAddress,
        amount: u128,
    ) {
        // Read the current public balance of `to`, add `amount` to it,
        let new_balance = public_balances.at(to).read() + amount;
        // write the result back to the storage
        public_balances.at(to).write(new_balance);
    }

    /// Updates the given storage pointer `public_balances` to decrease the balance of `from` by `amount`
    #[contract_library_method]
    fn _decrease_public_balance(
        public_balances: Map<AztecAddress, PublicMutable<u128, &mut PublicContext>, &mut PublicContext>,
        from: AztecAddress,
        amount: u128,
    ) {
        // read the current public balance of `from`, subtract `amount`
        let new_balance = public_balances.at(from).read() - amount;
        // update the public balance of `from` with the new balance
        public_balances.at(from).write(new_balance);
    }

    #[contract_library_method]
    fn _increase_commitment_balance(
        context: &mut PublicContext,
        commitment: PartialUintNote,
        amount: u128,
    ) {
        // We verify that the partial note we're completing is valid (i.e. it uses the correct state variable's storage
        // slot, and it is internally consistent). We *could* clear the storage since each partial note should only be
        // used once, but since the AVM offers no gas refunds for doing so this would just make the transaction be more
        // expensive.
        assert(context.storage_read(commitment.commitment()), "Invalid commitment");
        commitment.complete(amount, context);
    }

    #[contract_library_method]
    fn _subtract_balance(
        context: &mut PrivateContext,
        private_balances: Map<AztecAddress, BalanceSet<&mut PrivateContext>, &mut PrivateContext>,
        account: AztecAddress,
        amount: u128,
        max_notes: u32,
    ) -> u128 {
        let subtracted = private_balances.at(account).try_sub(amount, max_notes);
        // Failing to subtract any amount means that the owner was unable to produce more notes that could be nullified.
        assert(subtracted > 0, "Balance too low");
        if subtracted >= amount {
            // We have achieved our goal of nullifying notes that add up to more than amount, so we return the change.
            subtracted - amount
        } else {
            // try_sub failed to nullify enough notes to reach the target amount, so we compute the amount remaining
            // and try again.
            let remaining = amount - subtracted;

            Token::at(context.this_address())
                .recurse_subtract_balance_internal(account, remaining)
                .call(context)
        }
    }

    // Increases the given storage pointer `total_supply` by `amount`
    #[contract_library_method]
    fn _increase_total_supply(total_supply: PublicMutable<u128, &mut PublicContext>, amount: u128) {
        let new_supply = total_supply.read() + amount;
        total_supply.write(new_supply);
    }

    // Decreases the given storage pointer `total_supply` by `amount`
    #[contract_library_method]
    fn _decrease_total_supply(total_supply: PublicMutable<u128, &mut PublicContext>, amount: u128) {
        let new_supply = total_supply.read() - amount;
        total_supply.write(new_supply);
    }

    #[contract_library_method]
    fn _store_commitment_in_storage(context: &mut PublicContext, commitment: PartialUintNote) {
        context.storage_write(commitment.commitment(), true);
    }

    #[contract_library_method]
    fn _initialize_transfer_commitment(
        context: &mut PrivateContext,
        private_balances: Map<AztecAddress, BalanceSet<&mut PrivateContext>, &mut PrivateContext>,
        from: AztecAddress,
        to: AztecAddress,
    ) -> PartialUintNote {
        let commitment = UintNote::partial(
            to,
            private_balances.at(to).set.storage_slot,
            context,
            to,
            from,
        );

        // We can't simply return the partial note because we won't be able to later on verify that it was created
        // correctly (e.g. that the storage slot corresponds to the owner, and that we're using the balance set and not
        // another state variable) once this information is hidden in the partial note commitment. We therefore store
        // the partial note in our own public storage, so that we can later check that we're only completing correctly
        // created partial notes.
        Token::at(context.this_address()).store_commitment_in_storage_internal(commitment).enqueue(
            context,
        );
        commitment
    }

    /** ==========================================================
     * ================== AUTH LIBRARIES =========================
     * ======================================================== */

    #[contract_library_method]
    fn _validate_from_private(context: &mut PrivateContext, from: AztecAddress, nonce: Field) {
        if (!from.eq(context.msg_sender())) {
            assert_current_call_valid_authwit(context, from);
        } else {
            assert(nonce == 0, "invalid nonce");
        }
    }

    #[contract_library_method]
    unconstrained fn _validate_from_public(
        context: &mut PublicContext,
        from: AztecAddress,
        nonce: Field,
    ) {
        if (!from.eq(context.msg_sender())) {
            assert_current_call_valid_authwit_public(context, from);
        } else {
            assert(nonce == 0, "invalid nonce");
        }
    }
}<|MERGE_RESOLUTION|>--- conflicted
+++ resolved
@@ -273,13 +273,7 @@
     fn mint_to_private(from: AztecAddress, to: AztecAddress, amount: u128) {
         _validate_minter(context.msg_sender(), storage.minter.read());
 
-<<<<<<< HEAD
-        _increase_private_balance(&mut context, storage.private_balances, minter, to, amount);
-=======
-        // We prepare the commitment to which we'll "send" the minted amount.
-        let commitment =
-            _initialize_transfer_commitment(&mut context, storage.private_balances, from, to);
->>>>>>> 8d497124
+        _increase_private_balance(&mut context, storage.private_balances, from, to, amount);
 
         // Enqueue call to increase total supply
         Token::at(context.this_address()).increase_total_supply_internal(amount).enqueue(
