mod types;
mod test;

use aztec::macros::aztec;

#[aztec]
pub contract Token {
    // aztec library
    use aztec::{
        authwit::auth::{
            assert_current_call_valid_authwit, assert_current_call_valid_authwit_public,
        },
        context::{PrivateContext, PublicContext},
        macros::{
            functions::{initializer, internal, private, public, utility, view},
            storage::storage,
        },
        messages::logs::note::encode_and_encrypt_note,
        protocol_types::{
            address::AztecAddress,
            constants::CONTRACT_INSTANCE_REGISTRY_CONTRACT_ADDRESS,
            contract_class_id::ContractClassId,
            traits::{FromField, ToField},
        },
        state_vars::{Map, public_immutable::PublicImmutable, public_mutable::PublicMutable},
    };
    // note library
    use uint_note::uint_note::{PartialUintNote, UintNote};
    // compression library
    use compressed_string::FieldCompressedString;
    // contract instance registry
    use contract_instance_registry::ContractInstanceRegistry;
    // private balance library
    use crate::types::balance_set::BalanceSet;

    // gas-optimized max notes for initial transfer call
    global INITIAL_TRANSFER_CALL_MAX_NOTES: u32 = 2;
    // max notes transfer for recursive transfer call if initial max notes are exceeded
    global RECURSIVE_TRANSFER_CALL_MAX_NOTES: u32 = 8;

    // Rounding direction that the vault uses to calculate shares and assets
    global ROUND_DOWN: bool = false;
    global ROUND_UP: bool = true;

    /// @param name The name of the token
    /// @param symbol The symbol of the token
    /// @param decimals The number of decimals of the token
    /// @param private_balances The private balances of the token
    /// @param total_supply The total supply of the token
    /// @param public_balances The public balances of the token
    /// @param minter The account permissioned to mint the token
    #[storage]
    struct Storage<Context> {
        name: PublicImmutable<FieldCompressedString, Context>,
        symbol: PublicImmutable<FieldCompressedString, Context>,
        decimals: PublicImmutable<u8, Context>,
        private_balances: Map<AztecAddress, BalanceSet<Context>, Context>,
        total_supply: PublicMutable<u128, Context>,
        public_balances: Map<AztecAddress, PublicMutable<u128, Context>, Context>,
        minter: PublicImmutable<AztecAddress, Context>,
        upgrade_authority: PublicImmutable<AztecAddress, Context>,
        asset: PublicImmutable<AztecAddress, Context>,
    }

    /// @notice Initializes the token with an asset
    /// @dev Since this constructor doesn't set a minter address the mint functions will be disabled
    /// @param name The name of the token
    /// @param symbol The symbol of the token
    /// @param decimals The number of decimals of the token
    /// @param asset The underlying asset for the yield bearing token
    #[public]
    #[initializer]
    fn constructor_with_asset(
        name: str<31>,
        symbol: str<31>,
        decimals: u8,
        asset: AztecAddress,
        upgrade_authority: AztecAddress,
    ) {
        storage.name.initialize(FieldCompressedString::from_string(name));
        storage.symbol.initialize(FieldCompressedString::from_string(symbol));
        storage.decimals.initialize(decimals);
        storage.asset.initialize(asset);

        storage.upgrade_authority.initialize(upgrade_authority);
    }

    /// @notice Initializes the token with an initial supply
    /// @dev Since this constructor doesn't set a minter address the mint functions will be disabled
    /// @param name The name of the token
    /// @param symbol The symbol of the token
    /// @param decimals The number of decimals of the token
    /// @param initial_supply The initial supply of the token
    /// @param to The address to mint the initial supply to
    /// @param upgrade_authority The address of the upgrade authority (zero address if not upgradeable)
    #[public]
    #[initializer]
    fn constructor_with_initial_supply(
        name: str<31>,
        symbol: str<31>,
        decimals: u8,
        initial_supply: u128,
        to: AztecAddress,
        upgrade_authority: AztecAddress,
    ) {
        storage.name.initialize(FieldCompressedString::from_string(name));
        storage.symbol.initialize(FieldCompressedString::from_string(symbol));
        storage.decimals.initialize(decimals);

        _mint_to_public(
            storage.public_balances,
            storage.total_supply,
            to,
            initial_supply,
        );

        storage.upgrade_authority.initialize(upgrade_authority);
    }

    /// @notice Initializes the token with a minter
    /// @param name The name of the token
    /// @param symbol The symbol of the token
    /// @param decimals The number of decimals of the token
    /// @param minter The address of the minter
    /// @param upgrade_authority The address of the upgrade authority (zero address if not upgradeable)
    #[public]
    #[initializer]
    fn constructor_with_minter(
        name: str<31>,
        symbol: str<31>,
        decimals: u8,
        minter: AztecAddress,
        upgrade_authority: AztecAddress,
    ) {
        storage.name.initialize(FieldCompressedString::from_string(name));
        storage.symbol.initialize(FieldCompressedString::from_string(symbol));
        storage.decimals.initialize(decimals);

        storage.minter.initialize(minter);
        storage.upgrade_authority.initialize(upgrade_authority);
    }

    /** ==========================================================
    * ========================= PRIVATE =========================
    * ======================================================== */

    /// @notice Transfer tokens from private balance to public balance
    /// @dev Spends notes, emits a new note (UintNote) with any remaining change, and enqueues a public call
    /// @param from The address of the sender
    /// @param to The address of the recipient
    /// @param amount The amount of tokens to transfer
    /// @param _nonce The nonce used for authwitness
    #[private]
    fn transfer_private_to_public(
        from: AztecAddress,
        to: AztecAddress,
        amount: u128,
        _nonce: Field,
    ) {
        _validate_from_private::<4>(&mut context, from);

        _decrease_private_balance(
            &mut context,
            storage.private_balances,
            from,
            amount,
            INITIAL_TRANSFER_CALL_MAX_NOTES,
        );

        Token::at(context.this_address()).increase_public_balance_internal(to, amount).enqueue(
            &mut context,
        );
    }

    /// @notice Transfer tokens from private balance to public balance and initializes a commitment
    /// @dev Spends notes, emits a new note (UintNote) with any remaining change, enqueues a public call, and returns a partial note.
    ///      The sender will be used as the completer for the initialized partial note.
    /// @param from The address of the sender
    /// @param to The address of the recipient
    /// @param amount The amount of tokens to transfer
    /// @param _nonce The nonce used for authwitness
    /// @return commitment The partial note utilized for the transfer commitment (privacy entrance)
    #[private]
    fn transfer_private_to_public_with_commitment(
        from: AztecAddress,
        to: AztecAddress,
        amount: u128,
        _nonce: Field,
    ) -> Field {
        _validate_from_private::<4>(&mut context, from);

        _decrease_private_balance(
            &mut context,
            storage.private_balances,
            from,
            amount,
            INITIAL_TRANSFER_CALL_MAX_NOTES,
        );

        Token::at(context.this_address()).increase_public_balance_internal(to, amount).enqueue(
            &mut context,
        );

        // Only the sender will be able to complete the partial note
        let completer = context.msg_sender();
        let commitment = _initialize_transfer_commitment(
            &mut context,
            storage.private_balances,
            from,
            to,
            completer,
        );
        commitment.to_field()
    }

    /// @notice Transfer tokens from private balance to another private balance
    /// @dev Spends notes, emits a new note (UintNote) with any remaining change, and sends a note to the recipient
    /// @param from The address of the sender
    /// @param to The address of the recipient
    /// @param amount The amount of tokens to transfer
    /// @param _nonce The nonce used for authwitness
    #[private]
    fn transfer_private_to_private(
        from: AztecAddress,
        to: AztecAddress,
        amount: u128,
        _nonce: Field,
    ) {
        _validate_from_private::<4>(&mut context, from);

        _decrease_private_balance(
            &mut context,
            storage.private_balances,
            from,
            amount,
            INITIAL_TRANSFER_CALL_MAX_NOTES,
        );

        _increase_private_balance(&mut context, storage.private_balances, from, to, amount);
    }

    /// @notice Transfer tokens from private balance to the recipient's commitment (recipient must create a commitment first)
    /// @dev Spends notes, emits a new note (UintNote) with any remaining change, and enqueues a public call
    ///      `from` will also be the completer of the partial note
    /// @param from The address of the sender
    /// @param commitment The partial note representing the commitment (privacy entrance that the recipient shares with the sender)
    /// @param amount The amount of tokens to transfer
    /// @param _nonce The nonce used for authwitness
    #[private]
    fn transfer_private_to_commitment(
        from: AztecAddress,
        commitment: Field,
        amount: u128,
        _nonce: Field,
    ) {
        _validate_from_private::<4>(&mut context, from);

        _decrease_private_balance(
            &mut context,
            storage.private_balances,
            from,
            amount,
            INITIAL_TRANSFER_CALL_MAX_NOTES,
        );

        let completer = context.msg_sender();
<<<<<<< HEAD
        PartialUintNote { commitment }.complete_from_private(&mut context, completer, amount);
=======
        Token::at(context.this_address())
            .increase_commitment_balance_internal(
                PartialUintNote::from_field(commitment),
                completer,
                amount,
            )
            .enqueue(&mut context);
>>>>>>> 01129327
    }

    /// @notice Transfer tokens from public balance to private balance
    /// @dev Enqueues a public call to decrease account balance and emits a new note with balance difference
    /// @param from The address of the sender
    /// @param to The address of the recipient
    /// @param amount The amount of tokens to transfer
    /// @param _nonce The nonce used for authwitness
    #[private]
    fn transfer_public_to_private(
        from: AztecAddress,
        to: AztecAddress,
        amount: u128,
        _nonce: Field,
    ) {
        _validate_from_private::<4>(&mut context, from);

        Token::at(context.this_address()).decrease_public_balance_internal(from, amount).enqueue(
            &mut context,
        );

        _increase_private_balance(&mut context, storage.private_balances, from, to, amount);
    }

    /// @notice Initializes a transfer commitment to be used for transfers/mints
    /// @dev Returns a partial note that can be used to execute transfers/mints
    ///      `from` will also be the completer of the partial note.
    /// @param from The address of the sender
    /// @param to The address of the recipient
    /// @return commitment The partial note initialized for the transfer/mint commitment
    #[private]
    fn initialize_transfer_commitment(
        from: AztecAddress,
        to: AztecAddress,
        completer: AztecAddress,
    ) -> Field {
        let commitment = _initialize_transfer_commitment(
            &mut context,
            storage.private_balances,
            from,
            to,
            completer,
        );
        commitment.to_field()
    }

    /// @notice Recursively subtracts balance from commitment
    /// @dev Used to subtract balances that exceed the max notes limit
    /// @param account The address of the account to subtract the balance from
    /// @param amount The amount of tokens to subtract
    /// @return The change to return to the owner
    #[private]
    #[internal]
    fn recurse_subtract_balance_internal(account: AztecAddress, amount: u128) -> u128 {
        _subtract_balance(
            &mut context,
            storage.private_balances,
            account,
            amount,
            RECURSIVE_TRANSFER_CALL_MAX_NOTES,
        )
    }

    /** ==========================================================
    * ========================= PUBLIC ==========================
    * ======================================================== */

    /// @notice Transfers tokens from public balance to public balance
    /// @dev Public call to decrease account balance and a public call to increase recipient balance
    /// @param from The address of the sender
    /// @param to The address of the recipient
    /// @param amount The amount of tokens to transfer
    /// @param _nonce The nonce used for authwitness
    #[public]
    fn transfer_public_to_public(
        from: AztecAddress,
        to: AztecAddress,
        amount: u128,
        _nonce: Field,
    ) {
        _validate_from_public(&mut context, from);

        _decrease_public_balance(storage.public_balances, from, amount);
        _increase_public_balance(storage.public_balances, to, amount);
    }

    /// @notice Finalizes a transfer of token `amount` from public balance of `from` to a commitment of `to`
    /// @dev The transfer must be prepared by calling `initialize_transfer_commitment` first and the resulting
    /// `commitment` must be passed as an argument to this function.
    /// @dev The sender will be used as the completer for the partial note.
    /// @param from The address of the sender
    /// @param commitment The partial note representing the commitment (privacy entrance)
    /// @param amount The amount of tokens to transfer
    /// @param _nonce The nonce used for authwitness
    #[public]
    fn transfer_public_to_commitment(
        from: AztecAddress,
        commitment: Field,
        amount: u128,
        _nonce: Field,
    ) {
        _validate_from_public(&mut context, from);

        _decrease_public_balance(storage.public_balances, from, amount);

        let completer = context.msg_sender();
        _increase_commitment_balance(
            &mut context,
            PartialUintNote::from_field(commitment),
            completer,
            amount,
        );
    }

    /// @notice Increases the public balance of `to` by `amount`
    /// @param to The address of the recipient
    /// @param amount The amount of tokens to increase the balance by
    #[public]
    #[internal]
    fn increase_public_balance_internal(to: AztecAddress, amount: u128) {
        _increase_public_balance(storage.public_balances, to, amount);
    }

    /// @notice Decreases the public balance of `from` by `amount`
    /// @param from The address of the sender
    /// @param amount The amount of tokens to decrease the balance by
    #[public]
    #[internal]
    fn decrease_public_balance_internal(from: AztecAddress, amount: u128) {
        _decrease_public_balance(storage.public_balances, from, amount);
    }

    /** ==========================================================
    * ====================== VIEW FUNCTIONS =====================
    * ======================================================== */

    /// @notice Returns the public balance of `owner`
    /// @param owner The address of the owner
    /// @return The balance of the public balance of `owner`
    #[public]
    #[view]
    fn balance_of_public(owner: AztecAddress) -> u128 {
        storage.public_balances.at(owner).read()
    }

    /// @notice Returns the total supply of the token
    /// @return The total supply of the token
    #[public]
    #[view]
    fn total_supply() -> u128 {
        storage.total_supply.read()
    }

    /// @notice Returns the name of the token
    /// @return The name of the token
    #[public]
    #[view]
    fn name() -> FieldCompressedString {
        storage.name.read()
    }

    /// @notice Returns the symbol of the token
    /// @return The symbol of the token
    #[public]
    #[view]
    fn symbol() -> FieldCompressedString {
        storage.symbol.read()
    }

    /// @notice Returns the decimals of the token
    /// @return The decimals of the token
    #[public]
    #[view]
    fn decimals() -> u8 {
        storage.decimals.read()
    }

    /** ==========================================================
     * ===================== UNCONSTRAINED =======================
     * ======================================================== */

    #[utility]
    unconstrained fn balance_of_private(owner: AztecAddress) -> u128 {
        storage.private_balances.at(owner).balance_of()
    }

    /** ==========================================================
    * ======================= MINTABLE ==========================
    * ======================================================== */

    /// @notice Mints tokens to a commitment
    /// @dev Mints tokens to a commitment and enqueues a public call to increase the total supply
    /// @param from The address of the sender
    /// @param to The address of the recipient
    /// @param amount The amount of tokens to mint
    #[private]
    fn mint_to_private(from: AztecAddress, to: AztecAddress, amount: u128) {
        _validate_minter(context.msg_sender(), storage.minter.read());

        _mint_to_private(&mut context, storage.private_balances, from, to, amount);
    }

    /// @notice Mints tokens to a public balance
    /// @dev Increases the public balance of `to` by `amount` and the total supply
    /// @param to The address of the recipient
    /// @param amount The amount of tokens to mint
    #[public]
    fn mint_to_public(to: AztecAddress, amount: u128) {
        _validate_minter(context.msg_sender(), storage.minter.read());

        _mint_to_public(storage.public_balances, storage.total_supply, to, amount);
    }

    /// @notice Finalizes a mint to a commitment
    /// @dev Finalizes a mint to a commitment and updates the total supply
    /// @param commitment The partial note representing the mint commitment (privacy entrance)
    /// @param amount The amount of tokens to mint
    #[public]
    fn mint_to_commitment(commitment: Field, amount: u128) {
        let sender = context.msg_sender();
        _validate_minter(sender, storage.minter.read());
        let completer = sender;
        _increase_total_supply(storage.total_supply, amount);
        _increase_commitment_balance(
            &mut context,
            PartialUintNote::from_field(commitment),
            completer,
            amount,
        );
    }

    #[public]
    #[internal]
    fn increase_total_supply_internal(amount: u128) {
        _increase_total_supply(storage.total_supply, amount);
    }

    #[public]
    #[internal]
    fn mint_to_public_internal(to: AztecAddress, amount: u128) {
        _mint_to_public(storage.public_balances, storage.total_supply, to, amount);
    }

    /** ==========================================================
     * ======================= BURNABLE ==========================
     * ======================================================== */

    /// @notice Burns tokens from a commitment
    /// @dev Burns tokens from a commitment and enqueues a public call to update the total supply
    /// @param from The address of the sender
    /// @param amount The amount of tokens to burn
    /// @param _nonce The nonce used for authwitness
    #[private]
    fn burn_private(from: AztecAddress, amount: u128, _nonce: Field) {
        _validate_from_private::<3>(&mut context, from);

        _burn_private(&mut context, storage.private_balances, from, amount);
    }

    /// @notice Burns tokens from a public balance
    /// @dev Burns tokens from a public balance and updates the total supply
    /// @param from The address of the sender
    /// @param amount The amount of tokens to burn
    /// @param _nonce The nonce used for authwitness
    #[public]
    fn burn_public(from: AztecAddress, amount: u128, _nonce: Field) {
        _validate_from_public(&mut context, from);

        _burn_public(storage.public_balances, storage.total_supply, from, amount);
    }

    /// @notice Decreases the total supply by `amount`
    /// @param amount The amount of tokens to decrease the total supply by
    #[public]
    #[internal]
    fn decrease_total_supply_internal(amount: u128) {
        _decrease_total_supply(storage.total_supply, amount);
    }

    /// @notice Burns tokens from a public balance without validation
    /// @param from The address from which to burn the tokens
    /// @param amount The amount of tokens to burn
    #[public]
    #[internal]
    fn burn_public_internal(from: AztecAddress, amount: u128) {
        _burn_public(storage.public_balances, storage.total_supply, from, amount);
    }

    /** ==========================================================
     * ================= TOKEN LIBRARIES =========================
     * ======================================================== */

    /// Validates that the caller is the minter
    #[contract_library_method]
    fn _validate_minter(sender: AztecAddress, minter: AztecAddress) {
        assert(minter.eq(sender), "caller is not minter");
    }

    /// Decreases the private balance of `account` by `amount` and emits a private balance note with the change to account
    #[contract_library_method]
    fn _decrease_private_balance(
        context: &mut PrivateContext,
        private_balances: Map<AztecAddress, BalanceSet<&mut PrivateContext>, &mut PrivateContext>,
        account: AztecAddress,
        amount: u128,
        max_notes: u32,
    ) {
        // Subtracts `amount` from the private balance of `account`
        let change = _subtract_balance(context, private_balances, account, amount, max_notes);
        // Increases `change` to the private balance of `account`, and emits a private balance note to account
        private_balances.at(account).add(account, change).emit(encode_and_encrypt_note(
            context,
            account,
        ));
    }

    /// @notice Updates the given storage pointer `private_balances` to increase the private balance of `to` by `amount`
    /// @param private_balances The storage pointer to the private balances
    /// @param to The address of the recipient
    /// @param amount The amount of tokens to increase the balance by
    #[contract_library_method]
    fn _increase_private_balance(
        context: &mut PrivateContext,
        private_balances: Map<AztecAddress, BalanceSet<&mut PrivateContext>, &mut PrivateContext>,
        from: AztecAddress,
        to: AztecAddress,
        amount: u128,
    ) {
        // Increases `amount` to the private balance of `to`, and emits a private balance note to `to` from `from`
        private_balances.at(to).add(to, amount).emit(encode_and_encrypt_note(context, to));
    }

    /// @notice Updates the given storage pointer `public_balances` to increase the public balance of `to` by `amount`
    /// @param public_balances The storage pointer to the public balances
    /// @param to The address of the recipient
    /// @param amount The amount of tokens to increase the balance by
    #[contract_library_method]
    fn _increase_public_balance(
        public_balances: Map<AztecAddress, PublicMutable<u128, &mut PublicContext>, &mut PublicContext>,
        to: AztecAddress,
        amount: u128,
    ) {
        // Read the current public balance of `to`, add `amount` to it,
        let new_balance = public_balances.at(to).read() + amount;
        // write the result back to the storage
        public_balances.at(to).write(new_balance);
    }

    /// @notice Updates the given storage pointer `public_balances` to decrease the public balance of `from` by `amount`
    /// @param public_balances The storage pointer to the public balances
    /// @param from The address of the account to decrease the balance of
    /// @param amount The amount of tokens to decrease the balance by
    #[contract_library_method]
    fn _decrease_public_balance(
        public_balances: Map<AztecAddress, PublicMutable<u128, &mut PublicContext>, &mut PublicContext>,
        from: AztecAddress,
        amount: u128,
    ) {
        // read the current public balance of `from`, subtract `amount`
        let new_balance = public_balances.at(from).read() - amount;
        // update the public balance of `from` with the new balance
        public_balances.at(from).write(new_balance);
    }

    /// @notice Completes a partial note
    /// @dev Completes a partial note and increases the balance of the commitment by `amount`
    /// @param context The context of the public call
    /// @param commitment The partial note representing the commitment (privacy entrance)
    /// @param completer The address used to compute the validity commitment
    /// @param amount The amount of tokens to increase the balance of the commitment by
    #[contract_library_method]
    fn _increase_commitment_balance(
        context: &mut PublicContext,
        commitment: PartialUintNote,
        completer: AztecAddress,
        amount: u128,
    ) {
        commitment.complete(context, completer, amount);
    }

    /// @notice Subtracts balance from commitment
    /// @dev Subtracts amount from commitment and returns the change to the owner, recursively if necessary
    /// @param account The address of the account to subtract the balance from
    /// @param amount The amount of tokens to subtract
    /// @return The change to return to the owner
    #[contract_library_method]
    fn _subtract_balance(
        context: &mut PrivateContext,
        private_balances: Map<AztecAddress, BalanceSet<&mut PrivateContext>, &mut PrivateContext>,
        account: AztecAddress,
        amount: u128,
        max_notes: u32,
    ) -> u128 {
        let subtracted = private_balances.at(account).try_sub(amount, max_notes);
        // Failing to subtract any amount means that the owner was unable to produce more notes that could be nullified.
        assert(subtracted > 0, "Balance too low");
        if subtracted >= amount {
            // We have achieved our goal of nullifying notes that add up to more than amount, so we return the change.
            subtracted - amount
        } else {
            // try_sub failed to nullify enough notes to reach the target amount, so we compute the amount remaining
            // and try again.
            let remaining = amount - subtracted;

            Token::at(context.this_address())
                .recurse_subtract_balance_internal(account, remaining)
                .call(context)
        }
    }

    /// @notice Increases the given storage pointer `total_supply` by `amount`
    /// @param total_supply The storage pointer to the total supply
    /// @param amount The amount of tokens to increase the total supply by
    #[contract_library_method]
    fn _increase_total_supply(total_supply: PublicMutable<u128, &mut PublicContext>, amount: u128) {
        let new_supply = total_supply.read() + amount;
        total_supply.write(new_supply);
    }

    /// @notice Decreases the given storage pointer `total_supply` by `amount`
    /// @param total_supply The storage pointer to the total supply
    /// @param amount The amount to decrease the total supply by
    #[contract_library_method]
    fn _decrease_total_supply(total_supply: PublicMutable<u128, &mut PublicContext>, amount: u128) {
        let new_supply = total_supply.read() - amount;
        total_supply.write(new_supply);
    }

    /// @notice Initializes a transfer commitment to be used for transfers/mints
    /// @param context The context of the private call
    /// @param private_balances The storage pointer to the private balances
    /// @param from The address of the sender
    /// @param to The address of the recipient
    /// @param completer The address used to compute the validity commitment
    /// @return The partial note that can be used to execute the transfer/mint
    #[contract_library_method]
    fn _initialize_transfer_commitment(
        context: &mut PrivateContext,
        private_balances: Map<AztecAddress, BalanceSet<&mut PrivateContext>, &mut PrivateContext>,
        from: AztecAddress,
        to: AztecAddress,
        completer: AztecAddress,
    ) -> PartialUintNote {
        let commitment = UintNote::partial(
            to,
            private_balances.at(to).set.storage_slot,
            context,
            to,
            completer,
        );

        commitment
    }

    #[contract_library_method]
    fn _mint_to_public(
        public_balances: Map<AztecAddress, PublicMutable<u128, &mut PublicContext>, &mut PublicContext>,
        total_supply: PublicMutable<u128, &mut PublicContext>,
        to: AztecAddress,
        amount: u128,
    ) {
        _increase_public_balance(public_balances, to, amount);
        _increase_total_supply(total_supply, amount);
    }

    #[contract_library_method]
    fn _mint_to_private(
        context: &mut PrivateContext,
        private_balances: Map<AztecAddress, BalanceSet<&mut PrivateContext>, &mut PrivateContext>,
        from: AztecAddress,
        to: AztecAddress,
        amount: u128,
    ) {
        _increase_private_balance(context, private_balances, from, to, amount);

        Token::at(context.this_address()).increase_total_supply_internal(amount).enqueue(context);
    }

    #[contract_library_method]
    fn _burn_public(
        public_balances: Map<AztecAddress, PublicMutable<u128, &mut PublicContext>, &mut PublicContext>,
        total_supply: PublicMutable<u128, &mut PublicContext>,
        from: AztecAddress,
        amount: u128,
    ) {
        _decrease_public_balance(public_balances, from, amount);
        _decrease_total_supply(total_supply, amount);
    }

    #[contract_library_method]
    fn _burn_private(
        context: &mut PrivateContext,
        private_balances: Map<AztecAddress, BalanceSet<&mut PrivateContext>, &mut PrivateContext>,
        from: AztecAddress,
        amount: u128,
    ) {
        _decrease_private_balance(
            context,
            private_balances,
            from,
            amount,
            INITIAL_TRANSFER_CALL_MAX_NOTES,
        );

        Token::at(context.this_address()).decrease_total_supply_internal(amount).enqueue(context);
    }

    /** ==========================================================
     * ===================  UPGRADEABLE  =========================
     * ======================================================== */

    /// @notice Upgrades the contract to a new contract class id
    /// @dev The upgrade authority must be set
    /// @dev The upgrade will only be effective after the upgrade delay has passed
    /// @param new_contract_class_id The new contract class id
    #[public]
    fn upgrade_contract(new_contract_class_id: Field) {
        let upgrade_authority = storage.upgrade_authority.read();

        assert(!upgrade_authority.eq(AztecAddress::zero()), "upgrade authority not set");
        assert(context.msg_sender().eq(upgrade_authority), "caller is not upgrade authority");

        ContractInstanceRegistry::at(CONTRACT_INSTANCE_REGISTRY_CONTRACT_ADDRESS)
            .update(ContractClassId::from_field(new_contract_class_id))
            .call(&mut context);
    }

    /** ==========================================================
     * ================== AUTH LIBRARIES =========================
     * ======================================================== */

    /// @notice Validates that the caller possesses authwit from the `from` address or the caller is the `from` address
    /// @param context The context of the private call
    /// @param from The address of the sender
    #[contract_library_method]
    fn _validate_from_private<let N: u32>(context: &mut PrivateContext, from: AztecAddress) {
        if (!from.eq(context.msg_sender())) {
            assert_current_call_valid_authwit::<N>(context, from);
        }
    }

    /// @notice Validates that the caller possesses authwit from the `from` address or the caller is the `from` address
    /// @param context The context of the public call
    /// @param from The address of the sender
    #[contract_library_method]
    unconstrained fn _validate_from_public(context: &mut PublicContext, from: AztecAddress) {
        if (!from.eq(context.msg_sender())) {
            assert_current_call_valid_authwit_public(context, from);
        }
    }

    /** ==========================================================
     * ======================= VAULT =============================
     * ======================================================== */

    /* ====================== DEPOSIT ========================= */

    /// @notice Deposits the underlying asset from a public balance and receives shares to a public balance
    /// @param from The address of the sender
    /// @param to The address of the recipient
    /// @param assets The amount of assets to deposit
    /// @param _nonce The nonce used for authwitness
    #[public]
    fn deposit_public_to_public(from: AztecAddress, to: AztecAddress, assets: u128, _nonce: Field) {
        _validate_from_public(&mut context, from);

        // Calculate shares to mint
        let total_assets = _total_assets(&mut context, storage.asset);
        let shares = _convert_to_shares(assets, total_assets, storage.total_supply, ROUND_DOWN);

        // Take the assets from the sender
        Token::at(storage.asset.read())
            .transfer_public_to_public(from, context.this_address(), assets, _nonce)
            .call(&mut context);

        // Mint shares to the recipient
        _mint_to_public(storage.public_balances, storage.total_supply, to, shares);
    }

    /// @notice Deposits the underlying asset from a public balance and receives shares to a private balance
    /// @dev The shares are calculated based on the ratio (total_supply + offset) / (total_assets + 1) minus any acceptable slippage.
    ///      The ratio can only decrease or remain the same as time goes by. Any asset surplus is kept by the contract as yield.
    /// @param from The address of the sender
    /// @param to The address of the recipient
    /// @param assets The amount of assets to deposit
    /// @param shares The amount of shares that should be minted to the recipient
    /// @param _nonce The nonce used for authwitness
    #[private]
    fn deposit_public_to_private(
        from: AztecAddress,
        to: AztecAddress,
        assets: u128,
        shares: u128,
        _nonce: Field,
    ) {
        _validate_from_private::<5>(&mut context, from);

        // Validate in public that `assets` is sufficient for the requested shares
        Token::at(context.this_address()).validate_deposit_rate_internal(assets, shares).enqueue(
            &mut context,
        );

        // Mint shares in private
        _mint_to_private(&mut context, storage.private_balances, from, to, shares);

        // Take the assets from the sender
        Token::at(storage.asset.read())
            .transfer_public_to_public(from, context.this_address(), assets, _nonce)
            .enqueue(&mut context);
    }

    /// @notice Deposits the underlying asset from a private balance and receives shares to a private balance
    /// @dev The shares are calculated based on the ratio (total_supply + offset) / (total_assets + 1) minus any acceptable slippage.
    ///      The ratio can only decrease or remain the same as time goes by. Any asset surplus is kept by the contract as yield.
    /// @param from The address of the sender
    /// @param to The address of the recipient
    /// @param assets The amount of assets to deposit
    /// @param shares The amount of shares that should be minted to the recipient
    /// @param _nonce The nonce used for authwitness
    #[private]
    fn deposit_private_to_private(
        from: AztecAddress,
        to: AztecAddress,
        assets: u128,
        shares: u128,
        _nonce: Field,
    ) {
        _validate_from_private::<5>(&mut context, from);

        // Validate in public that `assets` is sufficient for the requested shares
        Token::at(context.this_address()).validate_deposit_rate_internal(assets, shares).enqueue(
            &mut context,
        );

        // Mint shares in private
        _mint_to_private(&mut context, storage.private_balances, from, to, shares);

        // Take the assets from the sender
        Token::at(storage.asset.read())
            .transfer_private_to_public(from, context.this_address(), assets, _nonce)
            .call(&mut context);
    }

    /// @notice Deposits the underlying asset from a private balance and receives shares to a public balance
    /// @param from The address of the sender
    /// @param to The address of the recipient
    /// @param assets The amount of assets to deposit
    /// @param _nonce The nonce used for authwitness
    #[private]
    fn deposit_private_to_public(
        from: AztecAddress,
        to: AztecAddress,
        assets: u128,
        _nonce: Field,
    ) {
        _validate_from_private::<4>(&mut context, from);

        // Calculate and mint shares to the recipient in public
        Token::at(context.this_address()).issue_from_assets_internal(to, assets).enqueue(
            &mut context,
        );

        // Take the assets from the sender
        Token::at(storage.asset.read())
            .transfer_private_to_public(from, context.this_address(), assets, _nonce)
            .call(&mut context);
    }

    /// @notice Deposits the underlying asset from a public balance and receives shares to a private balance
    /// @dev min_shares is the amount of shares that will be minted immediately in private.
    ///      Any additional shares the recipient is entitled to, will be minted through a commitment once the call is executed publicly.
    ///      This additional amount can only be known at public execution.
    /// @param from The address of the sender
    /// @param to The address of the recipient
    /// @param assets The amount of assets to deposit
    /// @param min_shares The amount of shares that should be minted to the recipient in private
    /// @param _nonce The nonce used for authwitness
    #[private]
    fn deposit_public_to_private_exact(
        from: AztecAddress,
        to: AztecAddress,
        assets: u128,
        min_shares: u128,
        _nonce: Field,
    ) {
        _validate_from_private::<5>(&mut context, from);

        // Increase recipient's private balance with `min_shares`
        _increase_private_balance(&mut context, storage.private_balances, from, to, min_shares);

        // TODO (optimization): partial note logs and validity_commitment nullifier are not needed
        // Initialize commitment that allows to mint outstanding shares to the recipient in public
        let partial_note = _initialize_transfer_commitment(
            &mut context,
            storage.private_balances,
            from,
            to,
            context.this_address(),
        );

        // Mint any outstanding shares without revealing the recipient and updates the shares total supply
        // Reverts if min_shares is greater than allowed
        Token::at(context.this_address())
            .settle_deposit_to_private_with_commitment_internal(
                partial_note.to_field(),
                assets,
                min_shares,
            )
            .enqueue(&mut context);

        // Take the assets from the sender
        Token::at(storage.asset.read())
            .transfer_public_to_public(from, context.this_address(), assets, _nonce)
            .enqueue(&mut context);
    }

    /// @notice Deposits the underlying asset from a private balance and receives shares to a private balance
    /// @dev min_shares is the amount of shares that will be minted immediately in private.
    ///      Any additional shares the recipient is entitled to, will be minted through a commitment once the call is executed publicly.
    ///      This additional amount can only be known at public execution.
    /// @param from The address of the sender
    /// @param to The address of the recipient
    /// @param assets The amount of assets to deposit
    /// @param min_shares The amount of shares that should be minted to the recipient in private
    /// @param _nonce The nonce used for authwitness
    #[private]
    fn deposit_private_to_private_exact(
        from: AztecAddress,
        to: AztecAddress,
        assets: u128,
        min_shares: u128,
        _nonce: Field,
    ) {
        _validate_from_private::<5>(&mut context, from);

        // Increase recipient's private balance with `min_shares`
        _increase_private_balance(&mut context, storage.private_balances, from, to, min_shares);

        // TODO (optimization): partial note logs and validity_commitment nullifier are not needed
        // Initialize commitment that allows to mint outstanding shares to the recipient in public
        let partial_note = _initialize_transfer_commitment(
            &mut context,
            storage.private_balances,
            from,
            to,
            context.this_address(),
        );

        // Mint any outstanding shares without revealing the recipient and updates the shares total supply
        // Reverts if min_shares is greater than allowed
        Token::at(context.this_address())
            .settle_deposit_to_private_with_commitment_internal(
                partial_note.to_field(),
                assets,
                min_shares,
            )
            .enqueue(&mut context);

        // Take the assets from the sender
        Token::at(storage.asset.read())
            .transfer_private_to_public(from, context.this_address(), assets, _nonce)
            .call(&mut context);
    }

    /* ======================= ISSUE ========================== */

    /// @notice Issues exactly the requested shares to a public balance and receives the underlying asset from a public balance
    /// @dev max_assets is calculated based on the ratio (total_supply + offset) / (total_assets + 1) plus any acceptable slippage.
    ///      The ratio can only decrease or remain the same as time goes by. Any excess assets the sender has transferred will be returned.
    ///      This excess amount can only be known at public execution.
    /// @param from The address of the sender
    /// @param to The address of the recipient
    /// @param shares The amount of shares to issue
    /// @param max_assets The maximum amount of assets that should be deposited
    /// @param _nonce The nonce used for authwitness
    #[public]
    fn issue_public_to_public(
        from: AztecAddress,
        to: AztecAddress,
        shares: u128,
        max_assets: u128,
        _nonce: Field,
    ) {
        _validate_from_public(&mut context, from);

        // Calculate assets required
        let total_assets = _total_assets(&mut context, storage.asset);
        let assets = _convert_to_assets(shares, total_assets, storage.total_supply, ROUND_UP);

        // Take the assets from the sender
        Token::at(storage.asset.read())
            .transfer_public_to_public(from, context.this_address(), max_assets, _nonce)
            .call(&mut context);

        // Refund
        let change = max_assets - assets; // Reverts with underflow if invalid
        if change > 0 {
            // Reimburse the sender with any excess assets sent
            Token::at(storage.asset.read())
                .transfer_public_to_public(context.this_address(), from, change, 0)
                .call(&mut context);
        }

        // Mint shares to the recipient
        _mint_to_public(storage.public_balances, storage.total_supply, to, shares);
    }

    /// @notice Issues exactly the requested shares to a private balance and receives the underlying asset from a public balance
    /// @dev max_assets is calculated based on the ratio (total_supply + offset) / (total_assets + 1) plus any acceptable slippage.
    ///      The ratio can only decrease or remain the same as time goes by.
    /// @param from The address of the sender
    /// @param to The address of the recipient
    /// @param shares The amount of shares to issue
    /// @param max_assets The maximum amount of assets that should be deposited
    /// @param _nonce The nonce used for authwitness
    #[private]
    fn issue_public_to_private(
        from: AztecAddress,
        to: AztecAddress,
        shares: u128,
        max_assets: u128,
        _nonce: Field,
    ) {
        _validate_from_private::<5>(&mut context, from);

        // Take the assets from the sender
        Token::at(storage.asset.read())
            .transfer_public_to_public(from, context.this_address(), max_assets, _nonce)
            .enqueue(&mut context);

        // Validate the amount of assets transferred and send back any surplus
        Token::at(context.this_address())
            .settle_issuance_from_public_internal(from, shares, max_assets)
            .enqueue(&mut context);

        // Mint shares to the recipient
        _mint_to_private(&mut context, storage.private_balances, from, to, shares);
    }

    /// @notice Issues exactly the requested shares to a public balance and receives the underlying asset from a private balance
    /// @dev Any excess assets the sender has transferred in private, will be returned to the sender through a commitment once the call is executed publicly.
    ///      This excess amount can only be known at public execution.
    /// @param from The address of the sender
    /// @param to The address of the recipient
    /// @param shares The amount of shares to issue
    /// @param max_assets The maximum amount of assets that should be deposited
    /// @param _nonce The nonce used for authwitness
    #[private]
    fn issue_private_to_public_exact(
        from: AztecAddress,
        to: AztecAddress,
        shares: u128,
        max_assets: u128,
        _nonce: Field,
    ) {
        _validate_from_private::<5>(&mut context, from);

        // TODO (optimization): partial note logs and validity_commitment nullifier are not needed (?)
        // Initialize commitment that allows to refund excess assets to the sender in public
        let asset_commitment = Token::at(storage.asset.read())
            .initialize_transfer_commitment(from, from, context.this_address())
            .call(&mut context);

        // Take max_assets from the sender
        Token::at(storage.asset.read())
            .transfer_private_to_public(from, context.this_address(), max_assets, _nonce)
            .call(&mut context);

        // Validate max_assets in public and refund any surplus to the sender with a commitment
        Token::at(context.this_address())
            .settle_issuance_from_private_with_commitment(asset_commitment, shares, max_assets)
            .enqueue(&mut context);

        // Mint shares to recipient in public
        Token::at(context.this_address()).mint_to_public_internal(to, shares).enqueue(&mut context);
    }

    /// @notice Issues exactly the requested shares to a private balance and receives the underlying asset from a private balance
    /// @dev Any excess assets the sender has transferred in private, will be returned to the sender through a commitment once the call is executed publicly.
    ///      This excess amount can only be known at public execution.
    ///      To optimize calls to this method, consider setting max_assets to an exact sum of notes, so that change is not returned twice (in private and later via commitment)
    /// @param from The address of the sender
    /// @param to The address of the recipient
    /// @param shares The amount of shares to issue
    /// @param max_assets The maximum amount of assets that should be deposited
    /// @param _nonce The nonce used for authwitness
    #[private]
    fn issue_private_to_private_exact(
        from: AztecAddress,
        to: AztecAddress,
        shares: u128,
        max_assets: u128,
        _nonce: Field,
    ) {
        _validate_from_private::<5>(&mut context, from);

        // TODO (optimization): partial note logs and validity_commitment nullifier are not needed (?)
        // Initialize commitment that allows to refund excess assets to the sender in public
        let asset_commitment = Token::at(storage.asset.read())
            .initialize_transfer_commitment(from, from, context.this_address())
            .call(&mut context);

        // Take max_assets from the sender
        Token::at(storage.asset.read())
            .transfer_private_to_public(from, context.this_address(), max_assets, _nonce)
            .call(&mut context);

        // Validate max_assets in public and refund any surplus to the sender with a commitment
        Token::at(context.this_address())
            .settle_issuance_from_private_with_commitment(asset_commitment, shares, max_assets)
            .enqueue(&mut context);

        // Mint shares to recipient in private
        _mint_to_private(&mut context, storage.private_balances, from, to, shares);
    }

    /* ====================== WITHDRAW ======================== */

    /// @notice Withdraws an amount of the underlying asset from a public balance to a public balance
    /// @param from The address of the sender
    /// @param to The address of the recipient
    /// @param assets The amount of assets to withdraw
    /// @param _nonce The nonce used for authwitness
    #[public]
    fn withdraw_public_to_public(
        from: AztecAddress,
        to: AztecAddress,
        assets: u128,
        _nonce: Field,
    ) {
        _validate_from_public(&mut context, from);

        // Calculate shares to burn
        let total_assets = _total_assets(&mut context, storage.asset);
        let shares = _convert_to_shares(assets, total_assets, storage.total_supply, ROUND_UP);

        // Transfer the assets to the recipient
        Token::at(storage.asset.read())
            .transfer_public_to_public(context.this_address(), to, assets, 0)
            .call(&mut context);

        // Burn the sender's shares
        _burn_public(storage.public_balances, storage.total_supply, from, shares);
    }

    /// @notice Withdraws an amount of the underlying asset from a public balance to a private balance
    /// @param from The address of the sender
    /// @param to The address of the recipient
    /// @param assets The amount of assets to withdraw
    /// @param _nonce The nonce used for authwitness
    #[private]
    fn withdraw_public_to_private(
        from: AztecAddress,
        to: AztecAddress,
        assets: u128,
        _nonce: Field,
    ) {
        _validate_from_private::<4>(&mut context, from);

        // Calculate and burn the sender's shares
        Token::at(context.this_address()).redeem_from_assets_internal(from, assets).enqueue(
            &mut context,
        );

        // Transfer the assets to the recipient in private
        Token::at(storage.asset.read())
            .transfer_public_to_private(context.this_address(), to, assets, 0)
            .call(&mut context);
    }

    /// @notice Withdraws an amount of the underlying asset from a private balance to a private balance
    /// @dev The shares are calculated with (total_supply + offset) / (total_assets + 1).
    ///      The ratio can only decrease or remain the same as time goes by. Any outstanding asset is kept by the contract as yield.
    /// @param from The address of the sender
    /// @param to The address of the recipient
    /// @param assets The amount of assets to withdraw
    /// @param shares The amount of shares to burn
    /// @param _nonce The nonce used for authwitness
    #[private]
    fn withdraw_private_to_private(
        from: AztecAddress,
        to: AztecAddress,
        assets: u128,
        shares: u128,
        _nonce: Field,
    ) {
        _validate_from_private::<5>(&mut context, from);

        // Validate that the shares-assets ratio is correct
        Token::at(context.this_address()).validate_withdrawal_rate_internal(assets, shares).enqueue(
            &mut context,
        );

        // Burn shares from the sender in private
        _burn_private(&mut context, storage.private_balances, from, shares);

        // Transfer the assets to the recipient in private
        Token::at(storage.asset.read())
            .transfer_public_to_private(context.this_address(), to, assets, 0)
            .call(&mut context);
    }

    /// @notice Withdraws an amount of the underlying asset from a private balance to a public balance
    /// @dev max_shares is the amount of shares that will be burnt immediately in private.
    ///      Any excess shares the sender has transferred in private, will be returned to the sender through a commitment once the call is executed publicly.
    ///      This excess amount can only be known at public execution.
    ///      To optimize calls to this method, consider setting max_shares to an exact sum of notes, so that change is not returned twice (in private and later via commitment)
    /// @param from The address of the sender
    /// @param to The address of the recipient
    /// @param assets The amount of underlying asset to withdraw
    /// @param max_shares The maximum amount of shares to burn
    /// @param _nonce The nonce used for authwitness
    #[private]
    fn withdraw_private_to_public_exact(
        from: AztecAddress,
        to: AztecAddress,
        assets: u128,
        max_shares: u128,
        _nonce: Field,
    ) {
        _validate_from_private::<5>(&mut context, from);

        // TODO (optimization): partial note logs and validity_commitment nullifier are not needed
        // Initialize commitment that allows to refund excess shares to the sender in public
        let partial_note = _initialize_transfer_commitment(
            &mut context,
            storage.private_balances,
            from,
            from,
            context.this_address(),
        );

        // Burn shares from the sender in private
        _decrease_private_balance(
            &mut context,
            storage.private_balances,
            from,
            max_shares,
            INITIAL_TRANSFER_CALL_MAX_NOTES,
        );

        // Burn the correct amount of shares
        // Any excess amount of shares is sent back to the sender via commitment
        // Reverts if the amount of shares required is greater than max_shares
        Token::at(context.this_address())
            .settle_withdrawal_with_commitment_internal(partial_note.to_field(), assets, max_shares)
            .enqueue(&mut context);

        // Transfer the assets to the sender
        Token::at(storage.asset.read())
            .transfer_public_to_public(context.this_address(), to, assets, 0)
            .enqueue(&mut context);
    }

    /// @notice Withdraws an amount of the underlying asset from a private balance to a private balance
    /// @dev max_shares is the amount of shares that will be burnt immediately in private.
    ///      Any excess shares the sender has transferred in private, will be returned to the sender through a commitment once the call is executed publicly.
    ///      This excess amount can only be known at public execution.
    ///      To optimize calls to this method, consider setting max_shares to an exact sum of notes, so that change is not returned twice (in private and later via commitment)
    /// @param from The address of the sender
    /// @param to The address of the recipient
    /// @param assets The amount of underlying asset to withdraw
    /// @param max_shares The maximum amount of shares to burn
    /// @param _nonce The nonce used for authwitness
    #[private]
    fn withdraw_private_to_private_exact(
        from: AztecAddress,
        to: AztecAddress,
        assets: u128,
        max_shares: u128,
        _nonce: Field,
    ) {
        _validate_from_private::<5>(&mut context, from);

        // TODO (optimization): partial note logs and validity_commitment nullifier are not needed
        // Initialize commitment that allows to refund excess shares to the sender in public
        let partial_note = _initialize_transfer_commitment(
            &mut context,
            storage.private_balances,
            from,
            from,
            context.this_address(),
        );

        // Burn shares from the sender in private
        _decrease_private_balance(
            &mut context,
            storage.private_balances,
            from,
            max_shares,
            INITIAL_TRANSFER_CALL_MAX_NOTES,
        );

        // Burn the correct amount of shares
        // Any excess amount of shares is sent back to the sender via commitment
        // Reverts if the amount of shares required is greater than max_shares
        Token::at(context.this_address())
            .settle_withdrawal_with_commitment_internal(partial_note.to_field(), assets, max_shares)
            .enqueue(&mut context);

        // Transfer the assets to the recipient in private
        Token::at(storage.asset.read())
            .transfer_public_to_private(context.this_address(), to, assets, 0)
            .call(&mut context);
    }

    /* ======================= REDEEM ========================= */

    /// @notice Redeems an amount of the shares from a public balance to a public balance
    /// @param from The address of the sender
    /// @param to The address of the recipient
    /// @param shares The amount of shares to redeem
    /// @param _nonce The nonce used for authwitness
    #[public]
    fn redeem_public_to_public(from: AztecAddress, to: AztecAddress, shares: u128, _nonce: Field) {
        _validate_from_public(&mut context, from);

        // Calculate assets to redeem
        let total_assets = _total_assets(&mut context, storage.asset);
        let assets = _convert_to_assets(shares, total_assets, storage.total_supply, ROUND_DOWN);

        // Transfer the assets to the recipient
        Token::at(storage.asset.read())
            .transfer_public_to_public(context.this_address(), to, assets, 0)
            .call(&mut context);

        // Burn the sender's shares
        _burn_public(storage.public_balances, storage.total_supply, from, shares);
    }

    /// @notice Redeems an amount of the shares from a private balance to a public balance
    /// @param from The address of the sender
    /// @param to The address of the recipient
    /// @param shares The amount of shares to redeem
    /// @param _nonce The nonce used for authwitness
    #[private]
    fn redeem_private_to_public(from: AztecAddress, to: AztecAddress, shares: u128, _nonce: Field) {
        _validate_from_private::<4>(&mut context, from);

        // Burn shares and redeem public assets
        Token::at(context.this_address()).settle_redemption_to_public_internal(to, shares).enqueue(
            &mut context,
        );

        // Burn shares from the sender in private
        _burn_private(&mut context, storage.private_balances, from, shares);
    }

    /// @notice Redeems an amount of the shares from a private balance to a private balance
    /// @dev min_assets is the amount of assets that will be transferred to the recipient immediately in private.
    ///      Any outstanding assets the recipient is entitled to, will be sent through a commitment once the call is executed publicly.
    ///      This excess amount can only be known at public execution.
    /// @param from The address of the sender
    /// @param to The address of the recipient
    /// @param shares The amount of shares to burn
    /// @param min_assets The minimum amount of assets to withdraw, immediately in private
    /// @param _nonce The nonce used for authwitness
    #[private]
    fn redeem_private_to_private_exact(
        from: AztecAddress,
        to: AztecAddress,
        shares: u128,
        min_assets: u128,
        _nonce: Field,
    ) {
        _validate_from_private::<5>(&mut context, from);

        // TODO (optimization): partial note logs and validity_commitment nullifier are not needed (?)
        // Initialize commitment that allows to transfer outstanding assets to the recipient in public
        let asset_commitment = Token::at(storage.asset.read())
            .initialize_transfer_commitment(from, to, context.this_address())
            .call(&mut context);

        // Transfers any outstanding assets without revealing the recipient
        // Reverts if min_assets is greater than allowed
        Token::at(context.this_address())
            .settle_redemption_to_private_with_commitment(asset_commitment, shares, min_assets)
            .enqueue(&mut context);

        // Transfer min_assets to the recipient
        Token::at(storage.asset.read())
            .transfer_public_to_private(context.this_address(), to, min_assets, 0)
            .call(&mut context);

        // Burn shares from the sender in private
        _burn_private(&mut context, storage.private_balances, from, shares);
    }

    /// @notice Redeems an amount of the shares from a public balance to a private balance
    /// @dev min_assets is the amount of assets that will be transferred to the recipient immediately in private.
    ///      Any outstanding assets the recipient is entitled to, will be sent through a commitment once the call is executed publicly.
    ///      This excess amount can only be known at public execution.
    /// @param from The address of the sender
    /// @param to The address of the recipient
    /// @param shares The amount of shares to redeem
    /// @param min_assets The minimum amount of assets to withdraw, immediately in private
    /// @param _nonce The nonce used for authwitness
    #[private]
    fn redeem_public_to_private_exact(
        from: AztecAddress,
        to: AztecAddress,
        shares: u128,
        min_assets: u128,
        _nonce: Field,
    ) {
        _validate_from_private::<5>(&mut context, from);

        // TODO (optimization): partial note logs and validity_commitment nullifier are not needed (?)
        // Initialize commitment that allows to transfer outstanding assets to the recipient in public
        let asset_commitment = Token::at(storage.asset.read())
            .initialize_transfer_commitment(from, to, context.this_address())
            .call(&mut context);

        // Transfers any outstanding assets without revealing the recipient
        // Reverts if min_assets is greater than allowed
        Token::at(context.this_address())
            .settle_redemption_to_private_with_commitment(asset_commitment, shares, min_assets)
            .enqueue(&mut context);

        // Transfer min_assets to the recipient
        Token::at(storage.asset.read())
            .transfer_public_to_private(context.this_address(), to, min_assets, 0)
            .call(&mut context);

        // Burn the shares being redeemed
        Token::at(context.this_address()).burn_public_internal(from, shares).enqueue(&mut context);
    }

    /** ==========================================================
     * ==================== VAULT INTERNALS ======================
     * ======================================================== */

    /// @notice Burns shares held in public for a given amount of assets
    /// @param from The address of the sender
    /// @param assets The amount of assets to burn shares for
    #[public]
    #[internal]
    fn redeem_from_assets_internal(from: AztecAddress, assets: u128) {
        let total_assets = _total_assets(&mut context, storage.asset);
        let shares = _convert_to_shares(assets, total_assets, storage.total_supply, ROUND_UP);

        _burn_public(storage.public_balances, storage.total_supply, from, shares);
    }

    /// @notice Validates that the requested shares amount is valid for the given assets
    /// @param assets The amount of assets being withdrawn
    /// @param shares The amount of shares being burned
    #[public]
    #[internal]
    fn validate_withdrawal_rate_internal(assets: u128, shares: u128) {
        let total_assets = _total_assets(&mut context, storage.asset);
        let min_shares = _convert_to_shares(assets, total_assets, storage.total_supply, ROUND_UP);

        assert(min_shares <= shares, "Insufficient shares burnt");
    }

    /// @notice Withdraws assets to a public balance for a given amount of shares
    /// @param to The address of the recipient
    /// @param shares The amount of shares being redeemed
    #[public]
    #[internal]
    fn settle_redemption_to_public_internal(to: AztecAddress, shares: u128) {
        let total_assets = _total_assets(&mut context, storage.asset);
        let assets = _convert_to_assets(shares, total_assets, storage.total_supply, ROUND_DOWN);

        Token::at(storage.asset.read())
            .transfer_public_to_public(context.this_address(), to, assets, 0)
            .call(&mut context);
    }

    /// @notice Mints shares to a public balance for a given amount of assets
    /// @param to The address of the recipient
    /// @param assets The amount of assets being deposited
    #[public]
    #[internal]
    fn issue_from_assets_internal(to: AztecAddress, assets: u128) {
        let total_assets = _total_assets(&mut context, storage.asset);
        let shares = _convert_to_shares(assets, total_assets, storage.total_supply, ROUND_DOWN);

        _mint_to_public(storage.public_balances, storage.total_supply, to, shares);
    }

    /// @notice Validates that the requested shares amount is valid for the deposited assets
    /// @param assets The amount of assets being deposited
    /// @param shares The amount of shares being issued
    #[public]
    #[internal]
    fn validate_deposit_rate_internal(assets: u128, shares: u128) {
        let total_assets = _total_assets(&mut context, storage.asset);
        let max_shares = _convert_to_shares(assets, total_assets, storage.total_supply, ROUND_DOWN);

        assert(shares <= max_shares, "Too many shares requested");
    }

    /// @notice Decreases shares total supply and refunds excess shares via commitment
    /// @param commitment The partial note representing the commitment (privacy entrance)
    /// @param assets The amount of assets being withdrawn
    /// @param max_shares The maximum amount of shares that should be redeemed
    #[public]
    #[internal]
    fn settle_withdrawal_with_commitment_internal(
        commitment: Field,
        assets: u128,
        max_shares: u128,
    ) {
        let total_assets = _total_assets(&mut context, storage.asset);
        let shares = _convert_to_shares(assets, total_assets, storage.total_supply, ROUND_UP);

        let surplus = max_shares - shares; // Reverts with underflow if invalid
        if surplus > 0 {
            _increase_commitment_balance(
                &mut context,
                PartialUintNote::from_field(commitment),
                context.this_address(),
                surplus,
            );
        }

        _decrease_total_supply(storage.total_supply, shares);
    }

    /// @notice Increases shares total supply and issues outstanding shares via commitment
    /// @param commitment The partial note representing the commitment (privacy entrance)
    /// @param assets The amount of assets being deposited
    /// @param min_shares The minimum amount of shares that should be issued
    #[public]
    #[internal]
    fn settle_deposit_to_private_with_commitment_internal(
        commitment: Field,
        assets: u128,
        min_shares: u128,
    ) {
        let total_assets = _total_assets(&mut context, storage.asset);
        let max_shares = _convert_to_shares(assets, total_assets, storage.total_supply, ROUND_DOWN);

        let outstanding_shares = max_shares - min_shares; // Reverts with underflow if invalid
        if outstanding_shares > 0 {
            _increase_commitment_balance(
                &mut context,
                PartialUintNote::from_field(commitment),
                context.this_address(),
                outstanding_shares,
            );
        }

        _increase_total_supply(storage.total_supply, max_shares);
    }

    /// @notice Refunds excess assets to the sender via commitment while validating the shares amount requested
    /// @param asset_commitment The partial note representing the commitment (privacy entrance)
    /// @param shares The amount of shares being issued
    /// @param max_assets The maximum amount of assets that should be deposited
    #[public]
    #[internal]
    fn settle_issuance_from_private_with_commitment(
        asset_commitment: Field,
        shares: u128,
        max_assets: u128,
    ) {
        let total_assets = _total_assets(&mut context, storage.asset);
        let assets = _convert_to_assets(
            shares,
            total_assets - max_assets,
            storage.total_supply,
            ROUND_UP,
        );

        let change = max_assets - assets; // Reverts with underflow if invalid
        if change > 0 {
            Token::at(storage.asset.read())
                .transfer_public_to_commitment(context.this_address(), asset_commitment, change, 0)
                .call(&mut context);
        }
    }

    /// @notice Validates share redemption rate and withdraws any outstanding assets via commitment
    /// @param asset_commitment The partial note representing the commitment (privacy entrance)
    /// @param shares The amount of shares being redeemed
    /// @param min_assets The minimum amount of assets that should be withdrawn
    #[public]
    #[internal]
    fn settle_redemption_to_private_with_commitment(
        asset_commitment: Field,
        shares: u128,
        min_assets: u128,
    ) {
        let total_assets = _total_assets(&mut context, storage.asset);
        let assets = _convert_to_assets(shares, total_assets, storage.total_supply, ROUND_DOWN);

        let outstanding_assets = assets - min_assets; // Reverts with underflow if invalid
        if outstanding_assets > 0 {
            Token::at(storage.asset.read())
                .transfer_public_to_commitment(
                    context.this_address(),
                    asset_commitment,
                    outstanding_assets,
                    0,
                )
                .call(&mut context);
        }
    }

    /// @notice Validates issuance rate and refunds excess assets being deposited from a public balance
    /// @param from The address of the sender
    /// @param shares The amount of shares being issued
    /// @param max_assets The maximum amount of assets that should be deposited
    #[public]
    #[internal]
    fn settle_issuance_from_public_internal(from: AztecAddress, shares: u128, max_assets: u128) {
        let total_assets = _total_assets(&mut context, storage.asset);
        let assets = _convert_to_assets(
            shares,
            total_assets - max_assets,
            storage.total_supply,
            ROUND_UP,
        );

        let change = max_assets - assets; // Reverts with underflow if invalid
        if change > 0 {
            Token::at(storage.asset.read())
                .transfer_public_to_public(context.this_address(), from, change, 0)
                .call(&mut context);
        }
    }

    /** ==========================================================
     * ================== VAULT LIBRARIES ========================
     * ======================================================== */

    #[contract_library_method]
    unconstrained fn _total_assets(
        context: &mut PublicContext,
        asset: PublicImmutable<AztecAddress, &mut PublicContext>,
    ) -> u128 {
        let total_assets =
            Token::at(asset.read()).balance_of_public(context.this_address()).view(context);
        total_assets
    }

    #[contract_library_method]
    fn _convert_to_shares(
        assets: u128,
        total_assets: u128,
        total_supply: PublicMutable<u128, &mut PublicContext>,
        rounding: bool,
    ) -> u128 {
        // TODO: handle overflow
        // TODO: optimize rounding
        let mul_term = assets * (total_supply.read() + offset());
        let denominator = (total_assets + 1);
        let mut shares = mul_term / denominator;
        if (rounding == ROUND_UP) & (mul_term % denominator > 0) {
            shares = shares + 1;
        }
        shares
    }

    #[contract_library_method]
    fn _convert_to_assets(
        shares: u128,
        total_assets: u128,
        total_supply: PublicMutable<u128, &mut PublicContext>,
        rounding: bool,
    ) -> u128 {
        // TODO: handle overflow
        // TODO: optimize rounding
        let mul_term = shares * (total_assets + 1);
        let denominator = (total_supply.read() + offset());
        let mut assets = mul_term / denominator;
        if (rounding == ROUND_UP) & (mul_term % denominator > 0) {
            assets = assets + 1;
        }
        assets
    }

    /// @notice Offset that determines the rate of virtual shares to virtual assets in the vault, which itself determines the initial exchange rate.
    /// While not fully preventing inflation attacks, analysis shows that offset=1 makes it non-profitable even if an attacker is able to capture value from multiple user deposits,
    /// as a result of the value being captured by the virtual shares (out of the attacker's donation) matching the attacker's expected gains.
    /// With a larger offset, the attack becomes orders of magnitude more expensive than it is profitable.
    #[contract_library_method]
    fn offset() -> u128 {
        1
    }
}<|MERGE_RESOLUTION|>--- conflicted
+++ resolved
@@ -264,17 +264,7 @@
         );
 
         let completer = context.msg_sender();
-<<<<<<< HEAD
         PartialUintNote { commitment }.complete_from_private(&mut context, completer, amount);
-=======
-        Token::at(context.this_address())
-            .increase_commitment_balance_internal(
-                PartialUintNote::from_field(commitment),
-                completer,
-                amount,
-            )
-            .enqueue(&mut context);
->>>>>>> 01129327
     }
 
     /// @notice Transfer tokens from public balance to private balance
