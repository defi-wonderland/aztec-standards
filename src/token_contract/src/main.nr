pub mod test;

use aztec::macros::aztec;

#[aztec]
pub contract Token {
    // aztec library
    use aztec::{
        context::PrivateContext,
<<<<<<< HEAD
        encrypted_logs::log_assembly_strategies::default_aes128::note::encode_and_encrypt_note,
        macros::{functions::{initializer, internal, private, public, view}, storage::storage},
        note::{note_emission::OuterNoteEmission, note_interface::PartialNote},
        oracle::random::random,
        prelude::{AztecAddress, Map, PublicContext, PublicImmutable, PublicMutable},
        protocol_types::traits::{Deserialize, Hash, Packable, Serialize},
=======
        macros::{
            functions::{initializer, internal, private, public, utility, view},
            storage::storage,
        },
        prelude::{AztecAddress, Map, PublicContext, PublicImmutable, PublicMutable},
>>>>>>> 66cc7018
    };
    // authorized witness library
    use authwit::auth::{
        assert_current_call_valid_authwit, assert_current_call_valid_authwit_public,
    };
<<<<<<< HEAD

    // compression library
    use compressed_string::FieldCompressedString;

=======
    // note library
    use uint_note::uint_note::{PartialUintNote, UintNote};
    // compression library
    use compressed_string::FieldCompressedString;
    // encryption library
    use aztec::messages::logs::note::encode_and_encrypt_note;
    // balance library
>>>>>>> 66cc7018
    use balance_set::balance_set::BalanceSet;
    use bignum_field::{
        bignum_field::BigNumField,
        bignum_field_note::{BigNumFieldNote, PartialBigNumFieldNote},
    };

    // gas-optimized max notes for initial transfer call
    global INITIAL_TRANSFER_CALL_MAX_NOTES: u32 = 2;
    // max notes transfer for recursive transfer call if initial max notes are exceeded
    global RECURSIVE_TRANSFER_CALL_MAX_NOTES: u32 = 8;

    /// @param name The name of the token
    /// @param symbol The symbol of the token
    /// @param decimals The number of decimals of the token
    /// @param private_balances The private balances of the token
    /// @param total_supply The total supply of the token
    /// @param public_balances The public balances of the token
    /// @param minter The account permissioned to mint the token
    #[storage]
    struct Storage<Context> {
        name: PublicImmutable<FieldCompressedString, Context>,
        symbol: PublicImmutable<FieldCompressedString, Context>,
        decimals: PublicImmutable<u8, Context>,
        private_balances: Map<AztecAddress, BalanceSet<Context>, Context>,
<<<<<<< HEAD
        total_supply: PublicMutable<BigNumField, Context>,
        public_balances: Map<AztecAddress, PublicMutable<BigNumField, Context>, Context>,
=======
        total_supply: PublicMutable<u128, Context>,
        public_balances: Map<AztecAddress, PublicMutable<u128, Context>, Context>,
>>>>>>> 66cc7018
        minter: PublicImmutable<AztecAddress, Context>,
    }

    /// @notice Initializes the token with an initial supply
    /// @dev Since this constructor doesn't set a minter address the mint functions will be disabled
    /// @param name The name of the token
    /// @param symbol The symbol of the token
    /// @param decimals The number of decimals of the token
    /// @param initial_supply The initial supply of the token
    /// @param to The address to mint the initial supply to
    #[public]
    #[initializer]
    fn constructor_with_initial_supply(
        name: str<31>,
        symbol: str<31>,
        decimals: u8,
<<<<<<< HEAD
        initial_supply: BigNumField,
=======
        initial_supply: u128,
>>>>>>> 66cc7018
        to: AztecAddress,
    ) {
        storage.name.initialize(FieldCompressedString::from_string(name));
        storage.symbol.initialize(FieldCompressedString::from_string(symbol));
        storage.decimals.initialize(decimals);

        _increase_public_balance(storage.public_balances, to, initial_supply);
        _increase_total_supply(storage.total_supply, initial_supply);
    }

    /// @notice Initializes the token with a minter
    /// @param name The name of the token
    /// @param symbol The symbol of the token
    /// @param decimals The number of decimals of the token
    /// @param minter The address of the minter
    #[public]
    #[initializer]
    fn constructor_with_minter(name: str<31>, symbol: str<31>, decimals: u8, minter: AztecAddress) {
        storage.name.initialize(FieldCompressedString::from_string(name));
        storage.symbol.initialize(FieldCompressedString::from_string(symbol));
        storage.decimals.initialize(decimals);

        storage.minter.initialize(minter);
    }

    /** ==========================================================
    * ========================= PRIVATE =========================
    * ======================================================== */

    /// @notice Transfer tokens from private balance to public balance
    /// @dev Spends notes, emits a new note (UintNote) with any remaining change, and enqueues a public call
    /// @param from The address of the sender
    /// @param to The address of the recipient
    /// @param amount The amount of tokens to transfer
    /// @param nonce The nonce used for authwitness
    #[private]
    fn transfer_private_to_public(
        from: AztecAddress,
        to: AztecAddress,
<<<<<<< HEAD
        amount: BigNumField,
=======
        amount: u128,
>>>>>>> 66cc7018
        nonce: Field,
    ) {
        _validate_from_private(&mut context, from, nonce);

        _decrease_private_balance(
            &mut context,
            storage.private_balances,
            from,
            amount,
            INITIAL_TRANSFER_CALL_MAX_NOTES,
        );

        Token::at(context.this_address()).increase_public_balance_internal(to, amount).enqueue(
            &mut context,
        );
    }

    /// @notice Transfer tokens from private balance to public balance with a commitment
    /// @dev Spends notes, emits a new note (UintNote) with any remaining change, enqueues a public call, and returns a partial note
    /// @param from The address of the sender
    /// @param to The address of the recipient
    /// @param amount The amount of tokens to transfer
    /// @param nonce The nonce used for authwitness
    /// @return commitment The partial note utilized for the transfer commitment (privacy entrance)
    #[private]
    fn transfer_private_to_public_with_commitment(
        from: AztecAddress,
        to: AztecAddress,
<<<<<<< HEAD
        amount: BigNumField,
        nonce: Field,
    ) -> PartialBigNumFieldNote {
=======
        amount: u128,
        nonce: Field,
    ) -> PartialUintNote {
>>>>>>> 66cc7018
        _validate_from_private(&mut context, from, nonce);

        _decrease_private_balance(
            &mut context,
            storage.private_balances,
            from,
            amount,
            INITIAL_TRANSFER_CALL_MAX_NOTES,
        );

        Token::at(context.this_address()).increase_public_balance_internal(to, amount).enqueue(
            &mut context,
        );

        let commitment =
<<<<<<< HEAD
            _prepare_transfer_public_to_private(&mut context, storage.private_balances, from, to);
=======
            _initialize_transfer_commitment(&mut context, storage.private_balances, from, to);
>>>>>>> 66cc7018
        commitment
    }

    /// @notice Transfer tokens from private balance to another private balance
    /// @dev Spends notes, emits a new note (UintNote) with any remaining change, and sends a note to the recipient
    /// @param from The address of the sender
    /// @param to The address of the recipient
    /// @param amount The amount of tokens to transfer
    /// @param nonce The nonce used for authwitness
    #[private]
    fn transfer_private_to_private(
        from: AztecAddress,
        to: AztecAddress,
<<<<<<< HEAD
        amount: BigNumField,
=======
        amount: u128,
>>>>>>> 66cc7018
        nonce: Field,
    ) {
        _validate_from_private(&mut context, from, nonce);

        _decrease_private_balance(
            &mut context,
            storage.private_balances,
            from,
            amount,
            INITIAL_TRANSFER_CALL_MAX_NOTES,
        );

        _increase_private_balance(&mut context, storage.private_balances, from, to, amount);
    }

    /// @notice Transfer tokens from private balance to the recipient commitment (recipient must create a commitment first)
    /// @dev Spends notes, emits a new note (UintNote) with any remaining change, and enqueues a public call
    /// @param from The address of the sender
    /// @param amount The amount of tokens to transfer
    /// @param commitment The partial note representing the commitment (privacy entrance that the recipient shares with the sender)
    /// @param nonce The nonce used for authwitness
    #[private]
    fn transfer_private_to_commitment(
        from: AztecAddress,
<<<<<<< HEAD
        amount: BigNumField,
        commitment: PartialBigNumFieldNote,
=======
        amount: u128,
        commitment: PartialUintNote,
>>>>>>> 66cc7018
        nonce: Field,
    ) {
        _validate_from_private(&mut context, from, nonce);

        _decrease_private_balance(
            &mut context,
            storage.private_balances,
            from,
            amount,
            INITIAL_TRANSFER_CALL_MAX_NOTES,
        );

<<<<<<< HEAD
        Token::at(context.this_address()).increase_commitment_balance(commitment, amount).enqueue(
            &mut context,
        );
=======
        Token::at(context.this_address())
            .increase_commitment_balance_internal(commitment, amount)
            .enqueue(&mut context);
>>>>>>> 66cc7018
    }

    /// @notice Transfer tokens from public balance to private balance
    /// @dev Enqueues a public call to decrease account balance and emits a new note with balance difference
    /// @param from The address of the sender
    /// @param to The address of the recipient
    /// @param amount The amount of tokens to transfer
    /// @param nonce The nonce used for authwitness
    #[private]
    fn transfer_public_to_private(
        from: AztecAddress,
        to: AztecAddress,
<<<<<<< HEAD
        amount: BigNumField,
=======
        amount: u128,
>>>>>>> 66cc7018
        nonce: Field,
    ) {
        _validate_from_private(&mut context, from, nonce);

        Token::at(context.this_address()).decrease_public_balance_internal(from, amount).enqueue(
            &mut context,
        );

        _increase_private_balance(&mut context, storage.private_balances, from, to, amount);
    }

    /// @notice Initializes a transfer commitment to be used for transfers/mints
    /// @dev Returns a partial note that can be used to execute transfers/mints
    /// @param from The address of the sender
    /// @param to The address of the recipient
    /// @return commitment The partial note initialized for the transfer/mint commitment
    #[private]
<<<<<<< HEAD
    fn prepare_transfer_public_to_private(
        from: AztecAddress,
        to: AztecAddress,
    ) -> PartialBigNumFieldNote {
        _prepare_transfer_public_to_private(&mut context, storage.private_balances, from, to)
=======
    fn initialize_transfer_commitment(from: AztecAddress, to: AztecAddress) -> PartialUintNote {
        _initialize_transfer_commitment(&mut context, storage.private_balances, from, to)
>>>>>>> 66cc7018
    }

    /// @notice Recursively subtracts balance from commitment
    /// @dev Used to subtract balances that exceed the max notes limit
    /// @param account The address of the account to subtract the balance from
    /// @param amount The amount of tokens to subtract
    /// @return The change to return to the owner
    #[private]
<<<<<<< HEAD
    fn _recurse_subtract_balance(account: AztecAddress, amount: BigNumField) -> BigNumField {
=======
    #[internal]
    fn recurse_subtract_balance_internal(account: AztecAddress, amount: u128) -> u128 {
>>>>>>> 66cc7018
        _subtract_balance(
            &mut context,
            storage.private_balances,
            account,
            amount,
            RECURSIVE_TRANSFER_CALL_MAX_NOTES,
        )
    }

    /** ==========================================================
    * ========================= PUBLIC ==========================
    * ======================================================== */

    /// @notice Transfers tokens from public balance to public balance
    /// @dev Public call to decrease account balance and a public call to increase recipient balance
    /// @param from The address of the sender
    /// @param to The address of the recipient
    /// @param amount The amount of tokens to transfer
    /// @param nonce The nonce used for authwitness
    #[public]
<<<<<<< HEAD
    fn transfer_public_to_public(
        from: AztecAddress,
        to: AztecAddress,
        amount: BigNumField,
        nonce: Field,
    ) {
        _validate_from_public(&mut context, from, nonce);
=======
    fn transfer_public_to_public(from: AztecAddress, to: AztecAddress, amount: u128, nonce: Field) {
        _validate_from_public(&mut context, from, nonce);

>>>>>>> 66cc7018
        _decrease_public_balance(storage.public_balances, from, amount);
        _increase_public_balance(storage.public_balances, to, amount);
    }

<<<<<<< HEAD
    /// Finalizes a transfer of token `amount` from public balance of `from` to a private balance of `to`.
    /// The transfer must be prepared by calling `prepare_transfer_public_to_private` first and the resulting
    /// `commitment` must be passed as an argument to this function.
=======
    /// @notice Finalizes a transfer of token `amount` from public balance of `from` to a commitment of `to`
    /// @dev The transfer must be prepared by calling `initialize_transfer_commitment` first and the resulting
    /// `commitment` must be passed as an argument to this function
    /// @param from The address of the sender
    /// @param amount The amount of tokens to transfer
    /// @param commitment The partial note representing the commitment (privacy entrance)
    /// @param nonce The nonce used for authwitness
>>>>>>> 66cc7018
    #[public]
    fn transfer_public_to_commitment(
        from: AztecAddress,
<<<<<<< HEAD
        amount: BigNumField,
        commitment: PartialBigNumFieldNote,
        nonce: Field,
    ) {
        _validate_from_public(&mut context, from, nonce);
        _finalize_transfer_public_to_private(
            &mut context,
            storage.public_balances,
            from,
            commitment,
            amount,
        );
=======
        amount: u128,
        commitment: PartialUintNote,
        nonce: Field,
    ) {
        _validate_from_public(&mut context, from, nonce);

        _decrease_public_balance(storage.public_balances, from, amount);
        _increase_commitment_balance(&mut context, commitment, amount);
>>>>>>> 66cc7018
    }

    /// @notice Stores a partial note in storage
    /// @dev Used to store the commitment (privacy entrance)
    /// @param slot The partial note to store
    #[public]
    #[internal]
<<<<<<< HEAD
    fn store_payload_in_storage(slot: PartialBigNumFieldNote) {
        _store_payload_in_storage(&mut context, slot);
=======
    fn store_commitment_in_storage_internal(slot: PartialUintNote) {
        _store_commitment_in_storage(&mut context, slot);
>>>>>>> 66cc7018
    }

    /// @notice Increases the public balance of `to` by `amount`
    /// @param to The address of the recipient
    /// @param amount The amount of tokens to increase the balance by
    #[public]
    #[internal]
<<<<<<< HEAD
    fn increase_public_balance(to: AztecAddress, amount: BigNumField) {
=======
    fn increase_public_balance_internal(to: AztecAddress, amount: u128) {
>>>>>>> 66cc7018
        _increase_public_balance(storage.public_balances, to, amount);
    }

    /// @notice Decreases the public balance of `from` by `amount`
    /// @param from The address of the sender
    /// @param amount The amount of tokens to decrease the balance by
    #[public]
    #[internal]
<<<<<<< HEAD
    fn decrease_public_balance(from: AztecAddress, amount: BigNumField) {
=======
    fn decrease_public_balance_internal(from: AztecAddress, amount: u128) {
>>>>>>> 66cc7018
        _decrease_public_balance(storage.public_balances, from, amount);
    }

    /// @notice Increases the balance of the commitment by `amount`
    /// @param commitment The partial note representing the commitment (privacy entrance)
    /// @param amount The amount of tokens to increase the balance by
    #[public]
    #[internal]
<<<<<<< HEAD
    fn increase_commitment_balance(commitment: PartialBigNumFieldNote, amount: BigNumField) {
=======
    fn increase_commitment_balance_internal(commitment: PartialUintNote, amount: u128) {
>>>>>>> 66cc7018
        _increase_commitment_balance(&mut context, commitment, amount);
    }

    /** ==========================================================
    * ====================== VIEW FUNCTIONS =====================
    * ======================================================== */

    /// @notice Returns the public balance of `owner`
    /// @param owner The address of the owner
    /// @return The balance of the public balance of `owner`
    #[public]
    #[view]
<<<<<<< HEAD
    fn balance_of_public(owner: AztecAddress) -> BigNumField {
=======
    fn balance_of_public(owner: AztecAddress) -> u128 {
>>>>>>> 66cc7018
        storage.public_balances.at(owner).read()
    }

    /// @notice Returns the total supply of the token
    /// @return The total supply of the token
    #[public]
    #[view]
<<<<<<< HEAD
    fn total_supply() -> BigNumField {
=======
    fn total_supply() -> u128 {
>>>>>>> 66cc7018
        storage.total_supply.read()
    }

    /** ==========================================================
     * ===================== UNCONSTRAINED =======================
     * ======================================================== */
<<<<<<< HEAD

    unconstrained fn balance_of_private(owner: AztecAddress) -> pub BigNumField {
=======
    #[utility]
    unconstrained fn balance_of_private(owner: AztecAddress) -> u128 {
>>>>>>> 66cc7018
        storage.private_balances.at(owner).balance_of()
    }

    /** ==========================================================
    * ======================= MINTABLE ==========================
    * ======================================================== */

    /// @notice Mints tokens to a commitment
    /// @dev Mints tokens to a commitment and enqueues a public call to increase the total supply
    /// @param from The address of the sender
    /// @param to The address of the recipient
    /// @param amount The amount of tokens to mint
    #[private]
<<<<<<< HEAD
    fn mint_to_private(
        from: AztecAddress, // sender of the tag: TODO(#9887): this is not great?
        to: AztecAddress,
        amount: BigNumField,
    ) {
        let minter = storage.minter.read();
        assert(minter.eq(context.msg_sender()), "caller is not minter");

        // We prepare the commitment to which we'll "send" the minted amount.
        let commitment =
            _prepare_transfer_public_to_private(&mut context, storage.private_balances, minter, to);

        Token::at(context.this_address())
            ._finalize_mint_to_private_unsafe(amount, commitment)
            .enqueue(&mut context);
=======
    fn mint_to_private(from: AztecAddress, to: AztecAddress, amount: u128) {
        _validate_minter(context.msg_sender(), storage.minter.read());

        _increase_private_balance(&mut context, storage.private_balances, from, to, amount);

        // Enqueue call to increase total supply
        Token::at(context.this_address()).increase_total_supply_internal(amount).enqueue(
            &mut context,
        );
>>>>>>> 66cc7018
    }

    /// @notice Mints tokens to a public balance
    /// @dev Increases the public balance of `to` by `amount` and the total supply
    /// @param to The address of the recipient
    /// @param amount The amount of tokens to mint
    #[public]
<<<<<<< HEAD
    fn mint_to_public(to: AztecAddress, amount: BigNumField) {
        let minter = storage.minter.read();
        assert(minter.eq(context.msg_sender()), "caller is not minter");
=======
    fn mint_to_public(to: AztecAddress, amount: u128) {
        _validate_minter(context.msg_sender(), storage.minter.read());
>>>>>>> 66cc7018

        _increase_public_balance(storage.public_balances, to, amount);
        _increase_total_supply(storage.total_supply, amount);
    }

    /// @notice Finalizes a mint to a commitment
    /// @dev Finalizes a mint to a commitment and updates the total supply
    /// @param amount The amount of tokens to mint
    /// @param commitment The partial note representing the mint commitment (privacy entrance)
    #[public]
<<<<<<< HEAD
    fn finalize_mint_to_private(amount: BigNumField, commitment: PartialBigNumFieldNote) {
        let minter = storage.minter.read();
        assert(minter.eq(context.msg_sender()), "caller is not minter");

        _finalize_mint_to_private(&mut context, storage.total_supply, commitment, amount);
=======
    fn mint_to_commitment(amount: u128, commitment: PartialUintNote) {
        _validate_minter(context.msg_sender(), storage.minter.read());

        _increase_total_supply(storage.total_supply, amount);
        _increase_commitment_balance(&mut context, commitment, amount);
>>>>>>> 66cc7018
    }

    #[public]
    #[internal]
<<<<<<< HEAD
    fn _finalize_mint_to_private_unsafe(amount: BigNumField, commitment: PartialBigNumFieldNote) {
        _finalize_mint_to_private(&mut context, storage.total_supply, commitment, amount);
=======
    fn increase_total_supply_internal(amount: u128) {
        _increase_total_supply(storage.total_supply, amount);
>>>>>>> 66cc7018
    }

    /** ==========================================================
     * ======================= BURNABLE ==========================
     * ======================================================== */

    /// @notice Burns tokens from a commitment
    /// @dev Burns tokens from a commitment and enqueues a public call to update the total supply
    /// @param from The address of the sender
    /// @param amount The amount of tokens to burn
    /// @param nonce The nonce used for authwitness
    #[private]
<<<<<<< HEAD
    fn burn_private(from: AztecAddress, amount: BigNumField, nonce: Field) {
=======
    fn burn_private(from: AztecAddress, amount: u128, nonce: Field) {
>>>>>>> 66cc7018
        _validate_from_private(&mut context, from, nonce);

        _decrease_private_balance(
            &mut context,
            storage.private_balances,
            from,
            amount,
            INITIAL_TRANSFER_CALL_MAX_NOTES,
        );

        Token::at(context.this_address()).decrease_total_supply_internal(amount).enqueue(
            &mut context,
        );
    }

    /// @notice Burns tokens from a public balance
    /// @dev Burns tokens from a public balance and updates the total supply
    /// @param from The address of the sender
    /// @param amount The amount of tokens to burn
    /// @param nonce The nonce used for authwitness
    #[public]
<<<<<<< HEAD
    fn burn_public(from: AztecAddress, amount: BigNumField, nonce: Field) {
        _validate_from_public(&mut context, from, nonce);
=======
    fn burn_public(from: AztecAddress, amount: u128, nonce: Field) {
        _validate_from_public(&mut context, from, nonce);

>>>>>>> 66cc7018
        _decrease_public_balance(storage.public_balances, from, amount);
        _decrease_total_supply(storage.total_supply, amount);
    }

    /// @notice Decreases the total supply by `amount`
    /// @param amount The amount of tokens to decrease the total supply by
    #[public]
    #[internal]
<<<<<<< HEAD
    fn decrease_total_supply(amount: BigNumField) {
=======
    fn decrease_total_supply_internal(amount: u128) {
>>>>>>> 66cc7018
        _decrease_total_supply(storage.total_supply, amount);
    }

    /** ==========================================================
     * ================= TOKEN LIBRARIES =========================
     * ======================================================== */

    /// Validates that the caller is the minter
    #[contract_library_method]
<<<<<<< HEAD
    fn _finalize_transfer_public_to_private(
        context: &mut PublicContext,
        public_balances: Map<AztecAddress, PublicMutable<BigNumField, &mut PublicContext>, &mut PublicContext>,
        from: AztecAddress,
        commitment: PartialBigNumFieldNote,
        amount: BigNumField,
    ) {
        // Decreases the balance of the public balance of `from` by `amount`
        _decrease_public_balance(public_balances, from, amount);
        // Increases the balance of the commitment
        _increase_commitment_balance(context, commitment, amount);
=======
    fn _validate_minter(sender: AztecAddress, minter: AztecAddress) {
        assert(minter.eq(sender), "caller is not minter");
>>>>>>> 66cc7018
    }

    /// Decreases the private balance of `account` by `amount` and emits a private balance note with the change to account
    #[contract_library_method]
    fn _decrease_private_balance(
        context: &mut PrivateContext,
        private_balances: Map<AztecAddress, BalanceSet<&mut PrivateContext>, &mut PrivateContext>,
        account: AztecAddress,
<<<<<<< HEAD
        amount: BigNumField,
        max_notes: u32,
    ) -> OuterNoteEmission<BigNumFieldNote> {
        // Subtracts `amount` of the private balance of `account`
=======
        amount: u128,
        max_notes: u32,
    ) {
        // Subtracts `amount` from the private balance of `account`
>>>>>>> 66cc7018
        let change = _subtract_balance(context, private_balances, account, amount, max_notes);
        // Increases `change` to the private balance of `account`, and emits a private balance note to account
        private_balances.at(account).add(account, change).emit(encode_and_encrypt_note(
            context,
            account,
            account,
        ));
    }

    /// @notice Updates the given storage pointer `private_balances` to increase the private balance of `to` by `amount`
    /// @param private_balances The storage pointer to the private balances
    /// @param to The address of the recipient
    /// @param amount The amount of tokens to increase the balance by
    #[contract_library_method]
    fn _increase_private_balance(
        context: &mut PrivateContext,
        private_balances: Map<AztecAddress, BalanceSet<&mut PrivateContext>, &mut PrivateContext>,
<<<<<<< HEAD
        to: AztecAddress, // todo: rename to `account`?
        amount: BigNumField,
    ) -> OuterNoteEmission<BigNumFieldNote> {
        // Increases `amount` of the private balance of `to`, and returns a note emission
        private_balances.at(to).add(to, amount)
=======
        from: AztecAddress,
        to: AztecAddress,
        amount: u128,
    ) {
        // Increases `amount` to the private balance of `to`, and emits a private balance note to `to` from `from`
        private_balances.at(to).add(to, amount).emit(encode_and_encrypt_note(context, to, from));
>>>>>>> 66cc7018
    }

    /// @notice Updates the given storage pointer `public_balances` to increase the public balance of `to` by `amount`
    /// @param public_balances The storage pointer to the public balances
    /// @param to The address of the recipient
    /// @param amount The amount of tokens to increase the balance by
    #[contract_library_method]
    fn _increase_public_balance(
<<<<<<< HEAD
        public_balances: Map<AztecAddress, PublicMutable<BigNumField, &mut PublicContext>, &mut PublicContext>,
        to: AztecAddress,
        amount: BigNumField,
=======
        public_balances: Map<AztecAddress, PublicMutable<u128, &mut PublicContext>, &mut PublicContext>,
        to: AztecAddress,
        amount: u128,
>>>>>>> 66cc7018
    ) {
        // Read the current public balance of `to`, add `amount` to it,
        let new_balance = public_balances.at(to).read() + amount;
        // write the result back to the storage
        public_balances.at(to).write(new_balance);
    }

    /// @notice Updates the given storage pointer `public_balances` to decrease the public balance of `from` by `amount`
    /// @param public_balances The storage pointer to the public balances
    /// @param from The address of the account to decrease the balance of
    /// @param amount The amount of tokens to decrease the balance by
    #[contract_library_method]
    fn _decrease_public_balance(
<<<<<<< HEAD
        public_balances: Map<AztecAddress, PublicMutable<BigNumField, &mut PublicContext>, &mut PublicContext>,
        from: AztecAddress,
        amount: BigNumField,
=======
        public_balances: Map<AztecAddress, PublicMutable<u128, &mut PublicContext>, &mut PublicContext>,
        from: AztecAddress,
        amount: u128,
>>>>>>> 66cc7018
    ) {
        // read the current public balance of `from`, subtract `amount`
        let new_balance = public_balances.at(from).read() - amount;
        // update the public balance of `from` with the new balance
        public_balances.at(from).write(new_balance);
    }

<<<<<<< HEAD
    #[contract_library_method]
    fn _increase_commitment_balance(
        context: &mut PublicContext,
        commitment: PartialBigNumFieldNote,
        amount: BigNumField,
    ) {
        commitment.complete(amount, context);
    }

=======
    /// @notice Completes a partial note
    /// @dev Completes a partial note and increases the balance of the commitment by `amount`
    /// @param context The context of the public call
    /// @param commitment The partial note representing the commitment (privacy entrance)
    /// @param amount The amount of tokens to increase the balance of the commitment by
    #[contract_library_method]
    fn _increase_commitment_balance(
        context: &mut PublicContext,
        commitment: PartialUintNote,
        amount: u128,
    ) {
        // We verify that the partial note we're completing is valid (i.e. it uses the correct state variable's storage
        // slot, and it is internally consistent). We *could* clear the storage since each partial note should only be
        // used once, but since the AVM offers no gas refunds for doing so this would just make the transaction be more
        // expensive.
        assert(context.storage_read(commitment.commitment()), "Invalid commitment");
        commitment.complete(amount, context);
    }

    /// @notice Subtracts balance from commitment
    /// @dev Subtracts amount from commitment and returns the change to the owner, recursively if necessary
    /// @param account The address of the account to subtract the balance from
    /// @param amount The amount of tokens to subtract
    /// @return The change to return to the owner
>>>>>>> 66cc7018
    #[contract_library_method]
    fn _subtract_balance(
        context: &mut PrivateContext,
        private_balances: Map<AztecAddress, BalanceSet<&mut PrivateContext>, &mut PrivateContext>,
        account: AztecAddress,
<<<<<<< HEAD
        amount: BigNumField,
        max_notes: u32,
    ) -> BigNumField {
        let subtracted = private_balances.at(account).try_sub(amount, max_notes);
        // Failing to subtract any amount means that the owner was unable to produce more notes that could be nullified.
        assert(subtracted > BigNumField::zero(), "Balance too low");
=======
        amount: u128,
        max_notes: u32,
    ) -> u128 {
        let subtracted = private_balances.at(account).try_sub(amount, max_notes);
        // Failing to subtract any amount means that the owner was unable to produce more notes that could be nullified.
        assert(subtracted > 0, "Balance too low");
>>>>>>> 66cc7018
        if subtracted >= amount {
            // We have achieved our goal of nullifying notes that add up to more than amount, so we return the change.
            subtracted - amount
        } else {
            // try_sub failed to nullify enough notes to reach the target amount, so we compute the amount remaining
            // and try again.
            let remaining = amount - subtracted;

            Token::at(context.this_address())
                .recurse_subtract_balance_internal(account, remaining)
                .call(context)
        }
    }

    /// @notice Increases the given storage pointer `total_supply` by `amount`
    /// @param total_supply The storage pointer to the total supply
    /// @param amount The amount of tokens to increase the total supply by
    #[contract_library_method]
<<<<<<< HEAD
    fn _finalize_mint_to_private(
        context: &mut PublicContext,
        total_supply: PublicMutable<BigNumField, &mut PublicContext>,
        commitment: PartialBigNumFieldNote,
        amount: BigNumField,
    ) {
        _increase_total_supply(total_supply, amount);
        _increase_commitment_balance(context, commitment, amount);
    }

    // Increases the given storage pointer `total_supply` by `amount`
    #[contract_library_method]
    fn _increase_total_supply(
        total_supply: PublicMutable<BigNumField, &mut PublicContext>,
        amount: BigNumField,
    ) {
=======
    fn _increase_total_supply(total_supply: PublicMutable<u128, &mut PublicContext>, amount: u128) {
>>>>>>> 66cc7018
        let new_supply = total_supply.read() + amount;
        total_supply.write(new_supply);
    }

    /// @notice Decreases the given storage pointer `total_supply` by `amount`
    /// @param total_supply The storage pointer to the total supply
    /// @param amount The amount to decrease the total supply by
    #[contract_library_method]
<<<<<<< HEAD
    fn _decrease_total_supply(
        total_supply: PublicMutable<BigNumField, &mut PublicContext>,
        amount: BigNumField,
    ) {
=======
    fn _decrease_total_supply(total_supply: PublicMutable<u128, &mut PublicContext>, amount: u128) {
>>>>>>> 66cc7018
        let new_supply = total_supply.read() - amount;
        total_supply.write(new_supply);
    }

    /// @notice Stores a partial note in storage
    /// @param context The context of the public call
    /// @param commitment The partial note to store
    #[contract_library_method]
<<<<<<< HEAD
    fn _store_payload_in_storage(context: &mut PublicContext, commitment: PartialBigNumFieldNote) {
=======
    fn _store_commitment_in_storage(context: &mut PublicContext, commitment: PartialUintNote) {
>>>>>>> 66cc7018
        context.storage_write(commitment.commitment(), true);
    }

    /// @notice Initializes a transfer commitment to be used for transfers/mints
    /// @param context The context of the private call
    /// @param private_balances The storage pointer to the private balances
    /// @param from The address of the sender
    /// @param to The address of the recipient
    /// @return The partial note that can be used to execute the transfer/mint
    #[contract_library_method]
    fn _initialize_transfer_commitment(
        context: &mut PrivateContext,
        private_balances: Map<AztecAddress, BalanceSet<&mut PrivateContext>, &mut PrivateContext>,
        from: AztecAddress,
        to: AztecAddress,
<<<<<<< HEAD
    ) -> PartialBigNumFieldNote {
        let commitment = BigNumFieldNote::partial(
=======
    ) -> PartialUintNote {
        let commitment = UintNote::partial(
>>>>>>> 66cc7018
            to,
            private_balances.at(to).set.storage_slot,
            context,
            to,
            from,
        );

<<<<<<< HEAD
=======
        // We can't simply return the partial note because we won't be able to later on verify that it was created
        // correctly (e.g. that the storage slot corresponds to the owner, and that we're using the balance set and not
        // another state variable) once this information is hidden in the partial note commitment. We therefore store
        // the partial note in our own public storage, so that we can later check that we're only completing correctly
        // created partial notes.
        Token::at(context.this_address()).store_commitment_in_storage_internal(commitment).enqueue(
            context,
        );
>>>>>>> 66cc7018
        commitment
    }

    /** ==========================================================
     * ================== AUTH LIBRARIES =========================
     * ======================================================== */

    /// @notice Validates that the caller possesses authwit from the `from` address or the caller is the `from` address
    /// @dev If the caller is the `from` address, the nonce must be 0
    /// @param context The context of the private call
    /// @param from The address of the sender
    /// @param nonce The nonce of the transaction
    #[contract_library_method]
    fn _validate_from_private(context: &mut PrivateContext, from: AztecAddress, nonce: Field) {
        if (!from.eq(context.msg_sender())) {
            assert_current_call_valid_authwit(context, from);
        } else {
            assert(nonce == 0, "invalid nonce");
        }
    }

    /// @notice Validates that the caller possesses authwit from the `from` address or the caller is the `from` address
    /// @dev If the caller is the `from` address, the nonce must be 0
    /// @param context The context of the public call
    /// @param from The address of the sender
    /// @param nonce The nonce of the transaction
    #[contract_library_method]
    unconstrained fn _validate_from_public(
        context: &mut PublicContext,
        from: AztecAddress,
        nonce: Field,
    ) {
        if (!from.eq(context.msg_sender())) {
            assert_current_call_valid_authwit_public(context, from);
        } else {
            assert(nonce == 0, "invalid nonce");
        }
    }
}<|MERGE_RESOLUTION|>--- conflicted
+++ resolved
@@ -7,39 +7,22 @@
     // aztec library
     use aztec::{
         context::PrivateContext,
-<<<<<<< HEAD
-        encrypted_logs::log_assembly_strategies::default_aes128::note::encode_and_encrypt_note,
-        macros::{functions::{initializer, internal, private, public, view}, storage::storage},
-        note::{note_emission::OuterNoteEmission, note_interface::PartialNote},
-        oracle::random::random,
-        prelude::{AztecAddress, Map, PublicContext, PublicImmutable, PublicMutable},
-        protocol_types::traits::{Deserialize, Hash, Packable, Serialize},
-=======
         macros::{
             functions::{initializer, internal, private, public, utility, view},
             storage::storage,
         },
         prelude::{AztecAddress, Map, PublicContext, PublicImmutable, PublicMutable},
->>>>>>> 66cc7018
     };
     // authorized witness library
     use authwit::auth::{
         assert_current_call_valid_authwit, assert_current_call_valid_authwit_public,
     };
-<<<<<<< HEAD
-
-    // compression library
-    use compressed_string::FieldCompressedString;
-
-=======
-    // note library
-    use uint_note::uint_note::{PartialUintNote, UintNote};
+
     // compression library
     use compressed_string::FieldCompressedString;
     // encryption library
     use aztec::messages::logs::note::encode_and_encrypt_note;
     // balance library
->>>>>>> 66cc7018
     use balance_set::balance_set::BalanceSet;
     use bignum_field::{
         bignum_field::BigNumField,
@@ -64,13 +47,8 @@
         symbol: PublicImmutable<FieldCompressedString, Context>,
         decimals: PublicImmutable<u8, Context>,
         private_balances: Map<AztecAddress, BalanceSet<Context>, Context>,
-<<<<<<< HEAD
         total_supply: PublicMutable<BigNumField, Context>,
         public_balances: Map<AztecAddress, PublicMutable<BigNumField, Context>, Context>,
-=======
-        total_supply: PublicMutable<u128, Context>,
-        public_balances: Map<AztecAddress, PublicMutable<u128, Context>, Context>,
->>>>>>> 66cc7018
         minter: PublicImmutable<AztecAddress, Context>,
     }
 
@@ -87,11 +65,7 @@
         name: str<31>,
         symbol: str<31>,
         decimals: u8,
-<<<<<<< HEAD
         initial_supply: BigNumField,
-=======
-        initial_supply: u128,
->>>>>>> 66cc7018
         to: AztecAddress,
     ) {
         storage.name.initialize(FieldCompressedString::from_string(name));
@@ -122,7 +96,7 @@
     * ======================================================== */
 
     /// @notice Transfer tokens from private balance to public balance
-    /// @dev Spends notes, emits a new note (UintNote) with any remaining change, and enqueues a public call
+    /// @dev Spends notes, emits a new note (BigNumField) with any remaining change, and enqueues a public call
     /// @param from The address of the sender
     /// @param to The address of the recipient
     /// @param amount The amount of tokens to transfer
@@ -131,11 +105,7 @@
     fn transfer_private_to_public(
         from: AztecAddress,
         to: AztecAddress,
-<<<<<<< HEAD
-        amount: BigNumField,
-=======
-        amount: u128,
->>>>>>> 66cc7018
+        amount: BigNumField,
         nonce: Field,
     ) {
         _validate_from_private(&mut context, from, nonce);
@@ -154,7 +124,7 @@
     }
 
     /// @notice Transfer tokens from private balance to public balance with a commitment
-    /// @dev Spends notes, emits a new note (UintNote) with any remaining change, enqueues a public call, and returns a partial note
+    /// @dev Spends notes, emits a new note (BigNumField) with any remaining change, enqueues a public call, and returns a partial note
     /// @param from The address of the sender
     /// @param to The address of the recipient
     /// @param amount The amount of tokens to transfer
@@ -164,15 +134,9 @@
     fn transfer_private_to_public_with_commitment(
         from: AztecAddress,
         to: AztecAddress,
-<<<<<<< HEAD
         amount: BigNumField,
         nonce: Field,
     ) -> PartialBigNumFieldNote {
-=======
-        amount: u128,
-        nonce: Field,
-    ) -> PartialUintNote {
->>>>>>> 66cc7018
         _validate_from_private(&mut context, from, nonce);
 
         _decrease_private_balance(
@@ -188,16 +152,12 @@
         );
 
         let commitment =
-<<<<<<< HEAD
-            _prepare_transfer_public_to_private(&mut context, storage.private_balances, from, to);
-=======
             _initialize_transfer_commitment(&mut context, storage.private_balances, from, to);
->>>>>>> 66cc7018
         commitment
     }
 
     /// @notice Transfer tokens from private balance to another private balance
-    /// @dev Spends notes, emits a new note (UintNote) with any remaining change, and sends a note to the recipient
+    /// @dev Spends notes, emits a new note (BigNumField) with any remaining change, and sends a note to the recipient
     /// @param from The address of the sender
     /// @param to The address of the recipient
     /// @param amount The amount of tokens to transfer
@@ -206,11 +166,7 @@
     fn transfer_private_to_private(
         from: AztecAddress,
         to: AztecAddress,
-<<<<<<< HEAD
-        amount: BigNumField,
-=======
-        amount: u128,
->>>>>>> 66cc7018
+        amount: BigNumField,
         nonce: Field,
     ) {
         _validate_from_private(&mut context, from, nonce);
@@ -227,7 +183,7 @@
     }
 
     /// @notice Transfer tokens from private balance to the recipient commitment (recipient must create a commitment first)
-    /// @dev Spends notes, emits a new note (UintNote) with any remaining change, and enqueues a public call
+    /// @dev Spends notes, emits a new note (BigNumField) with any remaining change, and enqueues a public call
     /// @param from The address of the sender
     /// @param amount The amount of tokens to transfer
     /// @param commitment The partial note representing the commitment (privacy entrance that the recipient shares with the sender)
@@ -235,13 +191,8 @@
     #[private]
     fn transfer_private_to_commitment(
         from: AztecAddress,
-<<<<<<< HEAD
         amount: BigNumField,
         commitment: PartialBigNumFieldNote,
-=======
-        amount: u128,
-        commitment: PartialUintNote,
->>>>>>> 66cc7018
         nonce: Field,
     ) {
         _validate_from_private(&mut context, from, nonce);
@@ -254,15 +205,9 @@
             INITIAL_TRANSFER_CALL_MAX_NOTES,
         );
 
-<<<<<<< HEAD
-        Token::at(context.this_address()).increase_commitment_balance(commitment, amount).enqueue(
-            &mut context,
-        );
-=======
         Token::at(context.this_address())
             .increase_commitment_balance_internal(commitment, amount)
             .enqueue(&mut context);
->>>>>>> 66cc7018
     }
 
     /// @notice Transfer tokens from public balance to private balance
@@ -275,11 +220,7 @@
     fn transfer_public_to_private(
         from: AztecAddress,
         to: AztecAddress,
-<<<<<<< HEAD
-        amount: BigNumField,
-=======
-        amount: u128,
->>>>>>> 66cc7018
+        amount: BigNumField,
         nonce: Field,
     ) {
         _validate_from_private(&mut context, from, nonce);
@@ -297,16 +238,8 @@
     /// @param to The address of the recipient
     /// @return commitment The partial note initialized for the transfer/mint commitment
     #[private]
-<<<<<<< HEAD
-    fn prepare_transfer_public_to_private(
-        from: AztecAddress,
-        to: AztecAddress,
-    ) -> PartialBigNumFieldNote {
-        _prepare_transfer_public_to_private(&mut context, storage.private_balances, from, to)
-=======
-    fn initialize_transfer_commitment(from: AztecAddress, to: AztecAddress) -> PartialUintNote {
+    fn initialize_transfer_commitment(from: AztecAddress, to: AztecAddress) -> PartialBigNumFieldNote {
         _initialize_transfer_commitment(&mut context, storage.private_balances, from, to)
->>>>>>> 66cc7018
     }
 
     /// @notice Recursively subtracts balance from commitment
@@ -315,12 +248,8 @@
     /// @param amount The amount of tokens to subtract
     /// @return The change to return to the owner
     #[private]
-<<<<<<< HEAD
-    fn _recurse_subtract_balance(account: AztecAddress, amount: BigNumField) -> BigNumField {
-=======
     #[internal]
-    fn recurse_subtract_balance_internal(account: AztecAddress, amount: u128) -> u128 {
->>>>>>> 66cc7018
+    fn recurse_subtract_balance_internal(account: AztecAddress, amount: BigNumField) -> BigNumField {
         _subtract_balance(
             &mut context,
             storage.private_balances,
@@ -341,7 +270,6 @@
     /// @param amount The amount of tokens to transfer
     /// @param nonce The nonce used for authwitness
     #[public]
-<<<<<<< HEAD
     fn transfer_public_to_public(
         from: AztecAddress,
         to: AztecAddress,
@@ -349,20 +277,10 @@
         nonce: Field,
     ) {
         _validate_from_public(&mut context, from, nonce);
-=======
-    fn transfer_public_to_public(from: AztecAddress, to: AztecAddress, amount: u128, nonce: Field) {
-        _validate_from_public(&mut context, from, nonce);
-
->>>>>>> 66cc7018
         _decrease_public_balance(storage.public_balances, from, amount);
         _increase_public_balance(storage.public_balances, to, amount);
     }
 
-<<<<<<< HEAD
-    /// Finalizes a transfer of token `amount` from public balance of `from` to a private balance of `to`.
-    /// The transfer must be prepared by calling `prepare_transfer_public_to_private` first and the resulting
-    /// `commitment` must be passed as an argument to this function.
-=======
     /// @notice Finalizes a transfer of token `amount` from public balance of `from` to a commitment of `to`
     /// @dev The transfer must be prepared by calling `initialize_transfer_commitment` first and the resulting
     /// `commitment` must be passed as an argument to this function
@@ -370,33 +288,17 @@
     /// @param amount The amount of tokens to transfer
     /// @param commitment The partial note representing the commitment (privacy entrance)
     /// @param nonce The nonce used for authwitness
->>>>>>> 66cc7018
     #[public]
     fn transfer_public_to_commitment(
         from: AztecAddress,
-<<<<<<< HEAD
         amount: BigNumField,
         commitment: PartialBigNumFieldNote,
-        nonce: Field,
-    ) {
-        _validate_from_public(&mut context, from, nonce);
-        _finalize_transfer_public_to_private(
-            &mut context,
-            storage.public_balances,
-            from,
-            commitment,
-            amount,
-        );
-=======
-        amount: u128,
-        commitment: PartialUintNote,
         nonce: Field,
     ) {
         _validate_from_public(&mut context, from, nonce);
 
         _decrease_public_balance(storage.public_balances, from, amount);
         _increase_commitment_balance(&mut context, commitment, amount);
->>>>>>> 66cc7018
     }
 
     /// @notice Stores a partial note in storage
@@ -404,13 +306,8 @@
     /// @param slot The partial note to store
     #[public]
     #[internal]
-<<<<<<< HEAD
-    fn store_payload_in_storage(slot: PartialBigNumFieldNote) {
-        _store_payload_in_storage(&mut context, slot);
-=======
-    fn store_commitment_in_storage_internal(slot: PartialUintNote) {
+    fn store_commitment_in_storage_internal(slot: PartialBigNumFieldNote) {
         _store_commitment_in_storage(&mut context, slot);
->>>>>>> 66cc7018
     }
 
     /// @notice Increases the public balance of `to` by `amount`
@@ -418,11 +315,7 @@
     /// @param amount The amount of tokens to increase the balance by
     #[public]
     #[internal]
-<<<<<<< HEAD
-    fn increase_public_balance(to: AztecAddress, amount: BigNumField) {
-=======
-    fn increase_public_balance_internal(to: AztecAddress, amount: u128) {
->>>>>>> 66cc7018
+    fn increase_public_balance_internal(to: AztecAddress, amount: BigNumField) {
         _increase_public_balance(storage.public_balances, to, amount);
     }
 
@@ -431,11 +324,7 @@
     /// @param amount The amount of tokens to decrease the balance by
     #[public]
     #[internal]
-<<<<<<< HEAD
-    fn decrease_public_balance(from: AztecAddress, amount: BigNumField) {
-=======
-    fn decrease_public_balance_internal(from: AztecAddress, amount: u128) {
->>>>>>> 66cc7018
+    fn decrease_public_balance_internal(from: AztecAddress, amount: BigNumField) {
         _decrease_public_balance(storage.public_balances, from, amount);
     }
 
@@ -444,11 +333,7 @@
     /// @param amount The amount of tokens to increase the balance by
     #[public]
     #[internal]
-<<<<<<< HEAD
-    fn increase_commitment_balance(commitment: PartialBigNumFieldNote, amount: BigNumField) {
-=======
-    fn increase_commitment_balance_internal(commitment: PartialUintNote, amount: u128) {
->>>>>>> 66cc7018
+    fn increase_commitment_balance_internal(commitment: PartialBigNumFieldNote, amount: BigNumField) {
         _increase_commitment_balance(&mut context, commitment, amount);
     }
 
@@ -461,11 +346,7 @@
     /// @return The balance of the public balance of `owner`
     #[public]
     #[view]
-<<<<<<< HEAD
     fn balance_of_public(owner: AztecAddress) -> BigNumField {
-=======
-    fn balance_of_public(owner: AztecAddress) -> u128 {
->>>>>>> 66cc7018
         storage.public_balances.at(owner).read()
     }
 
@@ -473,24 +354,16 @@
     /// @return The total supply of the token
     #[public]
     #[view]
-<<<<<<< HEAD
     fn total_supply() -> BigNumField {
-=======
-    fn total_supply() -> u128 {
->>>>>>> 66cc7018
         storage.total_supply.read()
     }
 
     /** ==========================================================
      * ===================== UNCONSTRAINED =======================
      * ======================================================== */
-<<<<<<< HEAD
-
-    unconstrained fn balance_of_private(owner: AztecAddress) -> pub BigNumField {
-=======
+
     #[utility]
-    unconstrained fn balance_of_private(owner: AztecAddress) -> u128 {
->>>>>>> 66cc7018
+    unconstrained fn balance_of_private(owner: AztecAddress) -> BigNumField {
         storage.private_balances.at(owner).balance_of()
     }
 
@@ -504,24 +377,7 @@
     /// @param to The address of the recipient
     /// @param amount The amount of tokens to mint
     #[private]
-<<<<<<< HEAD
-    fn mint_to_private(
-        from: AztecAddress, // sender of the tag: TODO(#9887): this is not great?
-        to: AztecAddress,
-        amount: BigNumField,
-    ) {
-        let minter = storage.minter.read();
-        assert(minter.eq(context.msg_sender()), "caller is not minter");
-
-        // We prepare the commitment to which we'll "send" the minted amount.
-        let commitment =
-            _prepare_transfer_public_to_private(&mut context, storage.private_balances, minter, to);
-
-        Token::at(context.this_address())
-            ._finalize_mint_to_private_unsafe(amount, commitment)
-            .enqueue(&mut context);
-=======
-    fn mint_to_private(from: AztecAddress, to: AztecAddress, amount: u128) {
+    fn mint_to_private(from: AztecAddress, to: AztecAddress, amount: BigNumField) {
         _validate_minter(context.msg_sender(), storage.minter.read());
 
         _increase_private_balance(&mut context, storage.private_balances, from, to, amount);
@@ -530,7 +386,6 @@
         Token::at(context.this_address()).increase_total_supply_internal(amount).enqueue(
             &mut context,
         );
->>>>>>> 66cc7018
     }
 
     /// @notice Mints tokens to a public balance
@@ -538,14 +393,8 @@
     /// @param to The address of the recipient
     /// @param amount The amount of tokens to mint
     #[public]
-<<<<<<< HEAD
     fn mint_to_public(to: AztecAddress, amount: BigNumField) {
-        let minter = storage.minter.read();
-        assert(minter.eq(context.msg_sender()), "caller is not minter");
-=======
-    fn mint_to_public(to: AztecAddress, amount: u128) {
         _validate_minter(context.msg_sender(), storage.minter.read());
->>>>>>> 66cc7018
 
         _increase_public_balance(storage.public_balances, to, amount);
         _increase_total_supply(storage.total_supply, amount);
@@ -556,30 +405,17 @@
     /// @param amount The amount of tokens to mint
     /// @param commitment The partial note representing the mint commitment (privacy entrance)
     #[public]
-<<<<<<< HEAD
-    fn finalize_mint_to_private(amount: BigNumField, commitment: PartialBigNumFieldNote) {
-        let minter = storage.minter.read();
-        assert(minter.eq(context.msg_sender()), "caller is not minter");
-
-        _finalize_mint_to_private(&mut context, storage.total_supply, commitment, amount);
-=======
-    fn mint_to_commitment(amount: u128, commitment: PartialUintNote) {
+    fn mint_to_commitment(amount: BigNumField, commitment: PartialBigNumFieldNote) {
         _validate_minter(context.msg_sender(), storage.minter.read());
 
         _increase_total_supply(storage.total_supply, amount);
         _increase_commitment_balance(&mut context, commitment, amount);
->>>>>>> 66cc7018
     }
 
     #[public]
     #[internal]
-<<<<<<< HEAD
-    fn _finalize_mint_to_private_unsafe(amount: BigNumField, commitment: PartialBigNumFieldNote) {
-        _finalize_mint_to_private(&mut context, storage.total_supply, commitment, amount);
-=======
-    fn increase_total_supply_internal(amount: u128) {
+    fn increase_total_supply_internal(amount: BigNumField) {
         _increase_total_supply(storage.total_supply, amount);
->>>>>>> 66cc7018
     }
 
     /** ==========================================================
@@ -592,11 +428,7 @@
     /// @param amount The amount of tokens to burn
     /// @param nonce The nonce used for authwitness
     #[private]
-<<<<<<< HEAD
     fn burn_private(from: AztecAddress, amount: BigNumField, nonce: Field) {
-=======
-    fn burn_private(from: AztecAddress, amount: u128, nonce: Field) {
->>>>>>> 66cc7018
         _validate_from_private(&mut context, from, nonce);
 
         _decrease_private_balance(
@@ -618,14 +450,8 @@
     /// @param amount The amount of tokens to burn
     /// @param nonce The nonce used for authwitness
     #[public]
-<<<<<<< HEAD
     fn burn_public(from: AztecAddress, amount: BigNumField, nonce: Field) {
         _validate_from_public(&mut context, from, nonce);
-=======
-    fn burn_public(from: AztecAddress, amount: u128, nonce: Field) {
-        _validate_from_public(&mut context, from, nonce);
-
->>>>>>> 66cc7018
         _decrease_public_balance(storage.public_balances, from, amount);
         _decrease_total_supply(storage.total_supply, amount);
     }
@@ -634,11 +460,7 @@
     /// @param amount The amount of tokens to decrease the total supply by
     #[public]
     #[internal]
-<<<<<<< HEAD
-    fn decrease_total_supply(amount: BigNumField) {
-=======
-    fn decrease_total_supply_internal(amount: u128) {
->>>>>>> 66cc7018
+    fn decrease_total_supply_internal(amount: BigNumField) {
         _decrease_total_supply(storage.total_supply, amount);
     }
 
@@ -648,22 +470,8 @@
 
     /// Validates that the caller is the minter
     #[contract_library_method]
-<<<<<<< HEAD
-    fn _finalize_transfer_public_to_private(
-        context: &mut PublicContext,
-        public_balances: Map<AztecAddress, PublicMutable<BigNumField, &mut PublicContext>, &mut PublicContext>,
-        from: AztecAddress,
-        commitment: PartialBigNumFieldNote,
-        amount: BigNumField,
-    ) {
-        // Decreases the balance of the public balance of `from` by `amount`
-        _decrease_public_balance(public_balances, from, amount);
-        // Increases the balance of the commitment
-        _increase_commitment_balance(context, commitment, amount);
-=======
     fn _validate_minter(sender: AztecAddress, minter: AztecAddress) {
         assert(minter.eq(sender), "caller is not minter");
->>>>>>> 66cc7018
     }
 
     /// Decreases the private balance of `account` by `amount` and emits a private balance note with the change to account
@@ -672,17 +480,10 @@
         context: &mut PrivateContext,
         private_balances: Map<AztecAddress, BalanceSet<&mut PrivateContext>, &mut PrivateContext>,
         account: AztecAddress,
-<<<<<<< HEAD
         amount: BigNumField,
         max_notes: u32,
-    ) -> OuterNoteEmission<BigNumFieldNote> {
-        // Subtracts `amount` of the private balance of `account`
-=======
-        amount: u128,
-        max_notes: u32,
     ) {
         // Subtracts `amount` from the private balance of `account`
->>>>>>> 66cc7018
         let change = _subtract_balance(context, private_balances, account, amount, max_notes);
         // Increases `change` to the private balance of `account`, and emits a private balance note to account
         private_balances.at(account).add(account, change).emit(encode_and_encrypt_note(
@@ -700,20 +501,12 @@
     fn _increase_private_balance(
         context: &mut PrivateContext,
         private_balances: Map<AztecAddress, BalanceSet<&mut PrivateContext>, &mut PrivateContext>,
-<<<<<<< HEAD
-        to: AztecAddress, // todo: rename to `account`?
-        amount: BigNumField,
-    ) -> OuterNoteEmission<BigNumFieldNote> {
-        // Increases `amount` of the private balance of `to`, and returns a note emission
-        private_balances.at(to).add(to, amount)
-=======
-        from: AztecAddress,
-        to: AztecAddress,
-        amount: u128,
+        from: AztecAddress,
+        to: AztecAddress,
+        amount: BigNumField,
     ) {
         // Increases `amount` to the private balance of `to`, and emits a private balance note to `to` from `from`
         private_balances.at(to).add(to, amount).emit(encode_and_encrypt_note(context, to, from));
->>>>>>> 66cc7018
     }
 
     /// @notice Updates the given storage pointer `public_balances` to increase the public balance of `to` by `amount`
@@ -722,15 +515,9 @@
     /// @param amount The amount of tokens to increase the balance by
     #[contract_library_method]
     fn _increase_public_balance(
-<<<<<<< HEAD
         public_balances: Map<AztecAddress, PublicMutable<BigNumField, &mut PublicContext>, &mut PublicContext>,
         to: AztecAddress,
         amount: BigNumField,
-=======
-        public_balances: Map<AztecAddress, PublicMutable<u128, &mut PublicContext>, &mut PublicContext>,
-        to: AztecAddress,
-        amount: u128,
->>>>>>> 66cc7018
     ) {
         // Read the current public balance of `to`, add `amount` to it,
         let new_balance = public_balances.at(to).read() + amount;
@@ -744,15 +531,9 @@
     /// @param amount The amount of tokens to decrease the balance by
     #[contract_library_method]
     fn _decrease_public_balance(
-<<<<<<< HEAD
         public_balances: Map<AztecAddress, PublicMutable<BigNumField, &mut PublicContext>, &mut PublicContext>,
         from: AztecAddress,
         amount: BigNumField,
-=======
-        public_balances: Map<AztecAddress, PublicMutable<u128, &mut PublicContext>, &mut PublicContext>,
-        from: AztecAddress,
-        amount: u128,
->>>>>>> 66cc7018
     ) {
         // read the current public balance of `from`, subtract `amount`
         let new_balance = public_balances.at(from).read() - amount;
@@ -760,17 +541,6 @@
         public_balances.at(from).write(new_balance);
     }
 
-<<<<<<< HEAD
-    #[contract_library_method]
-    fn _increase_commitment_balance(
-        context: &mut PublicContext,
-        commitment: PartialBigNumFieldNote,
-        amount: BigNumField,
-    ) {
-        commitment.complete(amount, context);
-    }
-
-=======
     /// @notice Completes a partial note
     /// @dev Completes a partial note and increases the balance of the commitment by `amount`
     /// @param context The context of the public call
@@ -779,8 +549,8 @@
     #[contract_library_method]
     fn _increase_commitment_balance(
         context: &mut PublicContext,
-        commitment: PartialUintNote,
-        amount: u128,
+        commitment: PartialBigNumFieldNote,
+        amount: BigNumField,
     ) {
         // We verify that the partial note we're completing is valid (i.e. it uses the correct state variable's storage
         // slot, and it is internally consistent). We *could* clear the storage since each partial note should only be
@@ -795,27 +565,17 @@
     /// @param account The address of the account to subtract the balance from
     /// @param amount The amount of tokens to subtract
     /// @return The change to return to the owner
->>>>>>> 66cc7018
     #[contract_library_method]
     fn _subtract_balance(
         context: &mut PrivateContext,
         private_balances: Map<AztecAddress, BalanceSet<&mut PrivateContext>, &mut PrivateContext>,
         account: AztecAddress,
-<<<<<<< HEAD
         amount: BigNumField,
         max_notes: u32,
     ) -> BigNumField {
         let subtracted = private_balances.at(account).try_sub(amount, max_notes);
         // Failing to subtract any amount means that the owner was unable to produce more notes that could be nullified.
         assert(subtracted > BigNumField::zero(), "Balance too low");
-=======
-        amount: u128,
-        max_notes: u32,
-    ) -> u128 {
-        let subtracted = private_balances.at(account).try_sub(amount, max_notes);
-        // Failing to subtract any amount means that the owner was unable to produce more notes that could be nullified.
-        assert(subtracted > 0, "Balance too low");
->>>>>>> 66cc7018
         if subtracted >= amount {
             // We have achieved our goal of nullifying notes that add up to more than amount, so we return the change.
             subtracted - amount
@@ -834,26 +594,7 @@
     /// @param total_supply The storage pointer to the total supply
     /// @param amount The amount of tokens to increase the total supply by
     #[contract_library_method]
-<<<<<<< HEAD
-    fn _finalize_mint_to_private(
-        context: &mut PublicContext,
-        total_supply: PublicMutable<BigNumField, &mut PublicContext>,
-        commitment: PartialBigNumFieldNote,
-        amount: BigNumField,
-    ) {
-        _increase_total_supply(total_supply, amount);
-        _increase_commitment_balance(context, commitment, amount);
-    }
-
-    // Increases the given storage pointer `total_supply` by `amount`
-    #[contract_library_method]
-    fn _increase_total_supply(
-        total_supply: PublicMutable<BigNumField, &mut PublicContext>,
-        amount: BigNumField,
-    ) {
-=======
-    fn _increase_total_supply(total_supply: PublicMutable<u128, &mut PublicContext>, amount: u128) {
->>>>>>> 66cc7018
+    fn _increase_total_supply(total_supply: PublicMutable<BigNumField, &mut PublicContext>, amount: BigNumField) {
         let new_supply = total_supply.read() + amount;
         total_supply.write(new_supply);
     }
@@ -862,14 +603,10 @@
     /// @param total_supply The storage pointer to the total supply
     /// @param amount The amount to decrease the total supply by
     #[contract_library_method]
-<<<<<<< HEAD
     fn _decrease_total_supply(
         total_supply: PublicMutable<BigNumField, &mut PublicContext>,
         amount: BigNumField,
     ) {
-=======
-    fn _decrease_total_supply(total_supply: PublicMutable<u128, &mut PublicContext>, amount: u128) {
->>>>>>> 66cc7018
         let new_supply = total_supply.read() - amount;
         total_supply.write(new_supply);
     }
@@ -878,11 +615,7 @@
     /// @param context The context of the public call
     /// @param commitment The partial note to store
     #[contract_library_method]
-<<<<<<< HEAD
-    fn _store_payload_in_storage(context: &mut PublicContext, commitment: PartialBigNumFieldNote) {
-=======
-    fn _store_commitment_in_storage(context: &mut PublicContext, commitment: PartialUintNote) {
->>>>>>> 66cc7018
+    fn _store_commitment_in_storage(context: &mut PublicContext, commitment: PartialBigNumFieldNote) {
         context.storage_write(commitment.commitment(), true);
     }
 
@@ -898,13 +631,8 @@
         private_balances: Map<AztecAddress, BalanceSet<&mut PrivateContext>, &mut PrivateContext>,
         from: AztecAddress,
         to: AztecAddress,
-<<<<<<< HEAD
     ) -> PartialBigNumFieldNote {
         let commitment = BigNumFieldNote::partial(
-=======
-    ) -> PartialUintNote {
-        let commitment = UintNote::partial(
->>>>>>> 66cc7018
             to,
             private_balances.at(to).set.storage_slot,
             context,
@@ -912,8 +640,6 @@
             from,
         );
 
-<<<<<<< HEAD
-=======
         // We can't simply return the partial note because we won't be able to later on verify that it was created
         // correctly (e.g. that the storage slot corresponds to the owner, and that we're using the balance set and not
         // another state variable) once this information is hidden in the partial note commitment. We therefore store
@@ -922,7 +648,6 @@
         Token::at(context.this_address()).store_commitment_in_storage_internal(commitment).enqueue(
             context,
         );
->>>>>>> 66cc7018
         commitment
     }
 
