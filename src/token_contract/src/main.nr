--- conflicted
+++ resolved
@@ -10,7 +10,7 @@
 // To be read as `caller` calls function at `contract` defined by `selector` with `args`
 // Including a nonce in the message hash ensures that the message can only be used once.
 #[aztec]
-contract Token {
+pub contract Token {
     // Libs
     use std::meta::derive;
 
@@ -57,22 +57,9 @@
     struct Transfer {
         from: AztecAddress,
         to: AztecAddress,
-<<<<<<< HEAD
-        amount: Field,
-    }
-
-    #[derive(Serialize)]
-    #[event]
-    struct PreparePrivateBalanceIncrease {
-        hiding_point_slot: Field,
-    }
-
-    // docs:start:storage_struct
-=======
-        amount: U128,
-    }
-
->>>>>>> a0053577
+        amount: U128,
+    }
+
     #[storage]
     struct Storage<Context> {
         minter: PublicImmutable<AztecAddress, Context>,
