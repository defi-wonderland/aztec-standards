pub mod test;
pub mod types;

use aztec::macros::aztec;

#[aztec]
pub contract Token {
    // aztec library
    use aztec::{
        authwit::auth::{
            assert_current_call_valid_authwit, assert_current_call_valid_authwit_public,
        },
        context::{PrivateContext, PublicContext},
        macros::{functions::{external, initializer, internal, view}, storage::storage},
        messages::message_delivery::MessageDelivery,
        protocol_types::{
            address::AztecAddress,
            constants::CONTRACT_INSTANCE_REGISTRY_CONTRACT_ADDRESS,
            contract_class_id::ContractClassId,
            traits::{FromField, ToField},
        },
        state_vars::{Map, public_immutable::PublicImmutable, public_mutable::PublicMutable},
    };
    // note library
    use uint_note::uint_note::{PartialUintNote, UintNote};
    // compression library
    use compressed_string::FieldCompressedString;
    // contract instance registry
    use contract_instance_registry::ContractInstanceRegistry;
    // private balance library
    use crate::types::balance_set::BalanceSet;

    // gas-optimized max notes for initial transfer call
    global INITIAL_TRANSFER_CALL_MAX_NOTES: u32 = 2;
    // max notes transfer for recursive transfer call if initial max notes are exceeded
    global RECURSIVE_TRANSFER_CALL_MAX_NOTES: u32 = 8;

    // Rounding direction that the vault uses to calculate shares and assets
    global ROUND_DOWN: bool = false;
    global ROUND_UP: bool = true;

<<<<<<< HEAD
    // Maximum value for a u128 (2**128 - 1)
    global MAX_U128_VALUE: u128 = 340282366920938463463374607431768211455;
=======
    // The offset used to prevent inflation attacks
    global OFFSET: u128 = 1;
>>>>>>> 277c372e

    /// @param name The name of the token
    /// @param symbol The symbol of the token
    /// @param decimals The number of decimals of the token
    /// @param private_balances The private balances of the token
    /// @param total_supply The total supply of the token
    /// @param public_balances The public balances of the token
    /// @param minter The account permissioned to mint the token
    /// @param upgrade_authority The address with permission to upgrade the contract
    /// @param asset The underlying asset for yield-bearing vault functionality
    #[storage]
    struct Storage<Context> {
        name: PublicImmutable<FieldCompressedString, Context>,
        symbol: PublicImmutable<FieldCompressedString, Context>,
        decimals: PublicImmutable<u8, Context>,
        private_balances: Map<AztecAddress, BalanceSet<Context>, Context>,
        total_supply: PublicMutable<u128, Context>,
        public_balances: Map<AztecAddress, PublicMutable<u128, Context>, Context>,
        minter: PublicImmutable<AztecAddress, Context>,
        upgrade_authority: PublicImmutable<AztecAddress, Context>,
        asset: PublicImmutable<AztecAddress, Context>,
    }

    /// @notice Initializes the token with an asset
    /// @dev Since this constructor doesn't set a minter address the mint functions will be disabled
    /// @param name The name of the token
    /// @param symbol The symbol of the token
    /// @param decimals The number of decimals of the token
    /// @param asset The underlying asset for the yield bearing token
    /// @param upgrade_authority The address of the upgrade authority (zero address if not upgradeable)
    #[external("public")]
    #[initializer]
    fn constructor_with_asset(
        name: str<31>,
        symbol: str<31>,
        decimals: u8,
        asset: AztecAddress,
        upgrade_authority: AztecAddress,
    ) {
        storage.name.initialize(FieldCompressedString::from_string(name));
        storage.symbol.initialize(FieldCompressedString::from_string(symbol));
        storage.decimals.initialize(decimals);
        storage.asset.initialize(asset);

        storage.upgrade_authority.initialize(upgrade_authority);
    }

    /// @notice Initializes the token with an asset and an initial deposit
    /// @dev Since this constructor doesn't set a minter address the mint functions will be disabled
    /// @dev The depositor is the address that will be used to sign the authwit for the transfer of the initial deposit
    /// @param name The name of the token
    /// @param symbol The symbol of the token
    /// @param decimals The number of decimals of the token
    /// @param asset The underlying asset for the yield bearing token
    /// @param upgrade_authority The address of the upgrade authority (zero address if not upgradeable)
    /// @param initial_deposit The initial deposit amount of the asset
    /// @param depositor The address of the initial depositor of the assets
    /// @param _nonce The nonce used for authwitness for the transfer of the initial deposit
    #[external("public")]
    #[initializer]
    fn constructor_with_asset_initial_deposit(
        name: str<31>,
        symbol: str<31>,
        decimals: u8,
        asset: AztecAddress,
        upgrade_authority: AztecAddress,
        initial_deposit: u128,
        depositor: AztecAddress,
        _nonce: Field,
    ) {
        storage.name.initialize(FieldCompressedString::from_string(name));
        storage.symbol.initialize(FieldCompressedString::from_string(symbol));
        storage.decimals.initialize(decimals);
        storage.asset.initialize(asset);
        storage.upgrade_authority.initialize(upgrade_authority);

        // Caller deposits assets, shares are minted to this contract and are permanently locked.
        let from = depositor;
        let to = context.this_address();

        // There are no assets yet, hence the total assets is 0.
        let total_assets = 0;

        // Calculate shares to mint for the initial deposit.
        let shares = _convert_to_shares(
            initial_deposit,
            total_assets,
            storage.total_supply,
            ROUND_DOWN,
        );

        // Transfer the assets from the sender to the vault
        Token::at(storage.asset.read())
            .transfer_public_to_public(from, to, initial_deposit, _nonce)
            .call(&mut context);

        // Mint shares to the this contract address
        _mint_to_public(storage.public_balances, storage.total_supply, to, shares);
    }

    /// @notice Initializes the token with an initial supply
    /// @dev Since this constructor doesn't set a minter address the mint functions will be disabled
    /// @param name The name of the token
    /// @param symbol The symbol of the token
    /// @param decimals The number of decimals of the token
    /// @param initial_supply The initial supply of the token
    /// @param to The address to mint the initial supply to
    /// @param upgrade_authority The address of the upgrade authority (zero address if not upgradeable)
    #[external("public")]
    #[initializer]
    fn constructor_with_initial_supply(
        name: str<31>,
        symbol: str<31>,
        decimals: u8,
        initial_supply: u128,
        to: AztecAddress,
        upgrade_authority: AztecAddress,
    ) {
        storage.name.initialize(FieldCompressedString::from_string(name));
        storage.symbol.initialize(FieldCompressedString::from_string(symbol));
        storage.decimals.initialize(decimals);

        _mint_to_public(
            storage.public_balances,
            storage.total_supply,
            to,
            initial_supply,
        );

        storage.upgrade_authority.initialize(upgrade_authority);
    }

    /// @notice Initializes the token with a minter
    /// @param name The name of the token
    /// @param symbol The symbol of the token
    /// @param decimals The number of decimals of the token
    /// @param minter The address of the minter
    /// @param upgrade_authority The address of the upgrade authority (zero address if not upgradeable)
    #[external("public")]
    #[initializer]
    fn constructor_with_minter(
        name: str<31>,
        symbol: str<31>,
        decimals: u8,
        minter: AztecAddress,
        upgrade_authority: AztecAddress,
    ) {
        storage.name.initialize(FieldCompressedString::from_string(name));
        storage.symbol.initialize(FieldCompressedString::from_string(symbol));
        storage.decimals.initialize(decimals);

        storage.minter.initialize(minter);
        storage.upgrade_authority.initialize(upgrade_authority);
    }

    /** ==========================================================
    * ========================= PRIVATE =========================
    * ======================================================== */

    /// @notice Transfer tokens from private balance to public balance
    /// @dev Spends notes, emits a new note (UintNote) with any remaining change, and enqueues a public call
    /// @param from The address of the sender
    /// @param to The address of the recipient
    /// @param amount The amount of tokens to transfer
    /// @param _nonce The nonce used for authwitness
    #[external("private")]
    fn transfer_private_to_public(
        from: AztecAddress,
        to: AztecAddress,
        amount: u128,
        _nonce: Field,
    ) {
        _validate_from_private::<4>(&mut context, from);

        _decrease_private_balance(
            &mut context,
            storage.private_balances,
            from,
            amount,
            INITIAL_TRANSFER_CALL_MAX_NOTES,
        );

        Token::at(context.this_address()).increase_public_balance_internal(to, amount).enqueue(
            &mut context,
        );
    }

    /// @notice Transfer tokens from private balance to public balance and initializes a commitment
    /// @dev Spends notes, emits a new note (UintNote) with any remaining change, enqueues a public call, and returns a partial note.
    ///      The sender will be used as the completer for the initialized partial note.
    /// @param from The address of the sender
    /// @param to The address of the recipient
    /// @param amount The amount of tokens to transfer
    /// @param _nonce The nonce used for authwitness
    /// @return commitment The partial note utilized for the transfer commitment (privacy entrance)
    #[external("private")]
    fn transfer_private_to_public_with_commitment(
        from: AztecAddress,
        to: AztecAddress,
        amount: u128,
        _nonce: Field,
    ) -> Field {
        _validate_from_private::<4>(&mut context, from);

        _decrease_private_balance(
            &mut context,
            storage.private_balances,
            from,
            amount,
            INITIAL_TRANSFER_CALL_MAX_NOTES,
        );

        Token::at(context.this_address()).increase_public_balance_internal(to, amount).enqueue(
            &mut context,
        );

        // Only the sender will be able to complete the partial note
        let completer = context.msg_sender().unwrap();
        let commitment =
            _initialize_transfer_commitment(&mut context, storage.private_balances, to, completer);
        commitment.to_field()
    }

    /// @notice Transfer tokens from private balance to another private balance
    /// @dev Spends notes, emits a new note (UintNote) with any remaining change, and sends a note to the recipient
    /// @param from The address of the sender
    /// @param to The address of the recipient
    /// @param amount The amount of tokens to transfer
    /// @param _nonce The nonce used for authwitness
    #[external("private")]
    fn transfer_private_to_private(
        from: AztecAddress,
        to: AztecAddress,
        amount: u128,
        _nonce: Field,
    ) {
        _validate_from_private::<4>(&mut context, from);

        _decrease_private_balance(
            &mut context,
            storage.private_balances,
            from,
            amount,
            INITIAL_TRANSFER_CALL_MAX_NOTES,
        );

        _increase_private_balance(storage.private_balances, to, amount);
    }

    /// @notice Transfer tokens from private balance to the recipient's commitment (recipient must create a commitment first)
    /// @dev Spends notes, emits a new note (UintNote) with any remaining change, and enqueues a public call
    ///      `from` will also be the completer of the partial note
    /// @param from The address of the sender
    /// @param commitment The partial note representing the commitment (privacy entrance that the recipient shares with the sender)
    /// @param amount The amount of tokens to transfer
    /// @param _nonce The nonce used for authwitness
    #[external("private")]
    fn transfer_private_to_commitment(
        from: AztecAddress,
        commitment: Field,
        amount: u128,
        _nonce: Field,
    ) {
        _validate_from_private::<4>(&mut context, from);

        _decrease_private_balance(
            &mut context,
            storage.private_balances,
            from,
            amount,
            INITIAL_TRANSFER_CALL_MAX_NOTES,
        );

        let completer = context.msg_sender().unwrap();
        PartialUintNote::from_field(commitment).complete_from_private(
            &mut context,
            completer,
            amount,
        );
    }

    /// @notice Transfer tokens from public balance to private balance
    /// @dev Enqueues a public call to decrease account balance and emits a new note with balance difference
    /// @param from The address of the sender
    /// @param to The address of the recipient
    /// @param amount The amount of tokens to transfer
    /// @param _nonce The nonce used for authwitness
    #[external("private")]
    fn transfer_public_to_private(
        from: AztecAddress,
        to: AztecAddress,
        amount: u128,
        _nonce: Field,
    ) {
        _validate_from_private::<4>(&mut context, from);

        Token::at(context.this_address()).decrease_public_balance_internal(from, amount).enqueue(
            &mut context,
        );

        _increase_private_balance(storage.private_balances, to, amount);
    }

    /// @notice Initializes a transfer commitment to be used for transfers/mints
    /// @dev Returns a partial note that can be used to execute transfers/mints
    /// @param to The address of the recipient
    /// @param completer The address allowed to complete the partial note
    /// @return commitment The partial note initialized for the transfer/mint commitment
    #[external("private")]
    fn initialize_transfer_commitment(to: AztecAddress, completer: AztecAddress) -> Field {
        let commitment =
            _initialize_transfer_commitment(&mut context, storage.private_balances, to, completer);
        commitment.to_field()
    }

    /// @notice Recursively subtracts balance from private balance
    /// @dev Used to subtract private balances that exceed the max notes limit
    /// @param account The address of the account to subtract the balance from
    /// @param amount The amount of tokens to subtract
    /// @return The change to return to the owner
    #[external("private")]
    #[internal]
    fn recurse_subtract_balance_internal(account: AztecAddress, amount: u128) -> u128 {
        _subtract_balance(
            &mut context,
            storage.private_balances,
            account,
            amount,
            RECURSIVE_TRANSFER_CALL_MAX_NOTES,
        )
    }

    /** ==========================================================
    * ========================= PUBLIC ==========================
    * ======================================================== */

    /// @notice Transfers tokens from public balance to public balance
    /// @dev Public call to decrease account balance and a public call to increase recipient balance
    /// @param from The address of the sender
    /// @param to The address of the recipient
    /// @param amount The amount of tokens to transfer
    /// @param _nonce The nonce used for authwitness
    #[external("public")]
    fn transfer_public_to_public(
        from: AztecAddress,
        to: AztecAddress,
        amount: u128,
        _nonce: Field,
    ) {
        _validate_from_public(&mut context, from);

        _decrease_public_balance(storage.public_balances, from, amount);
        _increase_public_balance(storage.public_balances, to, amount);
    }

    /// @notice Finalizes a transfer of token `amount` from public balance of `from` to a commitment of `to`
    /// @dev The transfer must be prepared by calling `initialize_transfer_commitment` first and the resulting
    /// `commitment` must be passed as an argument to this function.
    /// @dev The sender will be used as the completer for the partial note.
    /// @param from The address of the sender
    /// @param commitment The partial note representing the commitment (privacy entrance)
    /// @param amount The amount of tokens to transfer
    /// @param _nonce The nonce used for authwitness
    #[external("public")]
    fn transfer_public_to_commitment(
        from: AztecAddress,
        commitment: Field,
        amount: u128,
        _nonce: Field,
    ) {
        _validate_from_public(&mut context, from);

        _decrease_public_balance(storage.public_balances, from, amount);

        let completer = context.msg_sender().unwrap();
        _increase_commitment_balance(
            &mut context,
            PartialUintNote::from_field(commitment),
            completer,
            amount,
        );
    }

    /// @notice Increases the public balance of `to` by `amount`
    /// @param to The address of the recipient
    /// @param amount The amount of tokens to increase the balance by
    #[external("public")]
    #[internal]
    fn increase_public_balance_internal(to: AztecAddress, amount: u128) {
        _increase_public_balance(storage.public_balances, to, amount);
    }

    /// @notice Decreases the public balance of `from` by `amount`
    /// @param from The address of the sender
    /// @param amount The amount of tokens to decrease the balance by
    #[external("public")]
    #[internal]
    fn decrease_public_balance_internal(from: AztecAddress, amount: u128) {
        _decrease_public_balance(storage.public_balances, from, amount);
    }

    /** ==========================================================
    * ====================== VIEW FUNCTIONS =====================
    * ======================================================== */

    /// @notice Returns the public balance of `owner`
    /// @param owner The address of the owner
    /// @return The balance of the public balance of `owner`
    #[external("public")]
    #[view]
    fn balance_of_public(owner: AztecAddress) -> u128 {
        storage.public_balances.at(owner).read()
    }

    /// @notice Returns the total supply of the token
    /// @return The total supply of the token
    #[external("public")]
    #[view]
    fn total_supply() -> u128 {
        storage.total_supply.read()
    }

    /// @notice Returns the name of the token
    /// @return The name of the token
    #[external("public")]
    #[view]
    fn name() -> FieldCompressedString {
        storage.name.read()
    }

    /// @notice Returns the symbol of the token
    /// @return The symbol of the token
    #[external("public")]
    #[view]
    fn symbol() -> FieldCompressedString {
        storage.symbol.read()
    }

    /// @notice Returns the decimals of the token
    /// @return The decimals of the token
    #[external("public")]
    #[view]
    fn decimals() -> u8 {
        storage.decimals.read()
    }

    /** ==========================================================
     * ===================== UNCONSTRAINED =======================
     * ======================================================== */

    /// @notice Returns the private balance of an account
    /// @param owner The address to query
    /// @return The private balance of the address
    #[external("utility")]
    unconstrained fn balance_of_private(owner: AztecAddress) -> u128 {
        storage.private_balances.at(owner).balance_of()
    }

    /** ==========================================================
    * ======================= MINTABLE ==========================
    * ======================================================== */

    /// @notice Mints tokens to a private balance
    /// @dev Mints tokens to a private balance and enqueues a public call to increase the total supply
    /// @param to The address of the recipient
    /// @param amount The amount of tokens to mint
    #[external("private")]
    fn mint_to_private(to: AztecAddress, amount: u128) {
        _validate_minter(context.msg_sender().unwrap(), storage.minter.read());

        _mint_to_private(&mut context, storage.private_balances, to, amount);
    }

    /// @notice Mints tokens to an address publicly
    /// @dev Increases the public balance of `to` by `amount` and the total supply
    /// @param to The address of the recipient
    /// @param amount The amount of tokens to mint
    #[external("public")]
    fn mint_to_public(to: AztecAddress, amount: u128) {
        _validate_minter(context.msg_sender().unwrap(), storage.minter.read());

        _mint_to_public(storage.public_balances, storage.total_supply, to, amount);
    }

    /// @notice Finalizes a mint to a commitment
    /// @dev Finalizes a mint to a commitment and updates the total supply
    /// @param commitment The partial note representing the mint commitment (privacy entrance)
    /// @param amount The amount of tokens to mint
    #[external("public")]
    fn mint_to_commitment(commitment: Field, amount: u128) {
        let sender = context.msg_sender().unwrap();
        _validate_minter(sender, storage.minter.read());
        let completer = sender;
        _increase_total_supply(storage.total_supply, amount);
        _increase_commitment_balance(
            &mut context,
            PartialUintNote::from_field(commitment),
            completer,
            amount,
        );
    }

    /// @notice Internal function to increase the total supply by `amount`
    /// @param amount The amount to increase the total supply by
    #[external("public")]
    #[internal]
    fn increase_total_supply_internal(amount: u128) {
        _increase_total_supply(storage.total_supply, amount);
    }

    /// @notice Internal function to mint tokens to a public balance
    /// @param to The address of the recipient
    /// @param amount The amount of tokens to mint
    #[external("public")]
    #[internal]
    fn mint_to_public_internal(to: AztecAddress, amount: u128) {
        _mint_to_public(storage.public_balances, storage.total_supply, to, amount);
    }

    /** ==========================================================
     * ======================= BURNABLE ==========================
     * ======================================================== */

    /// @notice Burns tokens from a private balance
    /// @dev Burns tokens from a private balance and enqueues a public call to update the total supply
    /// @param from The address of the sender
    /// @param amount The amount of tokens to burn
    /// @param _nonce The nonce used for authwitness
    #[external("private")]
    fn burn_private(from: AztecAddress, amount: u128, _nonce: Field) {
        _validate_from_private::<3>(&mut context, from);

        _burn_private(&mut context, storage.private_balances, from, amount);
    }

    /// @notice Burns tokens from a public balance
    /// @dev Burns tokens from a public balance and updates the total supply
    /// @param from The address of the sender
    /// @param amount The amount of tokens to burn
    /// @param _nonce The nonce used for authwitness
    #[external("public")]
    fn burn_public(from: AztecAddress, amount: u128, _nonce: Field) {
        _validate_from_public(&mut context, from);

        _burn_public(storage.public_balances, storage.total_supply, from, amount);
    }

    /// @notice Decreases the total supply by `amount`
    /// @param amount The amount of tokens to decrease the total supply by
    #[external("public")]
    #[internal]
    fn decrease_total_supply_internal(amount: u128) {
        _decrease_total_supply(storage.total_supply, amount);
    }

    /// @notice Burns tokens from a public balance without validation
    /// @param from The address from which to burn the tokens
    /// @param amount The amount of tokens to burn
    #[external("public")]
    #[internal]
    fn burn_public_internal(from: AztecAddress, amount: u128) {
        _burn_public(storage.public_balances, storage.total_supply, from, amount);
    }

    /** ==========================================================
     * ================= TOKEN LIBRARIES =========================
     * ======================================================== */

    /// @notice Validates that the caller is the minter
    /// @param sender The address of the caller
    /// @param minter The address of the authorized minter
    #[contract_library_method]
    fn _validate_minter(sender: AztecAddress, minter: AztecAddress) {
        assert(minter.eq(sender), "caller is not minter");
    }

    /// @notice Decreases the private balance of `account` by `amount` and emits a private balance note with the change to account
    /// @param context The private context
    /// @param private_balances The storage pointer to the private balances
    /// @param account The address of the account to decrease the balance of
    /// @param amount The amount of tokens to decrease the balance by
    /// @param max_notes The maximum number of notes to process in a single call
    #[contract_library_method]
    fn _decrease_private_balance(
        context: &mut PrivateContext,
        private_balances: Map<AztecAddress, BalanceSet<&mut PrivateContext>, &mut PrivateContext>,
        account: AztecAddress,
        amount: u128,
        max_notes: u32,
    ) {
        // Subtracts `amount` from the private balance of `account`
        let change = _subtract_balance(context, private_balances, account, amount, max_notes);
        // Increases `change` to the private balance of `account`, and emits a private balance note to account
        private_balances.at(account).add(account, change).emit(
            account,
            MessageDelivery.CONSTRAINED_ONCHAIN,
        );
    }

    /// @notice Updates the given storage pointer `private_balances` to increase the private balance of `to` by `amount`
    /// @param private_balances The storage pointer to the private balances
    /// @param to The address of the recipient
    /// @param amount The amount of tokens to increase the balance by
    #[contract_library_method]
    fn _increase_private_balance(
        private_balances: Map<AztecAddress, BalanceSet<&mut PrivateContext>, &mut PrivateContext>,
        to: AztecAddress,
        amount: u128,
    ) {
        // Increases `amount` to the private balance of `to`, and emits a private balance note to `to` from `from`
        private_balances.at(to).add(to, amount).emit(to, MessageDelivery.CONSTRAINED_ONCHAIN);
    }

    /// @notice Updates the given storage pointer `public_balances` to increase the public balance of `to` by `amount`
    /// @param public_balances The storage pointer to the public balances
    /// @param to The address of the recipient
    /// @param amount The amount of tokens to increase the balance by
    #[contract_library_method]
    fn _increase_public_balance(
        public_balances: Map<AztecAddress, PublicMutable<u128, &mut PublicContext>, &mut PublicContext>,
        to: AztecAddress,
        amount: u128,
    ) {
        // Read the current public balance of `to`, add `amount` to it,
        let new_balance = public_balances.at(to).read() + amount;
        // write the result back to the storage
        public_balances.at(to).write(new_balance);
    }

    /// @notice Updates the given storage pointer `public_balances` to decrease the public balance of `from` by `amount`
    /// @param public_balances The storage pointer to the public balances
    /// @param from The address of the account to decrease the balance of
    /// @param amount The amount of tokens to decrease the balance by
    #[contract_library_method]
    fn _decrease_public_balance(
        public_balances: Map<AztecAddress, PublicMutable<u128, &mut PublicContext>, &mut PublicContext>,
        from: AztecAddress,
        amount: u128,
    ) {
        // read the current public balance of `from`, subtract `amount`
        let new_balance = public_balances.at(from).read() - amount;
        // update the public balance of `from` with the new balance
        public_balances.at(from).write(new_balance);
    }

    /// @notice Completes a partial note
    /// @dev Completes a partial note and increases the balance of the commitment by `amount`
    /// @param context The context of the public call
    /// @param commitment The partial note representing the commitment (privacy entrance)
    /// @param completer The address used to compute the validity commitment
    /// @param amount The amount of tokens to increase the balance of the commitment by
    #[contract_library_method]
    fn _increase_commitment_balance(
        context: &mut PublicContext,
        commitment: PartialUintNote,
        completer: AztecAddress,
        amount: u128,
    ) {
        commitment.complete(context, completer, amount);
    }

    /// @notice Subtracts balance from private balance
    /// @dev Subtracts amount from private balance and returns the change to the owner, recursively if necessary
    /// @param context The private context
    /// @param private_balances The storage pointer to the private balances
    /// @param account The address of the account to subtract the balance from
    /// @param amount The amount of tokens to subtract
    /// @param max_notes The maximum number of notes to process in a single call
    /// @return The change to return to the owner
    #[contract_library_method]
    fn _subtract_balance(
        context: &mut PrivateContext,
        private_balances: Map<AztecAddress, BalanceSet<&mut PrivateContext>, &mut PrivateContext>,
        account: AztecAddress,
        amount: u128,
        max_notes: u32,
    ) -> u128 {
        let subtracted = private_balances.at(account).try_sub(amount, max_notes);
        if subtracted >= amount {
            // We have achieved our goal of nullifying notes that add up to more than amount, so we return the change.
            subtracted - amount
        } else {
            // Failing to subtract any amount means that the owner was unable to produce more notes that could be nullified.
            assert(subtracted > 0, "Balance too low");

            // try_sub failed to nullify enough notes to reach the target amount, so we compute the amount remaining
            // and try again.
            let remaining = amount - subtracted;

            Token::at(context.this_address())
                .recurse_subtract_balance_internal(account, remaining)
                .call(context)
        }
    }

    /// @notice Increases the given storage pointer `total_supply` by `amount`
    /// @param total_supply The storage pointer to the total supply
    /// @param amount The amount of tokens to increase the total supply by
    #[contract_library_method]
    fn _increase_total_supply(total_supply: PublicMutable<u128, &mut PublicContext>, amount: u128) {
        let new_supply = total_supply.read() + amount;
        total_supply.write(new_supply);
    }

    /// @notice Decreases the given storage pointer `total_supply` by `amount`
    /// @param total_supply The storage pointer to the total supply
    /// @param amount The amount to decrease the total supply by
    #[contract_library_method]
    fn _decrease_total_supply(total_supply: PublicMutable<u128, &mut PublicContext>, amount: u128) {
        let new_supply = total_supply.read() - amount;
        total_supply.write(new_supply);
    }

    /// @notice Initializes a transfer commitment to be used for transfers/mints
    /// @param context The context of the private call
    /// @param private_balances The storage pointer to the private balances
    /// @param to The address of the recipient
    /// @param completer The address used to compute the validity commitment
    /// @return The partial note that can be used to execute the transfer/mint
    #[contract_library_method]
    fn _initialize_transfer_commitment(
        context: &mut PrivateContext,
        private_balances: Map<AztecAddress, BalanceSet<&mut PrivateContext>, &mut PrivateContext>,
        to: AztecAddress,
        completer: AztecAddress,
    ) -> PartialUintNote {
        let commitment = UintNote::partial(
            to,
            private_balances.at(to).set.storage_slot,
            context,
            to,
            completer,
        );

        commitment
    }

    /// @notice Mints tokens to a public balance and increases the total supply
    /// @param public_balances The storage pointer to the public balances
    /// @param total_supply The storage pointer to the total supply
    /// @param to The address of the recipient
    /// @param amount The amount of tokens to mint
    #[contract_library_method]
    fn _mint_to_public(
        public_balances: Map<AztecAddress, PublicMutable<u128, &mut PublicContext>, &mut PublicContext>,
        total_supply: PublicMutable<u128, &mut PublicContext>,
        to: AztecAddress,
        amount: u128,
    ) {
        _increase_public_balance(public_balances, to, amount);
        _increase_total_supply(total_supply, amount);
    }

    /// @notice Mints tokens to a private balance and enqueues a public call to increase the total supply
    /// @param context The private context
    /// @param private_balances The storage pointer to the private balances
    /// @param to The address of the recipient
    /// @param amount The amount of tokens to mint
    #[contract_library_method]
    fn _mint_to_private(
        context: &mut PrivateContext,
        private_balances: Map<AztecAddress, BalanceSet<&mut PrivateContext>, &mut PrivateContext>,
        to: AztecAddress,
        amount: u128,
    ) {
        _increase_private_balance(private_balances, to, amount);

        Token::at(context.this_address()).increase_total_supply_internal(amount).enqueue(context);
    }

    /// @notice Burns tokens from a public balance and decreases the total supply
    /// @param public_balances The storage pointer to the public balances
    /// @param total_supply The storage pointer to the total supply
    /// @param from The address to burn tokens from
    /// @param amount The amount of tokens to burn
    #[contract_library_method]
    fn _burn_public(
        public_balances: Map<AztecAddress, PublicMutable<u128, &mut PublicContext>, &mut PublicContext>,
        total_supply: PublicMutable<u128, &mut PublicContext>,
        from: AztecAddress,
        amount: u128,
    ) {
        _decrease_public_balance(public_balances, from, amount);
        _decrease_total_supply(total_supply, amount);
    }

    /// @notice Burns tokens from a private balance and enqueues a public call to decrease the total supply
    /// @param context The private context
    /// @param private_balances The storage pointer to the private balances
    /// @param from The address to burn tokens from
    /// @param amount The amount of tokens to burn
    #[contract_library_method]
    fn _burn_private(
        context: &mut PrivateContext,
        private_balances: Map<AztecAddress, BalanceSet<&mut PrivateContext>, &mut PrivateContext>,
        from: AztecAddress,
        amount: u128,
    ) {
        _decrease_private_balance(
            context,
            private_balances,
            from,
            amount,
            INITIAL_TRANSFER_CALL_MAX_NOTES,
        );

        Token::at(context.this_address()).decrease_total_supply_internal(amount).enqueue(context);
    }

    /** ==========================================================
     * ===================  UPGRADEABLE  =========================
     * ======================================================== */

    /// @notice Upgrades the contract to a new contract class id
    /// @dev The upgrade authority must be set
    /// @dev The upgrade will only be effective after the upgrade delay has passed
    /// @param new_contract_class_id The new contract class id
    #[external("public")]
    fn upgrade_contract(new_contract_class_id: Field) {
        let upgrade_authority = storage.upgrade_authority.read();

        assert(!upgrade_authority.eq(AztecAddress::zero()), "upgrade authority not set");
        assert(
            context.msg_sender().unwrap().eq(upgrade_authority),
            "caller is not upgrade authority",
        );

        ContractInstanceRegistry::at(CONTRACT_INSTANCE_REGISTRY_CONTRACT_ADDRESS)
            .update(ContractClassId::from_field(new_contract_class_id))
            .call(&mut context);
    }

    /** ==========================================================
     * ================== AUTH LIBRARIES =========================
     * ======================================================== */

    /// @notice Validates that the caller possesses authwit from the `from` address or the caller is the `from` address
    /// @param context The context of the private call
    /// @param from The address of the sender
    #[contract_library_method]
    fn _validate_from_private<let N: u32>(context: &mut PrivateContext, from: AztecAddress) {
        if (!from.eq(context.msg_sender().unwrap())) {
            assert_current_call_valid_authwit::<N>(context, from);
        }
    }

    /// @notice Validates that the caller possesses authwit from the `from` address or the caller is the `from` address
    /// @param context The context of the public call
    /// @param from The address of the sender
    #[contract_library_method]
    unconstrained fn _validate_from_public(context: &mut PublicContext, from: AztecAddress) {
        if (!from.eq(context.msg_sender().unwrap())) {
            assert_current_call_valid_authwit_public(context, from);
        }
    }

    /** ==========================================================
     * ======================= VAULT =============================
     * ======================================================== */

    // ## Note on ERC-777 assets
    // ERC-777 hooks may execute user code before a transfer (sender hook) or after it (recipient hook).
    // Users can therefore use hooks to reenter the vault, either when they send asset tokens in deposit and issue
    // functions or when they receive asset tokens in withdraw and redeem functions.
    //
    // To keep the contract safe, reentrancy should not happen at half-updated states:
    //  - Assets should be transferred into the vault BEFORE minting shares. Reentrancy would only happen before any
    //    balance is updated.
    //  - Assets should be transferred out of the vault AFTER burning shares. Reentrancy would only happen after all
    //    balances are updated.
    //
    // Note that we only worry about one hook at a time, because hooks called on the vault itself are considered safe,
    // since the vault is assume not malicious.

    /* ====================== DEPOSIT ========================= */

    /// @notice Deposits the underlying asset from a public balance and receives shares to a public balance
    /// @param from The address of the sender
    /// @param to The address of the recipient
    /// @param assets The amount of assets to deposit
    /// @param _nonce The nonce used for authwitness
    #[external("public")]
    fn deposit_public_to_public(from: AztecAddress, to: AztecAddress, assets: u128, _nonce: Field) {
        _validate_from_public(&mut context, from);

        // Calculate shares to mint
        let total_assets = _total_assets(&mut context, storage.asset);
        let shares = _convert_to_shares(assets, total_assets, storage.total_supply, ROUND_DOWN);

        // Order matters: transfer before minting to neutralize ERC-777 reentrancy via the `tokens_to_send` hook.
        // Take the assets from the sender
        Token::at(storage.asset.read())
            .transfer_public_to_public(from, context.this_address(), assets, _nonce)
            .call(&mut context);

        // Mint shares to the recipient
        _mint_to_public(storage.public_balances, storage.total_supply, to, shares);
    }

    /// @notice Deposits the underlying asset from a public balance and receives shares to a private balance
    /// @dev The shares are calculated based on the ratio (total_supply + offset) / (total_assets + 1) minus any acceptable slippage.
    ///      The ratio can only decrease or remain the same as time goes by. Any asset excess is kept by the contract as yield.
    /// @param from The address of the sender
    /// @param to The address of the recipient
    /// @param assets The amount of assets to deposit
    /// @param shares The amount of shares that should be minted to the recipient
    /// @param _nonce The nonce used for authwitness
    #[external("private")]
    fn deposit_public_to_private(
        from: AztecAddress,
        to: AztecAddress,
        assets: u128,
        shares: u128,
        _nonce: Field,
    ) {
        _validate_from_private::<5>(&mut context, from);

        // Validate in public that `assets` is sufficient for the requested shares
        Token::at(context.this_address())
            .settle_deposit_public_to_private_internal(from, assets, shares, _nonce)
            .enqueue(&mut context);

        // Increase recipient's private balance with `shares`
        _increase_private_balance(storage.private_balances, to, shares);
    }

    /// @notice Deposits the underlying asset from a private balance and receives shares to a private balance
    /// @dev The shares are calculated based on the ratio (total_supply + offset) / (total_assets + 1) minus any acceptable slippage.
    ///      The ratio can only decrease or remain the same as time goes by. Any asset excess is kept by the contract as yield.
    /// @param from The address of the sender
    /// @param to The address of the recipient
    /// @param assets The amount of assets to deposit
    /// @param shares The amount of shares that should be minted to the recipient
    /// @param _nonce The nonce used for authwitness
    #[external("private")]
    fn deposit_private_to_private(
        from: AztecAddress,
        to: AztecAddress,
        assets: u128,
        shares: u128,
        _nonce: Field,
    ) {
        _validate_from_private::<5>(&mut context, from);

        // Order matters: transfer before minting to neutralize ERC-777 reentrancy via the `tokens_to_send` hook.
        // Take the assets from the sender
        Token::at(storage.asset.read())
            .transfer_private_to_public(from, context.this_address(), assets, _nonce)
            .call(&mut context);

        // Validate in public that `assets` is sufficient for the requested shares
        Token::at(context.this_address())
            .settle_deposit_private_to_private_internal(assets, shares)
            .enqueue(&mut context);

        // Increase recipient's private balance with `shares`
        _increase_private_balance(storage.private_balances, to, shares);
    }

    /// @notice Deposits the underlying asset from a private balance and receives shares to a public balance
    /// @param from The address of the sender
    /// @param to The address of the recipient
    /// @param assets The amount of assets to deposit
    /// @param _nonce The nonce used for authwitness
    #[external("private")]
    fn deposit_private_to_public(
        from: AztecAddress,
        to: AztecAddress,
        assets: u128,
        _nonce: Field,
    ) {
        _validate_from_private::<4>(&mut context, from);

        // Order matters: transfer before minting to neutralize ERC-777 reentrancy via the `tokens_to_send` hook.
        // Take the assets from the sender
        Token::at(storage.asset.read())
            .transfer_private_to_public(from, context.this_address(), assets, _nonce)
            .call(&mut context);

        // Calculate and mint shares to the recipient in public
        Token::at(context.this_address())
            .settle_deposit_private_to_public_internal(to, assets)
            .enqueue(&mut context);
    }

    /// @notice Deposits the underlying asset from a public balance and receives shares to a private balance
    /// @dev min_shares is the amount of shares that will be minted immediately in private.
    ///      Any additional shares the recipient is entitled to, will be minted through a commitment once the call is executed publicly.
    ///      This additional amount can only be known at public execution.
    /// @param from The address of the sender
    /// @param to The address of the recipient
    /// @param assets The amount of assets to deposit
    /// @param min_shares The amount of shares that should be minted to the recipient in private
    /// @param _nonce The nonce used for authwitness
    #[external("private")]
    fn deposit_public_to_private_exact(
        from: AztecAddress,
        to: AztecAddress,
        assets: u128,
        min_shares: u128,
        _nonce: Field,
    ) {
        _validate_from_private::<5>(&mut context, from);

        // Increase recipient's private balance with `min_shares`
        _increase_private_balance(storage.private_balances, to, min_shares);

        // TODO (optimization): partial note logs and validity_commitment nullifier are not needed
        // Initialize commitment that allows to mint outstanding shares to the recipient in public
        let partial_note = _initialize_transfer_commitment(
            &mut context,
            storage.private_balances,
            to,
            context.this_address(),
        );

        // Mint any outstanding shares without revealing the recipient and updates the shares total supply
        // Reverts if min_shares is greater than allowed
        Token::at(context.this_address())
            .settle_deposit_public_to_private_exact_internal(
                from,
                partial_note.to_field(),
                assets,
                min_shares,
                _nonce,
            )
            .enqueue(&mut context);
    }

    /// @notice Deposits the underlying asset from a private balance and receives shares to a private balance
    /// @dev min_shares is the amount of shares that will be minted immediately in private.
    ///      Any additional shares the recipient is entitled to, will be minted through a commitment once the call is executed publicly.
    ///      This additional amount can only be known at public execution.
    /// @param from The address of the sender
    /// @param to The address of the recipient
    /// @param assets The amount of assets to deposit
    /// @param min_shares The amount of shares that should be minted to the recipient in private
    /// @param _nonce The nonce used for authwitness
    #[external("private")]
    fn deposit_private_to_private_exact(
        from: AztecAddress,
        to: AztecAddress,
        assets: u128,
        min_shares: u128,
        _nonce: Field,
    ) {
        _validate_from_private::<5>(&mut context, from);

        // TODO (optimization): partial note logs and validity_commitment nullifier are not needed
        // Initialize commitment that allows to mint outstanding shares to the recipient in public
        let partial_note = _initialize_transfer_commitment(
            &mut context,
            storage.private_balances,
            to,
            context.this_address(),
        );

        // Order matters: transfer before minting to neutralize ERC-777 reentrancy via the `tokens_to_send` hook.
        // Take the assets from the sender
        Token::at(storage.asset.read())
            .transfer_private_to_public(from, context.this_address(), assets, _nonce)
            .call(&mut context);

        // Increase recipient's private balance with `min_shares`
        _increase_private_balance(storage.private_balances, to, min_shares);

        // Mint any outstanding shares without revealing the recipient and updates the shares total supply
        // Reverts if min_shares is greater than allowed
        Token::at(context.this_address())
            .settle_deposit_private_to_private_exact_internal(
                partial_note.to_field(),
                assets,
                min_shares,
            )
            .enqueue(&mut context);
    }

    /* ======================= ISSUE ========================== */

    /// @notice Issues exactly the requested shares to a public balance and receives the underlying asset from a public balance
    /// @dev max_assets is calculated based on the ratio (total_supply + offset) / (total_assets + 1) plus any acceptable slippage.
    ///      The ratio can only decrease or remain the same as time goes by. Any excess assets the sender has transferred will be returned.
    ///      This excess amount can only be known at public execution.
    /// @param from The address of the sender
    /// @param to The address of the recipient
    /// @param shares The amount of shares to issue
    /// @param max_assets The maximum amount of assets that should be deposited
    /// @param _nonce The nonce used for authwitness
    #[external("public")]
    fn issue_public_to_public(
        from: AztecAddress,
        to: AztecAddress,
        shares: u128,
        max_assets: u128,
        _nonce: Field,
    ) {
        _validate_from_public(&mut context, from);

        // Calculate assets required
        let total_assets = _total_assets(&mut context, storage.asset);
        let assets = _convert_to_assets(shares, total_assets, storage.total_supply, ROUND_UP);

        // Order matters: transfer before minting to neutralize ERC-777 reentrancy via the `tokens_to_send` hook.
        // Take the assets from the sender
        Token::at(storage.asset.read())
            .transfer_public_to_public(from, context.this_address(), max_assets, _nonce)
            .call(&mut context);

        // Mint shares to the recipient
        _mint_to_public(storage.public_balances, storage.total_supply, to, shares);

        // Refund
        let change = max_assets - assets; // Reverts with underflow if invalid
        if change > 0 {
            // Reimburse the sender with any excess assets sent
            // Reentrancy via the `tokens_received` hook is not an issue, as it happens after everything else is done.
            Token::at(storage.asset.read())
                .transfer_public_to_public(context.this_address(), from, change, 0)
                .call(&mut context);
        }
    }

    /// @notice Issues exactly the requested shares to a private balance and receives the underlying asset from a public balance
    /// @dev max_assets is calculated based on the ratio (total_supply + offset) / (total_assets + 1) plus any acceptable slippage.
    ///      The ratio can only decrease or remain the same as time goes by.
    /// @param from The address of the sender
    /// @param to The address of the recipient
    /// @param shares The amount of shares to issue
    /// @param max_assets The maximum amount of assets that should be deposited
    /// @param _nonce The nonce used for authwitness
    #[external("private")]
    fn issue_public_to_private(
        from: AztecAddress,
        to: AztecAddress,
        shares: u128,
        max_assets: u128,
        _nonce: Field,
    ) {
        _validate_from_private::<5>(&mut context, from);

        // Mint shares to the recipient
        _increase_private_balance(storage.private_balances, to, shares);

        // Validate the amount of assets transferred and send back any excess
        Token::at(context.this_address())
            .settle_issue_public_to_private_internal(from, shares, max_assets, _nonce)
            .enqueue(&mut context);
    }

    /// @notice Issues exactly the requested shares to a public balance and receives the underlying asset from a private balance
    /// @dev Any excess assets the sender has transferred in private, will be returned to the sender through a commitment once the call is executed publicly.
    ///      This excess amount can only be known at public execution.
    /// @param from The address of the sender
    /// @param to The address of the recipient
    /// @param shares The amount of shares to issue
    /// @param max_assets The maximum amount of assets that should be deposited
    /// @param _nonce The nonce used for authwitness
    #[external("private")]
    fn issue_private_to_public_exact(
        from: AztecAddress,
        to: AztecAddress,
        shares: u128,
        max_assets: u128,
        _nonce: Field,
    ) {
        _validate_from_private::<5>(&mut context, from);

        // TODO (optimization): partial note logs and validity_commitment nullifier are not needed (?)
        // Initialize commitment that allows to refund excess assets to the sender in public
        let asset_commitment = Token::at(storage.asset.read())
            .initialize_transfer_commitment(from, context.this_address())
            .call(&mut context);

        // Order matters: transfer before minting to neutralize ERC-777 reentrancy via the `tokens_to_send` hook.
        // Take max_assets from the sender
        Token::at(storage.asset.read())
            .transfer_private_to_public(from, context.this_address(), max_assets, _nonce)
            .call(&mut context);

        // Validate max_assets in public and refund any excess to the sender with a commitment
        Token::at(context.this_address())
            .settle_issue_private_to_public_exact_internal(asset_commitment, shares, max_assets, to)
            .enqueue(&mut context);
    }

    /// @notice Issues exactly the requested shares to a private balance and receives the underlying asset from a private balance
    /// @dev Any excess assets the sender has transferred in private, will be returned to the sender through a commitment once the call is executed publicly.
    ///      This excess amount can only be known at public execution.
    ///      To optimize calls to this method, consider setting max_assets to an exact sum of notes, so that change is not returned twice (in private and later via commitment)
    /// @param from The address of the sender
    /// @param to The address of the recipient
    /// @param shares The amount of shares to issue
    /// @param max_assets The maximum amount of assets that should be deposited
    /// @param _nonce The nonce used for authwitness
    #[external("private")]
    fn issue_private_to_private_exact(
        from: AztecAddress,
        to: AztecAddress,
        shares: u128,
        max_assets: u128,
        _nonce: Field,
    ) {
        _validate_from_private::<5>(&mut context, from);

        // TODO (optimization): partial note logs and validity_commitment nullifier are not needed (?)
        // Initialize commitment that allows to refund excess assets to the sender in public
        let asset_commitment = Token::at(storage.asset.read())
            .initialize_transfer_commitment(from, context.this_address())
            .call(&mut context);

        // Order matters: transfer before minting to neutralize ERC-777 reentrancy via the `tokens_to_send` hook.
        // Take max_assets from the sender
        Token::at(storage.asset.read())
            .transfer_private_to_public(from, context.this_address(), max_assets, _nonce)
            .call(&mut context);

        // Increase recipient's private balance with `shares`
        _increase_private_balance(storage.private_balances, to, shares);

        // Validate max_assets in public and refunds any excess to the sender with a commitment
        Token::at(context.this_address())
            .settle_issue_private_to_private_exact_internal(asset_commitment, shares, max_assets)
            .enqueue(&mut context);
    }

    /* ====================== WITHDRAW ======================== */

    /// @notice Withdraws an amount of the underlying asset from a public balance to a public balance
    /// @param from The address of the sender
    /// @param to The address of the recipient
    /// @param assets The amount of assets to withdraw
    /// @param _nonce The nonce used for authwitness
    #[external("public")]
    fn withdraw_public_to_public(
        from: AztecAddress,
        to: AztecAddress,
        assets: u128,
        _nonce: Field,
    ) {
        _validate_from_public(&mut context, from);

        // Calculate shares to burn
        let total_assets = _total_assets(&mut context, storage.asset);
        let shares = _convert_to_shares(assets, total_assets, storage.total_supply, ROUND_UP);

        // Order matters: transfer after burning to neutralize ERC-777 reentrancy via the `tokens_received` hook.
        // Burn the sender's shares
        _burn_public(storage.public_balances, storage.total_supply, from, shares);

        // Transfer the assets to the recipient
        Token::at(storage.asset.read())
            .transfer_public_to_public(context.this_address(), to, assets, 0)
            .call(&mut context);
    }

    /// @notice Withdraws an amount of the underlying asset from a public balance to a private balance
    /// @param from The address of the sender
    /// @param to The address of the recipient
    /// @param assets The amount of assets to withdraw
    /// @param _nonce The nonce used for authwitness
    #[external("private")]
    fn withdraw_public_to_private(
        from: AztecAddress,
        to: AztecAddress,
        assets: u128,
        _nonce: Field,
    ) {
        _validate_from_private::<4>(&mut context, from);

        // Order matters: transfer after burning to neutralize ERC-777 reentrancy via the `tokens_received` hook.
        // Calculate and burn the sender's shares
        Token::at(context.this_address())
            .settle_withdraw_public_to_private_internal(from, assets)
            .enqueue(&mut context);

        // Transfer the assets to the recipient in private
        Token::at(storage.asset.read())
            .transfer_public_to_private(context.this_address(), to, assets, 0)
            .call(&mut context);
    }

    /// @notice Withdraws an amount of the underlying asset from a private balance to a private balance
    /// @dev The shares are calculated with (total_supply + offset) / (total_assets + 1).
    ///      The ratio can only decrease or remain the same as time goes by. Any outstanding asset is kept by the contract as yield.
    /// @param from The address of the sender
    /// @param to The address of the recipient
    /// @param assets The amount of assets to withdraw
    /// @param shares The amount of shares to burn
    /// @param _nonce The nonce used for authwitness
    #[external("private")]
    fn withdraw_private_to_private(
        from: AztecAddress,
        to: AztecAddress,
        assets: u128,
        shares: u128,
        _nonce: Field,
    ) {
        _validate_from_private::<5>(&mut context, from);

        // Burn shares from the sender in private
        _decrease_private_balance(
            &mut context,
            storage.private_balances,
            from,
            shares,
            INITIAL_TRANSFER_CALL_MAX_NOTES,
        );

        // Order matters: transfer after burning to neutralize ERC-777 reentrancy via the `tokens_received` hook.
        // Validate that the shares-assets ratio is correct
        Token::at(context.this_address())
            .settle_withdraw_private_to_private_internal(assets, shares)
            .enqueue(&mut context);

        // Transfer the assets to the recipient in private
        Token::at(storage.asset.read())
            .transfer_public_to_private(context.this_address(), to, assets, 0)
            .call(&mut context);
    }

    /// @notice Withdraws an amount of the underlying asset from a private balance to a public balance
    /// @dev max_shares is the amount of shares that will be burnt immediately in private.
    ///      Any excess shares the sender has transferred in private, will be returned to the sender through a commitment once the call is executed publicly.
    ///      This excess amount can only be known at public execution.
    ///      To optimize calls to this method, consider setting max_shares to an exact sum of notes, so that change is not returned twice (in private and later via commitment)
    /// @param from The address of the sender
    /// @param to The address of the recipient
    /// @param assets The amount of underlying asset to withdraw
    /// @param max_shares The maximum amount of shares to burn
    /// @param _nonce The nonce used for authwitness
    #[external("private")]
    fn withdraw_private_to_public_exact(
        from: AztecAddress,
        to: AztecAddress,
        assets: u128,
        max_shares: u128,
        _nonce: Field,
    ) {
        _validate_from_private::<5>(&mut context, from);

        // TODO (optimization): partial note logs and validity_commitment nullifier are not needed
        // Initialize commitment that allows to refund excess shares to the sender in public
        let partial_note = _initialize_transfer_commitment(
            &mut context,
            storage.private_balances,
            from,
            context.this_address(),
        );

        // Burn shares from the sender in private
        _decrease_private_balance(
            &mut context,
            storage.private_balances,
            from,
            max_shares,
            INITIAL_TRANSFER_CALL_MAX_NOTES,
        );

        // Burn the correct amount of shares
        // Any excess amount of shares is sent back to the sender via commitment
        // Reverts if the amount of shares required is greater than max_shares
        Token::at(context.this_address())
            .settle_withdraw_private_to_public_exact_internal(
                partial_note.to_field(),
                assets,
                max_shares,
                to,
            )
            .enqueue(&mut context);
    }

    /// @notice Withdraws an amount of the underlying asset from a private balance to a private balance
    /// @dev max_shares is the amount of shares that will be burnt immediately in private.
    ///      Any excess shares the sender has transferred in private, will be returned to the sender through a commitment once the call is executed publicly.
    ///      This excess amount can only be known at public execution.
    ///      To optimize calls to this method, consider setting max_shares to an exact sum of notes, so that change is not returned twice (in private and later via commitment)
    /// @param from The address of the sender
    /// @param to The address of the recipient
    /// @param assets The amount of underlying asset to withdraw
    /// @param max_shares The maximum amount of shares to burn
    /// @param _nonce The nonce used for authwitness
    #[external("private")]
    fn withdraw_private_to_private_exact(
        from: AztecAddress,
        to: AztecAddress,
        assets: u128,
        max_shares: u128,
        _nonce: Field,
    ) {
        _validate_from_private::<5>(&mut context, from);

        // TODO (optimization): partial note logs and validity_commitment nullifier are not needed
        // Initialize commitment that allows to refund excess shares to the sender in public
        let partial_note = _initialize_transfer_commitment(
            &mut context,
            storage.private_balances,
            from,
            context.this_address(),
        );

        // Burn shares from the sender in private
        _decrease_private_balance(
            &mut context,
            storage.private_balances,
            from,
            max_shares,
            INITIAL_TRANSFER_CALL_MAX_NOTES,
        );

        // Order matters: transfer after burning to neutralize ERC-777 reentrancy via the `tokens_received` hook.
        // Burn the correct amount of shares
        // Any excess amount of shares is sent back to the sender via commitment
        // Reverts if the amount of shares required is greater than max_shares
        Token::at(context.this_address())
            .settle_withdraw_private_to_private_exact_internal(
                partial_note.to_field(),
                assets,
                max_shares,
            )
            .enqueue(&mut context);

        // Transfer the assets to the recipient in private
        Token::at(storage.asset.read())
            .transfer_public_to_private(context.this_address(), to, assets, 0)
            .call(&mut context);
    }

    /* ======================= REDEEM ========================= */

    /// @notice Redeems an amount of the shares from a public balance to a public balance
    /// @param from The address of the sender
    /// @param to The address of the recipient
    /// @param shares The amount of shares to redeem
    /// @param _nonce The nonce used for authwitness
    #[external("public")]
    fn redeem_public_to_public(from: AztecAddress, to: AztecAddress, shares: u128, _nonce: Field) {
        _validate_from_public(&mut context, from);

        // Calculate assets to redeem
        let total_assets = _total_assets(&mut context, storage.asset);
        let assets = _convert_to_assets(shares, total_assets, storage.total_supply, ROUND_DOWN);

        // Order matters: transfer after burning to neutralize ERC-777 reentrancy via the `tokens_received` hook.
        // Burn the sender's shares
        _burn_public(storage.public_balances, storage.total_supply, from, shares);

        // Transfer the assets to the recipient
        Token::at(storage.asset.read())
            .transfer_public_to_public(context.this_address(), to, assets, 0)
            .call(&mut context);
    }

    /// @notice Redeems an amount of the shares from a private balance to a public balance
    /// @param from The address of the sender
    /// @param to The address of the recipient
    /// @param shares The amount of shares to redeem
    /// @param _nonce The nonce used for authwitness
    #[external("private")]
    fn redeem_private_to_public(from: AztecAddress, to: AztecAddress, shares: u128, _nonce: Field) {
        _validate_from_private::<4>(&mut context, from);

        // Burn shares from the sender in private
        _decrease_private_balance(
            &mut context,
            storage.private_balances,
            from,
            shares,
            INITIAL_TRANSFER_CALL_MAX_NOTES,
        );

        // Burn shares and redeem public assets
        Token::at(context.this_address())
            .settle_redeem_private_to_public_internal(to, shares)
            .enqueue(&mut context);
    }

    /// @notice Redeems an amount of the shares from a private balance to a private balance
    /// @dev min_assets is the amount of assets that will be transferred to the recipient immediately in private.
    ///      Any outstanding assets the recipient is entitled to, will be sent through a commitment once the call is executed publicly.
    ///      This excess amount can only be known at public execution.
    /// @param from The address of the sender
    /// @param to The address of the recipient
    /// @param shares The amount of shares to burn
    /// @param min_assets The minimum amount of assets to withdraw, immediately in private
    /// @param _nonce The nonce used for authwitness
    #[external("private")]
    fn redeem_private_to_private_exact(
        from: AztecAddress,
        to: AztecAddress,
        shares: u128,
        min_assets: u128,
        _nonce: Field,
    ) {
        _validate_from_private::<5>(&mut context, from);

        // TODO (optimization): partial note logs and validity_commitment nullifier are not needed (?)
        // Initialize commitment that allows to transfer outstanding assets to the recipient in public
        let asset_commitment = Token::at(storage.asset.read())
            .initialize_transfer_commitment(to, context.this_address())
            .call(&mut context);

        // Burn shares from the sender in private
        _decrease_private_balance(
            &mut context,
            storage.private_balances,
            from,
            shares,
            INITIAL_TRANSFER_CALL_MAX_NOTES,
        );

        // Order matters: transfer after burning to neutralize ERC-777 reentrancy via the `tokens_received` hook.
        // Transfers any outstanding assets without revealing the recipient
        // Reverts if min_assets is greater than allowed
        Token::at(context.this_address())
            .settle_redeem_private_to_private_exact_internal(asset_commitment, shares, min_assets)
            .enqueue(&mut context);

        // Transfer min_assets to the recipient
        Token::at(storage.asset.read())
            .transfer_public_to_private(context.this_address(), to, min_assets, 0)
            .call(&mut context);
    }

    /// @notice Redeems an amount of the shares from a public balance to a private balance
    /// @dev min_assets is the amount of assets that will be transferred to the recipient immediately in private.
    ///      Any outstanding assets the recipient is entitled to, will be sent through a commitment once the call is executed publicly.
    ///      This excess amount can only be known at public execution.
    /// @param from The address of the sender
    /// @param to The address of the recipient
    /// @param shares The amount of shares to redeem
    /// @param min_assets The minimum amount of assets to withdraw, immediately in private
    /// @param _nonce The nonce used for authwitness
    #[external("private")]
    fn redeem_public_to_private_exact(
        from: AztecAddress,
        to: AztecAddress,
        shares: u128,
        min_assets: u128,
        _nonce: Field,
    ) {
        _validate_from_private::<5>(&mut context, from);

        // TODO (optimization): partial note logs and validity_commitment nullifier are not needed (?)
        // Initialize commitment that allows to transfer outstanding assets to the recipient in public
        let asset_commitment = Token::at(storage.asset.read())
            .initialize_transfer_commitment(to, context.this_address())
            .call(&mut context);

        // Order matters: transfer after burning to neutralize ERC-777 reentrancy via the `tokens_received` hook.
        // Transfers any outstanding assets without revealing the recipient
        // Reverts if min_assets is greater than allowed
        Token::at(context.this_address())
            .settle_redeem_public_to_private_exact_internal(
                from,
                asset_commitment,
                shares,
                min_assets,
            )
            .enqueue(&mut context);

        // Transfer min_assets to the recipient
        Token::at(storage.asset.read())
            .transfer_public_to_private(context.this_address(), to, min_assets, 0)
            .call(&mut context);
    }

    /** ==========================================================
     * ====================== VAULT VIEW =========================
     * ======================================================== */

    /// @notice Returns the underlying asset address
    /// @return The address of the underlying asset
    #[external("public")]
    #[view]
    fn asset() -> AztecAddress {
        storage.asset.read()
    }

    /// @notice Returns the total amount of underlying assets held by the vault
    /// @return The total amount of assets held by the vault
    #[external("public")]
    #[view]
    fn total_assets() -> u128 {
        _total_assets(&mut context, storage.asset)
    }

    /// @notice Converts an amount of assets to shares using the current exchange rate
    /// @param assets The amount of assets to convert
    /// @return The equivalent amount of shares
    #[external("public")]
    #[view]
    fn convert_to_shares(assets: u128) -> u128 {
        _convert_to_shares(
            assets,
            _total_assets(&mut context, storage.asset),
            storage.total_supply,
            ROUND_DOWN,
        )
    }

    /// @notice Converts an amount of shares to assets using the current exchange rate
    /// @param shares The amount of shares to convert
    /// @return The equivalent amount of assets
    #[external("public")]
    #[view]
    fn convert_to_assets(shares: u128) -> u128 {
        _convert_to_assets(
            shares,
            _total_assets(&mut context, storage.asset),
            storage.total_supply,
            ROUND_UP,
        )
    }

    /// @dev Returns the maximum amount of the underlying asset that can be deposited into the Vault for the receiver, through a deposit call.
    /// @param receiver The address of the receiver
    /// @return The maximum amount of assets that can be deposited
    #[external("public")]
    #[view]
    fn max_deposit(receiver: AztecAddress) -> u128 {
        _max_deposit(receiver)
    }

    /// @dev Allows an on-chain or off-chain user to simulate the effects of their deposit at the current block, given current on-chain conditions.
    /// @param assets The amount of assets to deposit
    /// @return The amount of shares that would be minted
    #[external("public")]
    #[view]
    fn preview_deposit(assets: u128) -> u128 {
        _preview_deposit(assets, &mut context, storage.asset, storage.total_supply)
    }

    /// @dev Returns the maximum amount of the Vault shares that can be issued for the receiver, through a mint call.
    /// @param receiver The address of the receiver
    /// @return The maximum amount of shares that can be issued
    #[external("public")]
    #[view]
    fn max_issue(receiver: AztecAddress) -> u128 {
        _max_issue(receiver)
    }

    /// @dev Allows an on-chain or off-chain user to simulate the effects of their issue at the current block, given current on-chain conditions.
    /// @param shares The amount of shares to issue
    /// @return The amount of assets required to issue the shares
    #[external("public")]
    #[view]
    fn preview_issue(shares: u128) -> u128 {
        _preview_issue(shares, &mut context, storage.asset, storage.total_supply)
    }

    /// @dev Returns the maximum amount of the underlying asset that can be withdrawn from the owner balance in the Vault, through a withdraw call.
    /// @notice This does NOT include private balance - private holders must track their own balance.
    /// @param owner The address of the owner
    /// @return The maximum amount of assets that can be withdrawn
    #[external("public")]
    #[view]
    fn max_withdraw(owner: AztecAddress) -> u128 {
        _max_withdraw(
            owner,
            &mut context,
            storage.public_balances,
            storage.asset,
            storage.total_supply,
        )
    }

    /// @dev Allows an on-chain or off-chain user to simulate the effects of their withdraw at the current block, given current on-chain conditions.
    /// @param assets The amount of assets to withdraw
    /// @return The amount of shares that would be withdrawn
    #[external("public")]
    #[view]
    fn preview_withdraw(assets: u128) -> u128 {
        _preview_withdraw(assets, &mut context, storage.asset, storage.total_supply)
    }

    /// @dev Returns the maximum amount of the Vault shares that can be redeemed from the owner balance in the Vault, through a redeem call.
    /// @notice This does NOT include private balance - private holders must track their own balance.
    /// @param owner The address of the owner
    /// @return The maximum amount of shares that can be redeemed
    #[external("public")]
    #[view]
    fn max_redeem(owner: AztecAddress) -> u128 {
        _max_redeem(owner, storage.public_balances)
    }

    /// @dev Allows an on-chain or off-chain user to simulate the effects of their redeem at the current block, given current on-chain conditions.
    /// @param shares The amount of shares to redeem
    /// @return The amount of assets that would be redeemed
    #[external("public")]
    #[view]
    fn preview_redeem(shares: u128) -> u128 {
        let total_assets = _total_assets(&mut context, storage.asset);
        let assets = _convert_to_assets(shares, total_assets, storage.total_supply, ROUND_DOWN);
        assets
    }

    /** ==========================================================
     * ==================== VAULT INTERNALS ======================
     * ======================================================== */

    /// @notice Burns shares held in public for a given amount of assets
    /// @param from The address of the sender
    /// @param assets The amount of assets to burn shares for
    #[external("public")]
    #[internal]
    fn settle_withdraw_public_to_private_internal(from: AztecAddress, assets: u128) {
        let total_assets = _total_assets(&mut context, storage.asset);
        let shares = _convert_to_shares(assets, total_assets, storage.total_supply, ROUND_UP);

        _burn_public(storage.public_balances, storage.total_supply, from, shares);
    }

    /// @notice Validates that the requested shares amount is valid for the given assets
    /// @param assets The amount of assets being withdrawn
    /// @param shares The amount of shares being burned
    #[external("public")]
    #[internal]
    fn settle_withdraw_private_to_private_internal(assets: u128, shares: u128) {
        let total_assets = _total_assets(&mut context, storage.asset);
        let min_shares = _convert_to_shares(assets, total_assets, storage.total_supply, ROUND_UP);

        assert(min_shares <= shares, "Insufficient shares burnt");

        _decrease_total_supply(storage.total_supply, shares);
    }

    /// @notice Withdraws assets to a public balance for a given amount of shares
    /// @param to The address of the recipient
    /// @param shares The amount of shares being redeemed
    #[external("public")]
    #[internal]
    fn settle_redeem_private_to_public_internal(to: AztecAddress, shares: u128) {
        let total_assets = _total_assets(&mut context, storage.asset);
        let assets = _convert_to_assets(shares, total_assets, storage.total_supply, ROUND_DOWN);

        // Order matters: transfer after burning to neutralize ERC-777 reentrancy via the `tokens_received` hook.
        // Finalize burning shares by decreasing total supply
        _decrease_total_supply(storage.total_supply, shares);

        // Transfer the assets to the sender
        Token::at(storage.asset.read())
            .transfer_public_to_public(context.this_address(), to, assets, 0)
            .call(&mut context);
    }

    /// @notice Mints shares to a public balance for a given amount of assets
    /// @param to The address of the recipient
    /// @param assets The amount of assets being deposited
    #[external("public")]
    #[internal]
    fn settle_deposit_private_to_public_internal(to: AztecAddress, assets: u128) {
        let total_assets = _total_assets(&mut context, storage.asset) - assets;
        let shares = _convert_to_shares(assets, total_assets, storage.total_supply, ROUND_DOWN);

        _mint_to_public(storage.public_balances, storage.total_supply, to, shares);
    }

    /// @notice Validates that the requested shares amount is valid for the deposited assets
    /// @param from The address of the sender
    /// @param assets The amount of assets being deposited
    /// @param shares The amount of shares being issued
    /// @param _nonce The nonce used for authwitness
    #[external("public")]
    #[internal]
    fn settle_deposit_public_to_private_internal(
        from: AztecAddress,
        assets: u128,
        shares: u128,
        _nonce: Field,
    ) {
        let total_assets = _total_assets(&mut context, storage.asset);
        let max_shares = _convert_to_shares(assets, total_assets, storage.total_supply, ROUND_DOWN);

        assert(shares <= max_shares, "Too many shares requested");

        // Order matters: transfer before minting to neutralize ERC-777 reentrancy via the `tokens_to_send` hook.
        // Take the assets from the sender
        Token::at(storage.asset.read())
            .transfer_public_to_public(from, context.this_address(), assets, _nonce)
            .call(&mut context);

        // Finalize minting shares by increasing total supply
        _increase_total_supply(storage.total_supply, shares);
    }

    /// @notice Validates that the requested shares amount is valid for the deposited assets
    /// @param assets The amount of assets being deposited
    /// @param shares The amount of shares being issued
    #[external("public")]
    #[internal]
    fn settle_deposit_private_to_private_internal(assets: u128, shares: u128) {
        let total_assets = _total_assets(&mut context, storage.asset) - assets;
        let max_shares = _convert_to_shares(assets, total_assets, storage.total_supply, ROUND_DOWN);

        assert(shares <= max_shares, "Too many shares requested");

        // Finalize minting shares by increasing total supply
        _increase_total_supply(storage.total_supply, shares);
    }

    /// @notice Decreases shares total supply and refunds excess shares via commitment
    /// @param commitment The partial note representing the commitment (privacy entrance)
    /// @param assets The amount of assets being withdrawn
    /// @param max_shares The maximum amount of shares that should be redeemed
    /// @param to The address of the recipient
    #[external("public")]
    #[internal]
    fn settle_withdraw_private_to_public_exact_internal(
        commitment: Field,
        assets: u128,
        max_shares: u128,
        to: AztecAddress,
    ) {
        let total_assets = _total_assets(&mut context, storage.asset);
        let shares = _convert_to_shares(assets, total_assets, storage.total_supply, ROUND_UP);

        let surplus = max_shares - shares; // Reverts with underflow if invalid
        if surplus > 0 {
            _increase_commitment_balance(
                &mut context,
                PartialUintNote::from_field(commitment),
                context.this_address(),
                surplus,
            );
        }

        // Order matters: transfer after burning to neutralize ERC-777 reentrancy via the `tokens_received` hook.
        // Finalize burning shares by decreasing total supply
        _decrease_total_supply(storage.total_supply, shares);

        // Transfer the assets to the sender
        Token::at(storage.asset.read())
            .transfer_public_to_public(context.this_address(), to, assets, 0)
            .call(&mut context);
    }

    /// @notice Decreases shares total supply and refunds excess shares via commitment
    /// @param commitment The partial note representing the commitment (privacy entrance)
    /// @param assets The amount of assets being withdrawn
    /// @param max_shares The maximum amount of shares that should be redeemed
    #[external("public")]
    #[internal]
    fn settle_withdraw_private_to_private_exact_internal(
        commitment: Field,
        assets: u128,
        max_shares: u128,
    ) {
        let total_assets = _total_assets(&mut context, storage.asset);
        let shares = _convert_to_shares(assets, total_assets, storage.total_supply, ROUND_UP);

        let surplus = max_shares - shares; // Reverts with underflow if invalid
        if surplus > 0 {
            _increase_commitment_balance(
                &mut context,
                PartialUintNote::from_field(commitment),
                context.this_address(),
                surplus,
            );
        }

        // Finalize burning shares by decreasing total supply
        _decrease_total_supply(storage.total_supply, shares);
    }

    /// @notice Increases shares total supply and issues outstanding shares via commitment
    /// @param commitment The partial note representing the commitment (privacy entrance)
    /// @param assets The amount of assets being deposited
    /// @param min_shares The minimum amount of shares that should be issued
    #[external("public")]
    #[internal]
    fn settle_deposit_private_to_private_exact_internal(
        commitment: Field,
        assets: u128,
        min_shares: u128,
    ) {
        let total_assets = _total_assets(&mut context, storage.asset) - assets;
        let max_shares = _convert_to_shares(assets, total_assets, storage.total_supply, ROUND_DOWN);

        let outstanding_shares = max_shares - min_shares; // Reverts with underflow if invalid
        if outstanding_shares > 0 {
            _increase_commitment_balance(
                &mut context,
                PartialUintNote::from_field(commitment),
                context.this_address(),
                outstanding_shares,
            );
        }

        _increase_total_supply(storage.total_supply, max_shares);
    }

    /// @notice Increases shares total supply and issues outstanding shares via commitment
    /// @param from The address of the sender
    /// @param commitment The partial note representing the commitment (privacy entrance)
    /// @param assets The amount of assets being deposited
    /// @param min_shares The minimum amount of shares that should be issued
    /// @param _nonce The nonce used for authwitness
    #[external("public")]
    #[internal]
    fn settle_deposit_public_to_private_exact_internal(
        from: AztecAddress,
        commitment: Field,
        assets: u128,
        min_shares: u128,
        _nonce: Field,
    ) {
        let total_assets = _total_assets(&mut context, storage.asset);
        let max_shares = _convert_to_shares(assets, total_assets, storage.total_supply, ROUND_DOWN);
        let outstanding_shares = max_shares - min_shares; // Reverts with underflow if invalid

        // Order matters: transfer before minting to neutralize ERC-777 reentrancy via the `tokens_to_send` hook.
        // Take the assets from the sender
        Token::at(storage.asset.read())
            .transfer_public_to_public(from, context.this_address(), assets, _nonce)
            .call(&mut context);

        if outstanding_shares > 0 {
            _increase_commitment_balance(
                &mut context,
                PartialUintNote::from_field(commitment),
                context.this_address(),
                outstanding_shares,
            );
        }

        _increase_total_supply(storage.total_supply, max_shares);
    }

    /// @notice Refunds excess assets to the sender via commitment while validating the shares amount requested
    /// @param asset_commitment The partial note representing the commitment (privacy entrance)
    /// @param shares The amount of shares being issued
    /// @param max_assets The maximum amount of assets that should be deposited
    /// @param to The address of the recipient
    #[external("public")]
    #[internal]
    fn settle_issue_private_to_public_exact_internal(
        asset_commitment: Field,
        shares: u128,
        max_assets: u128,
        to: AztecAddress,
    ) {
        let total_assets = _total_assets(&mut context, storage.asset);
        let assets = _convert_to_assets(
            shares,
            total_assets - max_assets,
            storage.total_supply,
            ROUND_UP,
        );

        _mint_to_public(storage.public_balances, storage.total_supply, to, shares);

        let change = max_assets - assets; // Reverts with underflow if invalid
        if change > 0 {
            Token::at(storage.asset.read())
                .transfer_public_to_commitment(context.this_address(), asset_commitment, change, 0)
                .call(&mut context);
        }
    }

    /// @notice Refunds excess assets to the sender via commitment while validating the shares amount requested
    /// @param asset_commitment The partial note representing the commitment (privacy entrance)
    /// @param shares The amount of shares being issued
    /// @param max_assets The maximum amount of assets that should be deposited
    #[external("public")]
    #[internal]
    fn settle_issue_private_to_private_exact_internal(
        asset_commitment: Field,
        shares: u128,
        max_assets: u128,
    ) {
        let total_assets = _total_assets(&mut context, storage.asset);
        let assets = _convert_to_assets(
            shares,
            total_assets - max_assets,
            storage.total_supply,
            ROUND_UP,
        );

        _increase_total_supply(storage.total_supply, shares);

        let change = max_assets - assets; // Reverts with underflow if invalid
        if change > 0 {
            Token::at(storage.asset.read())
                .transfer_public_to_commitment(context.this_address(), asset_commitment, change, 0)
                .call(&mut context);
        }
    }

    /// @notice Validates share redemption rate and withdraws any outstanding assets via commitment
    /// @param asset_commitment The partial note representing the commitment (privacy entrance)
    /// @param shares The amount of shares being redeemed
    /// @param min_assets The minimum amount of assets that should be withdrawn
    #[external("public")]
    #[internal]
    fn settle_redeem_private_to_private_exact_internal(
        asset_commitment: Field,
        shares: u128,
        min_assets: u128,
    ) {
        let total_assets = _total_assets(&mut context, storage.asset);
        let assets = _convert_to_assets(shares, total_assets, storage.total_supply, ROUND_DOWN);

        // Finalize burning shares by decreasing total supply
        _decrease_total_supply(storage.total_supply, shares);

        let outstanding_assets = assets - min_assets; // Reverts with underflow if invalid
        if outstanding_assets > 0 {
            Token::at(storage.asset.read())
                .transfer_public_to_commitment(
                    context.this_address(),
                    asset_commitment,
                    outstanding_assets,
                    0,
                )
                .call(&mut context);
        }
    }

    /// @notice Validates share redemption rate and withdraws any outstanding assets via commitment
    /// @param from The address of the sender
    /// @param asset_commitment The partial note representing the commitment (privacy entrance)
    /// @param shares The amount of shares being redeemed
    /// @param min_assets The minimum amount of assets that should be withdrawn
    #[external("public")]
    #[internal]
    fn settle_redeem_public_to_private_exact_internal(
        from: AztecAddress,
        asset_commitment: Field,
        shares: u128,
        min_assets: u128,
    ) {
        let total_assets = _total_assets(&mut context, storage.asset);
        let assets = _convert_to_assets(shares, total_assets, storage.total_supply, ROUND_DOWN);

        // Burn the sender's shares
        _burn_public(storage.public_balances, storage.total_supply, from, shares);

        let outstanding_assets = assets - min_assets; // Reverts with underflow if invalid
        if outstanding_assets > 0 {
            Token::at(storage.asset.read())
                .transfer_public_to_commitment(
                    context.this_address(),
                    asset_commitment,
                    outstanding_assets,
                    0,
                )
                .call(&mut context);
        }
    }

    /// @notice Validates issuance rate and refunds excess assets being deposited from a public balance
    /// @param from The address of the sender
    /// @param shares The amount of shares being issued
    /// @param max_assets The maximum amount of assets that should be deposited
    /// @param _nonce The nonce used for authwitness
    #[external("public")]
    #[internal]
    fn settle_issue_public_to_private_internal(
        from: AztecAddress,
        shares: u128,
        max_assets: u128,
        _nonce: Field,
    ) {
        let total_assets = _total_assets(&mut context, storage.asset);
        let assets = _convert_to_assets(shares, total_assets, storage.total_supply, ROUND_UP);

        // Order matters: transfer before minting to neutralize ERC-777 reentrancy via the `tokens_to_send` hook.
        // Take the assets from the sender
        Token::at(storage.asset.read())
            .transfer_public_to_public(from, context.this_address(), max_assets, _nonce)
            .call(&mut context);

        // Increase total_supply
        _increase_total_supply(storage.total_supply, shares);

        let change = max_assets - assets; // Reverts with underflow if invalid
        if change > 0 {
            // Reentrancy via the `tokens_received` hook is not an issue, as it happens after everything else is done.
            Token::at(storage.asset.read())
                .transfer_public_to_public(context.this_address(), from, change, 0)
                .call(&mut context);
        }
    }

    /** ==========================================================
     * ================== VAULT LIBRARIES ========================
     * ======================================================== */

    /// @notice Returns the total amount of underlying assets held by the vault
    /// @param context The public context
    /// @param asset The storage pointer to the asset address
    /// @return The total amount of assets held by the vault
    #[contract_library_method]
    unconstrained fn _total_assets(
        context: &mut PublicContext,
        asset: PublicImmutable<AztecAddress, &mut PublicContext>,
    ) -> u128 {
        let total_assets =
            Token::at(asset.read()).balance_of_public(context.this_address()).view(context);
        total_assets
    }

    /// @notice Converts an amount of assets to shares using the current exchange rate
    /// @param assets The amount of assets to convert
    /// @param total_assets The total amount of assets in the vault
    /// @param total_supply The storage pointer to the total supply of shares
    /// @param rounding The rounding direction (ROUND_UP or ROUND_DOWN)
    /// @return The equivalent amount of shares
    #[contract_library_method]
    fn _convert_to_shares(
        assets: u128,
        total_assets: u128,
        total_supply: PublicMutable<u128, &mut PublicContext>,
        rounding: bool,
    ) -> u128 {
        // TODO: handle overflow
        // TODO: optimize rounding
        let mul_term = assets * (total_supply.read() + offset());
        let denominator = (total_assets + 1);
        let mut shares = mul_term / denominator;
        if (rounding == ROUND_UP) & (mul_term % denominator > 0) {
            shares = shares + 1;
        }
        shares
    }

    /// @notice Converts an amount of shares to assets using the current exchange rate
    /// @param shares The amount of shares to convert
    /// @param total_assets The total amount of assets in the vault
    /// @param total_supply The storage pointer to the total supply of shares
    /// @param rounding The rounding direction (ROUND_UP or ROUND_DOWN)
    /// @return The equivalent amount of assets
    #[contract_library_method]
    fn _convert_to_assets(
        shares: u128,
        total_assets: u128,
        total_supply: PublicMutable<u128, &mut PublicContext>,
        rounding: bool,
    ) -> u128 {
        // TODO: handle overflow
        // TODO: optimize rounding
        let mul_term = shares * (total_assets + 1);
        let denominator = (total_supply.read() + offset());
        let mut assets = mul_term / denominator;
        if (rounding == ROUND_UP) & (mul_term % denominator > 0) {
            assets = assets + 1;
        }
        assets
    }

    /// @notice Offset that determines the rate of virtual shares to virtual assets in the vault, which itself determines the initial exchange rate.
    /// While not fully preventing inflation attacks, analysis shows that offset=1 makes it non-profitable even if an attacker is able to capture value from multiple user deposits,
    /// as a result of the value being captured by the virtual shares (out of the attacker's donation) matching the attacker's expected gains.
    /// With a larger offset, the attack becomes orders of magnitude more expensive than it is profitable.
    /// @return The offset value
    #[contract_library_method]
    fn offset() -> u128 {
        OFFSET
    }

    /// @dev Returns the maximum amount of the underlying asset that can be deposited into the Vault for the receiver, through a deposit call.
    /// @dev The receiver parameter is accepted for ERC-4626 compatibility and future extensibility, but is not used by the default implementation.
    /// @param _receiver The address of the receiver
    /// @return The maximum amount of assets that can be deposited
    #[contract_library_method]
    fn _max_deposit(_receiver: AztecAddress) -> u128 {
        MAX_U128_VALUE
    }

    /// @dev Allows an on-chain or off-chain user to simulate the effects of their deposit at the current block, given current on-chain conditions.
    /// @param assets The amount of assets to deposit
    /// @param context The context of the public call
    /// @param asset The storage pointer to the asset address
    /// @param total_supply The storage pointer to the total supply
    /// @return The amount of shares that would be minted
    #[contract_library_method]
    unconstrained fn _preview_deposit(
        assets: u128,
        context: &mut PublicContext,
        asset: PublicImmutable<AztecAddress, &mut PublicContext>,
        total_supply: PublicMutable<u128, &mut PublicContext>,
    ) -> u128 {
        let total_assets = _total_assets(context, asset);
        let shares = _convert_to_shares(assets, total_assets, total_supply, ROUND_DOWN);
        shares
    }

    /// @dev Returns the maximum amount of the Vault shares that can be issued for the receiver, through a mint call.
    /// @dev The receiver parameter is accepted for ERC-4626 compatibility and future extensibility, but is not used by the default implementation.
    /// @param _receiver The address of the receiver
    /// @return The maximum amount of shares that can be issued
    #[contract_library_method]
    fn _max_issue(_receiver: AztecAddress) -> u128 {
        MAX_U128_VALUE
    }

    /// @dev Allows an on-chain or off-chain user to simulate the effects of their issue at the current block, given current on-chain conditions.
    /// @param shares The amount of shares to deposit
    /// @param context The context of the public call
    /// @param asset The storage pointer to the asset address
    /// @param total_supply The storage pointer to the total supply
    /// @return The amount of assets that would be issued
    #[contract_library_method]
    unconstrained fn _preview_issue(
        shares: u128,
        context: &mut PublicContext,
        asset: PublicImmutable<AztecAddress, &mut PublicContext>,
        total_supply: PublicMutable<u128, &mut PublicContext>,
    ) -> u128 {
        let total_assets = _total_assets(context, asset);
        let assets = _convert_to_assets(shares, total_assets, total_supply, ROUND_UP);
        assets
    }

    /// @dev Returns the maximum amount of the underlying asset that can be withdrawn from the owner balance in the Vault, through a withdraw call.
    /// @notice This does NOT include private balance - private holders must track their own balance.
    /// @param owner The address of the owner
    /// @param public_balances The storage pointer to the public balance
    /// @param context The context of the public call
    /// @param asset The storage pointer to the asset address
    /// @param total_supply The storage pointer to the total supply
    /// @return The maximum amount of assets that can be withdrawn
    #[contract_library_method]
    unconstrained fn _max_withdraw(
        owner: AztecAddress,
        context: &mut PublicContext,
        public_balances: Map<AztecAddress, PublicMutable<u128, &mut PublicContext>, &mut PublicContext>,
        asset: PublicImmutable<AztecAddress, &mut PublicContext>,
        total_supply: PublicMutable<u128, &mut PublicContext>,
    ) -> u128 {
        _preview_redeem(
            _max_redeem(owner, public_balances),
            context,
            asset,
            total_supply,
        )
    }

    /// @dev Allows an on-chain or off-chain user to simulate the effects of their withdraw at the current block, given current on-chain conditions.
    /// @param assets The amount of assets to withdraw
    /// @param context The context of the public call
    /// @param asset The storage pointer to the asset address
    /// @param total_supply The storage pointer to the total supply
    /// @return The amount of shares that would be redeemed
    #[contract_library_method]
    unconstrained fn _preview_withdraw(
        assets: u128,
        context: &mut PublicContext,
        asset: PublicImmutable<AztecAddress, &mut PublicContext>,
        total_supply: PublicMutable<u128, &mut PublicContext>,
    ) -> u128 {
        let total_assets = _total_assets(context, asset);
        let shares = _convert_to_shares(assets, total_assets, total_supply, ROUND_UP);
        shares
    }

    /// @dev Returns the maximum amount of the Vault shares that can be redeemed from the owner balance in the Vault, through a redeem call.
    /// @notice This does NOT include private balance - private holders must track their own balance.
    /// @param owner The address of the owner
    /// @return The maximum amount of shares that can be redeemed
    #[contract_library_method]
    fn _max_redeem(
        owner: AztecAddress,
        public_balances: Map<AztecAddress, PublicMutable<u128, &mut PublicContext>, &mut PublicContext>,
    ) -> u128 {
        public_balances.at(owner).read()
    }

    /// @dev Allows an on-chain or off-chain user to simulate the effects of their redeem at the current block, given current on-chain conditions.
    /// @param shares The amount of shares to redeem
    /// @param context The context of the public call
    /// @param asset The storage pointer to the asset address
    /// @param total_supply The storage pointer to the total supply
    /// @return The amount of assets that would be redeemed
    #[contract_library_method]
    unconstrained fn _preview_redeem(
        shares: u128,
        context: &mut PublicContext,
        asset: PublicImmutable<AztecAddress, &mut PublicContext>,
        total_supply: PublicMutable<u128, &mut PublicContext>,
    ) -> u128 {
        let total_assets = _total_assets(context, asset);
        let assets = _convert_to_assets(shares, total_assets, total_supply, ROUND_DOWN);
        assets
    }
}<|MERGE_RESOLUTION|>--- conflicted
+++ resolved
@@ -39,13 +39,11 @@
     global ROUND_DOWN: bool = false;
     global ROUND_UP: bool = true;
 
-<<<<<<< HEAD
     // Maximum value for a u128 (2**128 - 1)
     global MAX_U128_VALUE: u128 = 340282366920938463463374607431768211455;
-=======
+
     // The offset used to prevent inflation attacks
     global OFFSET: u128 = 1;
->>>>>>> 277c372e
 
     /// @param name The name of the token
     /// @param symbol The symbol of the token
