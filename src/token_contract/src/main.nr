--- conflicted
+++ resolved
@@ -1,10 +1,5 @@
-<<<<<<< HEAD
-mod types;
 pub mod test;
-=======
 pub mod types;
-mod test;
->>>>>>> f271ef4b
 
 use aztec::macros::aztec;
 
@@ -210,18 +205,8 @@
 
         // Only the sender will be able to complete the partial note
         let completer = context.msg_sender();
-<<<<<<< HEAD
-        let commitment = _initialize_transfer_commitment(
-            &mut context,
-            storage.private_balances,
-            from,
-            to,
-            completer,
-        );
-=======
         let commitment =
             _initialize_transfer_commitment(&mut context, storage.private_balances, to, completer);
->>>>>>> f271ef4b
         commitment.to_field()
     }
 
@@ -276,21 +261,11 @@
         );
 
         let completer = context.msg_sender();
-<<<<<<< HEAD
-        Token::at(context.this_address())
-            .increase_commitment_balance_internal(
-                PartialUintNote::from_field(commitment),
-                completer,
-                amount,
-            )
-            .enqueue(&mut context);
-=======
         PartialUintNote::from_field(commitment).complete_from_private(
             &mut context,
             completer,
             amount,
         );
->>>>>>> f271ef4b
     }
 
     /// @notice Transfer tokens from public balance to private balance
@@ -321,24 +296,9 @@
     /// @param completer The address allowed to complete the partial note
     /// @return commitment The partial note initialized for the transfer/mint commitment
     #[private]
-<<<<<<< HEAD
-    fn initialize_transfer_commitment(
-        from: AztecAddress,
-        to: AztecAddress,
-        completer: AztecAddress,
-    ) -> Field {
-        let commitment = _initialize_transfer_commitment(
-            &mut context,
-            storage.private_balances,
-            from,
-            to,
-            completer,
-        );
-=======
     fn initialize_transfer_commitment(to: AztecAddress, completer: AztecAddress) -> Field {
         let commitment =
             _initialize_transfer_commitment(&mut context, storage.private_balances, to, completer);
->>>>>>> f271ef4b
         commitment.to_field()
     }
 
