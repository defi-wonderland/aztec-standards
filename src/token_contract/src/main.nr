--- conflicted
+++ resolved
@@ -101,17 +101,13 @@
     }
 
     #[private]
-<<<<<<< HEAD
-    fn transfer_in_private(from: AztecAddress, to: AztecAddress, amount: U128, nonce: Field) {
+    fn transfer_private_to_private(
+        from: AztecAddress,
+        to: AztecAddress,
+        amount: U128,
+        nonce: Field,
+    ) {
         _validate_from_private(from, nonce, &mut context);
-=======
-    fn transfer_private_to_private(from: AztecAddress, to: AztecAddress, amount: U128, nonce: Field) {
-        if (!from.eq(context.msg_sender())) {
-            assert_current_call_valid_authwit(&mut context, from);
-        } else {
-            assert(nonce == 0, "invalid nonce");
-        }
->>>>>>> 8c48f1f2
 
         _subtract_exact_balance(
             &mut context,
@@ -419,11 +415,6 @@
             account,
             account,
         ));
-<<<<<<< HEAD
-
-        change
-=======
->>>>>>> 8c48f1f2
     }
 
     #[contract_library_method]
