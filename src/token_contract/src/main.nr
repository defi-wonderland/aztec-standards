--- conflicted
+++ resolved
@@ -14,11 +14,7 @@
     use authwit::auth::{
         assert_current_call_valid_authwit, assert_current_call_valid_authwit_public,
     };
-<<<<<<< HEAD
-
-=======
     // note library
->>>>>>> de53d249
     use uint_note::uint_note::{PartialUintNote, UintNote};
     // compression library
     use compressed_string::FieldCompressedString;
@@ -150,11 +146,7 @@
         );
 
         let commitment =
-<<<<<<< HEAD
-            _prepare_transfer_public_to_private(&mut context, storage.private_balances, from, to);
-=======
             _initialize_transfer_commitment(&mut context, storage.private_balances, from, to);
->>>>>>> de53d249
         commitment
     }
 
@@ -207,15 +199,9 @@
             INITIAL_TRANSFER_CALL_MAX_NOTES,
         );
 
-<<<<<<< HEAD
-        Token::at(context.this_address()).increase_commitment_balance(commitment, amount).enqueue(
-            &mut context,
-        );
-=======
         Token::at(context.this_address())
             .increase_commitment_balance_internal(commitment, amount)
             .enqueue(&mut context);
->>>>>>> de53d249
     }
 
     /// @notice Transfer tokens from public balance to private balance
@@ -246,13 +232,8 @@
     /// @param to The address of the recipient
     /// @return commitment The partial note initialized for the transfer/mint commitment
     #[private]
-<<<<<<< HEAD
-    fn prepare_transfer_public_to_private(from: AztecAddress, to: AztecAddress) -> PartialUintNote {
-        _prepare_transfer_public_to_private(&mut context, storage.private_balances, from, to)
-=======
     fn initialize_transfer_commitment(from: AztecAddress, to: AztecAddress) -> PartialUintNote {
         _initialize_transfer_commitment(&mut context, storage.private_balances, from, to)
->>>>>>> de53d249
     }
 
     /// @notice Recursively subtracts balance from commitment
@@ -261,12 +242,8 @@
     /// @param amount The amount of tokens to subtract
     /// @return The change to return to the owner
     #[private]
-<<<<<<< HEAD
-    fn _recurse_subtract_balance(account: AztecAddress, amount: u128) -> u128 {
-=======
     #[internal]
     fn recurse_subtract_balance_internal(account: AztecAddress, amount: u128) -> u128 {
->>>>>>> de53d249
         _subtract_balance(
             &mut context,
             storage.private_balances,
@@ -289,19 +266,10 @@
     #[public]
     fn transfer_public_to_public(from: AztecAddress, to: AztecAddress, amount: u128, nonce: Field) {
         _validate_from_public(&mut context, from, nonce);
-<<<<<<< HEAD
-=======
-
->>>>>>> de53d249
         _decrease_public_balance(storage.public_balances, from, amount);
         _increase_public_balance(storage.public_balances, to, amount);
     }
 
-<<<<<<< HEAD
-    /// Finalizes a transfer of token `amount` from public balance of `from` to a private balance of `to`.
-    /// The transfer must be prepared by calling `prepare_transfer_public_to_private` first and the resulting
-    /// `commitment` must be passed as an argument to this function.
-=======
     /// @notice Finalizes a transfer of token `amount` from public balance of `from` to a commitment of `to`
     /// @dev The transfer must be prepared by calling `initialize_transfer_commitment` first and the resulting
     /// `commitment` must be passed as an argument to this function
@@ -309,7 +277,6 @@
     /// @param amount The amount of tokens to transfer
     /// @param commitment The partial note representing the commitment (privacy entrance)
     /// @param nonce The nonce used for authwitness
->>>>>>> de53d249
     #[public]
     fn transfer_public_to_commitment(
         from: AztecAddress,
@@ -318,19 +285,9 @@
         nonce: Field,
     ) {
         _validate_from_public(&mut context, from, nonce);
-<<<<<<< HEAD
-        _finalize_transfer_public_to_private(
-            &mut context,
-            storage.public_balances,
-            from,
-            commitment,
-            amount,
-        );
-=======
 
         _decrease_public_balance(storage.public_balances, from, amount);
         _increase_commitment_balance(&mut context, commitment, amount);
->>>>>>> de53d249
     }
 
     /// @notice Stores a partial note in storage
@@ -338,13 +295,8 @@
     /// @param slot The partial note to store
     #[public]
     #[internal]
-<<<<<<< HEAD
-    fn store_payload_in_storage(slot: PartialUintNote) {
-        _store_payload_in_storage(&mut context, slot);
-=======
     fn store_commitment_in_storage_internal(slot: PartialUintNote) {
         _store_commitment_in_storage(&mut context, slot);
->>>>>>> de53d249
     }
 
     /// @notice Increases the public balance of `to` by `amount`
@@ -352,11 +304,7 @@
     /// @param amount The amount of tokens to increase the balance by
     #[public]
     #[internal]
-<<<<<<< HEAD
-    fn increase_public_balance(to: AztecAddress, amount: u128) {
-=======
     fn increase_public_balance_internal(to: AztecAddress, amount: u128) {
->>>>>>> de53d249
         _increase_public_balance(storage.public_balances, to, amount);
     }
 
@@ -365,11 +313,7 @@
     /// @param amount The amount of tokens to decrease the balance by
     #[public]
     #[internal]
-<<<<<<< HEAD
-    fn decrease_public_balance(from: AztecAddress, amount: u128) {
-=======
     fn decrease_public_balance_internal(from: AztecAddress, amount: u128) {
->>>>>>> de53d249
         _decrease_public_balance(storage.public_balances, from, amount);
     }
 
@@ -378,11 +322,7 @@
     /// @param amount The amount of tokens to increase the balance by
     #[public]
     #[internal]
-<<<<<<< HEAD
-    fn increase_commitment_balance(commitment: PartialUintNote, amount: u128) {
-=======
     fn increase_commitment_balance_internal(commitment: PartialUintNote, amount: u128) {
->>>>>>> de53d249
         _increase_commitment_balance(&mut context, commitment, amount);
     }
 
@@ -425,23 +365,6 @@
     /// @param to The address of the recipient
     /// @param amount The amount of tokens to mint
     #[private]
-<<<<<<< HEAD
-    fn mint_to_private(
-        from: AztecAddress, // sender of the tag: TODO(#9887): this is not great?
-        to: AztecAddress,
-        amount: u128,
-    ) {
-        let minter = storage.minter.read();
-        assert(minter.eq(context.msg_sender()), "caller is not minter");
-
-        // We prepare the commitment to which we'll "send" the minted amount.
-        let commitment =
-            _prepare_transfer_public_to_private(&mut context, storage.private_balances, minter, to);
-
-        Token::at(context.this_address())
-            ._finalize_mint_to_private_unsafe(amount, commitment)
-            .enqueue(&mut context);
-=======
     fn mint_to_private(from: AztecAddress, to: AztecAddress, amount: u128) {
         _validate_minter(context.msg_sender(), storage.minter.read());
 
@@ -452,7 +375,6 @@
         Token::at(context.this_address()).mint_to_commitment_internal(amount, commitment).enqueue(
             &mut context,
         );
->>>>>>> de53d249
     }
 
     /// @notice Mints tokens to a public balance
@@ -461,12 +383,7 @@
     /// @param amount The amount of tokens to mint
     #[public]
     fn mint_to_public(to: AztecAddress, amount: u128) {
-<<<<<<< HEAD
-        let minter = storage.minter.read();
-        assert(minter.eq(context.msg_sender()), "caller is not minter");
-=======
         _validate_minter(context.msg_sender(), storage.minter.read());
->>>>>>> de53d249
 
         _increase_public_balance(storage.public_balances, to, amount);
         _increase_total_supply(storage.total_supply, amount);
@@ -477,31 +394,18 @@
     /// @param amount The amount of tokens to mint
     /// @param commitment The partial note representing the mint commitment (privacy entrance)
     #[public]
-<<<<<<< HEAD
-    fn finalize_mint_to_private(amount: u128, commitment: PartialUintNote) {
-        let minter = storage.minter.read();
-        assert(minter.eq(context.msg_sender()), "caller is not minter");
-
-        _finalize_mint_to_private(&mut context, storage.total_supply, commitment, amount);
-=======
     fn mint_to_commitment(amount: u128, commitment: PartialUintNote) {
         _validate_minter(context.msg_sender(), storage.minter.read());
 
         _increase_total_supply(storage.total_supply, amount);
         _increase_commitment_balance(&mut context, commitment, amount);
->>>>>>> de53d249
     }
 
     #[public]
     #[internal]
-<<<<<<< HEAD
-    fn _finalize_mint_to_private_unsafe(amount: u128, commitment: PartialUintNote) {
-        _finalize_mint_to_private(&mut context, storage.total_supply, commitment, amount);
-=======
     fn mint_to_commitment_internal(amount: u128, commitment: PartialUintNote) {
         _increase_total_supply(storage.total_supply, amount);
         _increase_commitment_balance(&mut context, commitment, amount);
->>>>>>> de53d249
     }
 
     /** ==========================================================
@@ -538,10 +442,6 @@
     #[public]
     fn burn_public(from: AztecAddress, amount: u128, nonce: Field) {
         _validate_from_public(&mut context, from, nonce);
-<<<<<<< HEAD
-=======
-
->>>>>>> de53d249
         _decrease_public_balance(storage.public_balances, from, amount);
         _decrease_total_supply(storage.total_supply, amount);
     }
@@ -550,11 +450,7 @@
     /// @param amount The amount of tokens to decrease the total supply by
     #[public]
     #[internal]
-<<<<<<< HEAD
-    fn decrease_total_supply(amount: u128) {
-=======
     fn decrease_total_supply_internal(amount: u128) {
->>>>>>> de53d249
         _decrease_total_supply(storage.total_supply, amount);
     }
 
@@ -564,22 +460,8 @@
 
     /// Validates that the caller is the minter
     #[contract_library_method]
-<<<<<<< HEAD
-    fn _finalize_transfer_public_to_private(
-        context: &mut PublicContext,
-        public_balances: Map<AztecAddress, PublicMutable<u128, &mut PublicContext>, &mut PublicContext>,
-        from: AztecAddress,
-        commitment: PartialUintNote,
-        amount: u128,
-    ) {
-        // Decreases the balance of the public balance of `from` by `amount`
-        _decrease_public_balance(public_balances, from, amount);
-        // Increases the balance of the commitment
-        _increase_commitment_balance(context, commitment, amount);
-=======
     fn _validate_minter(sender: AztecAddress, minter: AztecAddress) {
         assert(minter.eq(sender), "caller is not minter");
->>>>>>> de53d249
     }
 
     /// Decreases the private balance of `account` by `amount` and emits a private balance note with the change to account
@@ -609,20 +491,12 @@
     fn _increase_private_balance(
         context: &mut PrivateContext,
         private_balances: Map<AztecAddress, BalanceSet<&mut PrivateContext>, &mut PrivateContext>,
-<<<<<<< HEAD
-        to: AztecAddress, // todo: rename to `account`?
-        amount: u128,
-    ) -> OuterNoteEmission<UintNote> {
-        // Increases `amount` of the private balance of `to`, and returns a note emission
-        private_balances.at(to).add(to, amount)
-=======
         from: AztecAddress,
         to: AztecAddress,
         amount: u128,
     ) {
         // Increases `amount` to the private balance of `to`, and emits a private balance note to `to` from `from`
         private_balances.at(to).add(to, amount).emit(encode_and_encrypt_note(context, to, from));
->>>>>>> de53d249
     }
 
     /// @notice Updates the given storage pointer `public_balances` to increase the public balance of `to` by `amount`
@@ -657,14 +531,11 @@
         public_balances.at(from).write(new_balance);
     }
 
-<<<<<<< HEAD
-=======
     /// @notice Completes a partial note
     /// @dev Completes a partial note and increases the balance of the commitment by `amount`
     /// @param context The context of the public call
     /// @param commitment The partial note representing the commitment (privacy entrance)
     /// @param amount The amount of tokens to increase the balance of the commitment by
->>>>>>> de53d249
     #[contract_library_method]
     fn _increase_commitment_balance(
         context: &mut PublicContext,
@@ -698,9 +569,9 @@
             // and try again.
             let remaining = amount - subtracted;
 
-            Token::at(context.this_address()).recurse_subtract_balance_internal(account, remaining).call(
-                context,
-            )
+            Token::at(context.this_address())
+                .recurse_subtract_balance_internal(account, remaining)
+                .call(context)
         }
     }
 
@@ -708,21 +579,6 @@
     /// @param total_supply The storage pointer to the total supply
     /// @param amount The amount of tokens to increase the total supply by
     #[contract_library_method]
-<<<<<<< HEAD
-    fn _finalize_mint_to_private(
-        context: &mut PublicContext,
-        total_supply: PublicMutable<u128, &mut PublicContext>,
-        commitment: PartialUintNote,
-        amount: u128,
-    ) {
-        _increase_total_supply(total_supply, amount);
-        _increase_commitment_balance(context, commitment, amount);
-    }
-
-    // Increases the given storage pointer `total_supply` by `amount`
-    #[contract_library_method]
-=======
->>>>>>> de53d249
     fn _increase_total_supply(total_supply: PublicMutable<u128, &mut PublicContext>, amount: u128) {
         let new_supply = total_supply.read() + amount;
         total_supply.write(new_supply);
@@ -741,11 +597,7 @@
     /// @param context The context of the public call
     /// @param commitment The partial note to store
     #[contract_library_method]
-<<<<<<< HEAD
-    fn _store_payload_in_storage(context: &mut PublicContext, commitment: PartialUintNote) {
-=======
     fn _store_commitment_in_storage(context: &mut PublicContext, commitment: PartialUintNote) {
->>>>>>> de53d249
         context.storage_write(commitment.commitment(), true);
     }
 
