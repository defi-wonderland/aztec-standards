--- conflicted
+++ resolved
@@ -289,15 +289,9 @@
     }
 
     /// @notice Initializes a transfer commitment to be used for transfers/mints
-<<<<<<< HEAD
-    /// @param to The address of the recipient
-    /// @param completer The address used to compute the validity commitment
-=======
     /// @dev Returns a partial note that can be used to execute transfers/mints
-    /// @param from The address of the sender
     /// @param to The address of the recipient
     /// @param completer The address allowed to complete the partial note
->>>>>>> 5949ba4f
     /// @return commitment The partial note initialized for the transfer/mint commitment
     #[private]
     fn initialize_transfer_commitment(to: AztecAddress, completer: AztecAddress) -> Field {
