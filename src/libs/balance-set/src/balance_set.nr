<<<<<<< HEAD
use dep::aztec::{
    context::{PrivateContext, UnconstrainedContext},
    note::{note_emission::OuterNoteEmission, retrieved_note::RetrievedNote},
    protocol_types::{address::AztecAddress, constants::MAX_NOTE_HASH_READ_REQUESTS_PER_CALL},
};
use dep::aztec::prelude::{NoteGetterOptions, NoteViewerOptions, PrivateSet};
use std::ops::Add;
use bignum_field::{
    bignum_field::BigNumField,
    bignum_field_note::BigNumFieldNote,
};

// use aztec::prelude::{NoteGetterOptions, NoteViewerOptions, PrivateSet};
=======
use aztec::{
    context::{PrivateContext, UtilityContext},
    macros::functions::utility,
    note::{note_emission::OuterNoteEmission, retrieved_note::RetrievedNote},
    prelude::{NoteGetterOptions, NoteViewerOptions, PrivateSet},
    protocol_types::{address::AztecAddress, constants::MAX_NOTE_HASH_READ_REQUESTS_PER_CALL},
};
use uint_note::uint_note::{UintNote};
use std::ops::Add;
>>>>>>> b87a7995

pub struct BalanceSet<Context> {
    pub set: PrivateSet<BigNumFieldNote, Context>,
}

impl<Context> BalanceSet<Context> {
    pub fn new(context: Context, storage_slot: Field) -> Self {
        assert(storage_slot != 0, "Storage slot 0 not allowed. Storage slots must start from 1.");
        Self { set: PrivateSet::new(context, storage_slot) }
    }
}

<<<<<<< HEAD
impl BalanceSet<UnconstrainedContext> {
    pub unconstrained fn balance_of(self: Self) -> BigNumField {
        self.balance_of_with_offset(0)
    }

    pub unconstrained fn balance_of_with_offset(self: Self, offset: u32) -> BigNumField {
        let mut balance = BigNumField::zero();
=======
impl BalanceSet<UtilityContext> {
    pub unconstrained fn balance_of(self: Self) -> u128 {
        self.balance_of_with_offset(0)
    }

    pub unconstrained fn balance_of_with_offset(self: Self, offset: u32) -> u128 {
        let mut balance = 0 as u128;
>>>>>>> b87a7995
        let mut options = NoteViewerOptions::new();
        let notes = self.set.view_notes(options.set_offset(offset));
        for i in 0..options.limit {
            if i < notes.len() {
                balance = balance + notes.get_unchecked(i).get_value();
            }
        }
        if (notes.len() == options.limit) {
            balance = balance + self.balance_of_with_offset(offset + options.limit);
        }

        balance
    }
}

impl BalanceSet<&mut PrivateContext> {
<<<<<<< HEAD
    pub fn add(self: Self, owner: AztecAddress, addend: BigNumField) -> OuterNoteEmission<BigNumFieldNote> {
        if addend == BigNumField::zero() {
=======
    pub fn add(self: Self, owner: AztecAddress, addend: u128) -> OuterNoteEmission<UintNote> {
        if addend == 0 as u128 {
>>>>>>> b87a7995
            OuterNoteEmission::new(Option::none())
        } else {
            // We fetch the nullifier public key hash from the registry / from our PXE
            let mut addend_note = BigNumFieldNote::new(addend, owner);

            OuterNoteEmission::new(Option::some(self.set.insert(addend_note)))
        }
    }

<<<<<<< HEAD
    pub fn sub(self: Self, owner: AztecAddress, amount: BigNumField) -> OuterNoteEmission<BigNumFieldNote> {
=======
    pub fn sub(self: Self, owner: AztecAddress, amount: u128) -> OuterNoteEmission<UintNote> {
>>>>>>> b87a7995
        let subtracted = self.try_sub(amount, MAX_NOTE_HASH_READ_REQUESTS_PER_CALL);

        // try_sub may have substracted more or less than amount. We must ensure that we subtracted at least as much as
        // we needed, and then create a new note for the owner for the change (if any).
        assert(subtracted >= amount, "Balance too low");
        self.add(owner, subtracted - amount)
    }

    // Attempts to remove 'target_amount' from the owner's balance. try_sub returns how much was actually subtracted
    // (i.e. the sum of the value of nullified notes), but this subtracted amount may be more or less than the target
    // amount.
    // This may seem odd, but is unfortunately unavoidable due to the number of notes available and their amounts being
    // unknown. What try_sub does is a best-effort attempt to consume as few notes as possible that add up to more than
    // `target_amount`.
    // The `max_notes` parameter is used to fine-tune the number of constraints created by this function. The gate count
    // scales relatively linearly with `max_notes`, but a lower `max_notes` parameter increases the likelihood of
    // `try_sub` subtracting an amount smaller than `target_amount`.
<<<<<<< HEAD
    pub fn try_sub(self: Self, target_amount: BigNumField, max_notes: u32) -> BigNumField {
=======
    pub fn try_sub(self: Self, target_amount: u128, max_notes: u32) -> u128 {
>>>>>>> b87a7995
        // We are using a preprocessor here (filter applied in an unconstrained context) instead of a filter because
        // we do not need to prove correct execution of the preprocessor.
        // Because the `min_sum` notes is not constrained, users could choose to e.g. not call it. However, all this
        // might result in is simply higher DA costs due to more nullifiers being emitted. Since we don't care
        // about proving optimal note usage, we can save these constraints and make the circuit smaller.
        let options = NoteGetterOptions::with_preprocessor(preprocess_notes_min_sum, target_amount)
            .set_limit(max_notes);
        let notes = self.set.pop_notes(options);

<<<<<<< HEAD
        let mut subtracted = BigNumField::zero();
=======
        let mut subtracted = 0 as u128;
>>>>>>> b87a7995
        for i in 0..options.limit {
            if i < notes.len() {
                let note = notes.get_unchecked(i);
                subtracted = subtracted + note.get_value();
            }
        }

        subtracted
    }
}

// Computes the partial sum of the notes array, stopping once 'min_sum' is reached. This can be used to minimize the
// number of notes read that add to some value, e.g. when transferring some amount of tokens.
// The preprocessor (a filter applied in an unconstrained context) does not check if total sum is larger or equal to
// 'min_sum' - all it does is remove extra notes if it does reach that value.
// Note that proper usage of this preprocessor requires for notes to be sorted in descending order.
pub fn preprocess_notes_min_sum(
<<<<<<< HEAD
    notes: [Option<RetrievedNote<BigNumFieldNote>>; MAX_NOTE_HASH_READ_REQUESTS_PER_CALL],
    min_sum: BigNumField,
) -> [Option<RetrievedNote<BigNumFieldNote>>; MAX_NOTE_HASH_READ_REQUESTS_PER_CALL] {
    let mut selected = [Option::none(); MAX_NOTE_HASH_READ_REQUESTS_PER_CALL];
    let mut sum = BigNumField::zero();
=======
    notes: [Option<RetrievedNote<UintNote>>; MAX_NOTE_HASH_READ_REQUESTS_PER_CALL],
    min_sum: u128,
) -> [Option<RetrievedNote<UintNote>>; MAX_NOTE_HASH_READ_REQUESTS_PER_CALL] {
    let mut selected = [Option::none(); MAX_NOTE_HASH_READ_REQUESTS_PER_CALL];
    let mut sum = 0 as u128;
>>>>>>> b87a7995
    for i in 0..notes.len() {
        // Because we process notes in retrieved order, notes need to be sorted in descending amount order for this
        // filter to be useful. Consider a 'min_sum' of 4, and a set of notes with amounts [3, 2, 1, 1, 1, 1, 1]. If
        // sorted in descending order, the filter will only choose the notes with values 3 and 2, but if sorted in
        // ascending order it will choose 4 notes of value 1.
        if notes[i].is_some() & sum < min_sum {
            let retrieved_note = notes[i].unwrap_unchecked();
            selected[i] = Option::some(retrieved_note);
            sum = sum + retrieved_note.note.get_value();
        }
    }
    selected
}<|MERGE_RESOLUTION|>--- conflicted
+++ resolved
@@ -1,6 +1,5 @@
-<<<<<<< HEAD
 use dep::aztec::{
-    context::{PrivateContext, UnconstrainedContext},
+    context::{PrivateContext, UtilityContext},
     note::{note_emission::OuterNoteEmission, retrieved_note::RetrievedNote},
     protocol_types::{address::AztecAddress, constants::MAX_NOTE_HASH_READ_REQUESTS_PER_CALL},
 };
@@ -12,17 +11,6 @@
 };
 
 // use aztec::prelude::{NoteGetterOptions, NoteViewerOptions, PrivateSet};
-=======
-use aztec::{
-    context::{PrivateContext, UtilityContext},
-    macros::functions::utility,
-    note::{note_emission::OuterNoteEmission, retrieved_note::RetrievedNote},
-    prelude::{NoteGetterOptions, NoteViewerOptions, PrivateSet},
-    protocol_types::{address::AztecAddress, constants::MAX_NOTE_HASH_READ_REQUESTS_PER_CALL},
-};
-use uint_note::uint_note::{UintNote};
-use std::ops::Add;
->>>>>>> b87a7995
 
 pub struct BalanceSet<Context> {
     pub set: PrivateSet<BigNumFieldNote, Context>,
@@ -35,23 +23,13 @@
     }
 }
 
-<<<<<<< HEAD
-impl BalanceSet<UnconstrainedContext> {
+impl BalanceSet<UtilityContext> {
     pub unconstrained fn balance_of(self: Self) -> BigNumField {
         self.balance_of_with_offset(0)
     }
 
     pub unconstrained fn balance_of_with_offset(self: Self, offset: u32) -> BigNumField {
         let mut balance = BigNumField::zero();
-=======
-impl BalanceSet<UtilityContext> {
-    pub unconstrained fn balance_of(self: Self) -> u128 {
-        self.balance_of_with_offset(0)
-    }
-
-    pub unconstrained fn balance_of_with_offset(self: Self, offset: u32) -> u128 {
-        let mut balance = 0 as u128;
->>>>>>> b87a7995
         let mut options = NoteViewerOptions::new();
         let notes = self.set.view_notes(options.set_offset(offset));
         for i in 0..options.limit {
@@ -68,13 +46,8 @@
 }
 
 impl BalanceSet<&mut PrivateContext> {
-<<<<<<< HEAD
     pub fn add(self: Self, owner: AztecAddress, addend: BigNumField) -> OuterNoteEmission<BigNumFieldNote> {
         if addend == BigNumField::zero() {
-=======
-    pub fn add(self: Self, owner: AztecAddress, addend: u128) -> OuterNoteEmission<UintNote> {
-        if addend == 0 as u128 {
->>>>>>> b87a7995
             OuterNoteEmission::new(Option::none())
         } else {
             // We fetch the nullifier public key hash from the registry / from our PXE
@@ -84,11 +57,7 @@
         }
     }
 
-<<<<<<< HEAD
     pub fn sub(self: Self, owner: AztecAddress, amount: BigNumField) -> OuterNoteEmission<BigNumFieldNote> {
-=======
-    pub fn sub(self: Self, owner: AztecAddress, amount: u128) -> OuterNoteEmission<UintNote> {
->>>>>>> b87a7995
         let subtracted = self.try_sub(amount, MAX_NOTE_HASH_READ_REQUESTS_PER_CALL);
 
         // try_sub may have substracted more or less than amount. We must ensure that we subtracted at least as much as
@@ -106,11 +75,7 @@
     // The `max_notes` parameter is used to fine-tune the number of constraints created by this function. The gate count
     // scales relatively linearly with `max_notes`, but a lower `max_notes` parameter increases the likelihood of
     // `try_sub` subtracting an amount smaller than `target_amount`.
-<<<<<<< HEAD
     pub fn try_sub(self: Self, target_amount: BigNumField, max_notes: u32) -> BigNumField {
-=======
-    pub fn try_sub(self: Self, target_amount: u128, max_notes: u32) -> u128 {
->>>>>>> b87a7995
         // We are using a preprocessor here (filter applied in an unconstrained context) instead of a filter because
         // we do not need to prove correct execution of the preprocessor.
         // Because the `min_sum` notes is not constrained, users could choose to e.g. not call it. However, all this
@@ -120,11 +85,7 @@
             .set_limit(max_notes);
         let notes = self.set.pop_notes(options);
 
-<<<<<<< HEAD
         let mut subtracted = BigNumField::zero();
-=======
-        let mut subtracted = 0 as u128;
->>>>>>> b87a7995
         for i in 0..options.limit {
             if i < notes.len() {
                 let note = notes.get_unchecked(i);
@@ -142,19 +103,11 @@
 // 'min_sum' - all it does is remove extra notes if it does reach that value.
 // Note that proper usage of this preprocessor requires for notes to be sorted in descending order.
 pub fn preprocess_notes_min_sum(
-<<<<<<< HEAD
     notes: [Option<RetrievedNote<BigNumFieldNote>>; MAX_NOTE_HASH_READ_REQUESTS_PER_CALL],
     min_sum: BigNumField,
 ) -> [Option<RetrievedNote<BigNumFieldNote>>; MAX_NOTE_HASH_READ_REQUESTS_PER_CALL] {
     let mut selected = [Option::none(); MAX_NOTE_HASH_READ_REQUESTS_PER_CALL];
     let mut sum = BigNumField::zero();
-=======
-    notes: [Option<RetrievedNote<UintNote>>; MAX_NOTE_HASH_READ_REQUESTS_PER_CALL],
-    min_sum: u128,
-) -> [Option<RetrievedNote<UintNote>>; MAX_NOTE_HASH_READ_REQUESTS_PER_CALL] {
-    let mut selected = [Option::none(); MAX_NOTE_HASH_READ_REQUESTS_PER_CALL];
-    let mut sum = 0 as u128;
->>>>>>> b87a7995
     for i in 0..notes.len() {
         // Because we process notes in retrieved order, notes need to be sorted in descending amount order for this
         // filter to be useful. Consider a 'min_sum' of 4, and a set of notes with amounts [3, 2, 1, 1, 1, 1, 1]. If
