--- conflicted
+++ resolved
@@ -5,10 +5,5 @@
 type = "lib"
 
 [dependencies]
-<<<<<<< HEAD
-aztec = { git = "https://github.com/AztecProtocol/aztec-packages/", tag = "v0.81.0", directory = "noir-projects/aztec-nr/aztec" }
-uint_note = { path = "../uint-note" }
-=======
 aztec = { git = "https://github.com/AztecProtocol/aztec-packages/", tag = "v0.82.2", directory = "noir-projects/aztec-nr/aztec" }
-uint_note = { git = "https://github.com/AztecProtocol/aztec-packages/", tag = "v0.82.2", directory = "noir-projects/aztec-nr/uint-note" }
->>>>>>> 1d20e904
+uint_note = { git = "https://github.com/AztecProtocol/aztec-packages/", tag = "v0.82.2", directory = "noir-projects/aztec-nr/uint-note" }