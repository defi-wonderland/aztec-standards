--- conflicted
+++ resolved
@@ -18,11 +18,7 @@
 };
 
 #[test]
-<<<<<<< HEAD
-unconstrained fn clawback_create() {
-=======
 unconstrained fn create_clawback_escrow() {
->>>>>>> e218dfb2
     let mint_amount = U128::from_integer(1_000_000_000);
     let (env, clawback_escrow_contract_address, escrow_contract_address, token_contract_address, owner, recipient) =
         utils::setup(true, mint_amount);
@@ -45,34 +41,8 @@
     utils::check_private_balance(token_contract_address, recipient, mint_amount);
 }
 
-<<<<<<< HEAD
-#[test(should_fail_with = "Only sender can clawback")]
-unconstrained fn clawback_only_sender_can_clawback() {
-    let mint_amount = U128::from_integer(1_000_000_000);
-    let (env, clawback_escrow_contract_address, escrow_contract_address, token_contract_address, owner, recipient) =
-        utils::setup(true, mint_amount);
-
-    // Create the clawback escrow
-    env.impersonate(owner);
-    ClawbackEscrow::at(clawback_escrow_contract_address)
-        .create_clawback_escrow(escrow_contract_address, recipient)
-        .call(&mut env.private());
-
-    env.advance_block_by(1);
-
-    utils::check_private_balance(token_contract_address, escrow_contract_address, mint_amount);
-
-    env.impersonate(recipient);
-    ClawbackEscrow::at(clawback_escrow_contract_address)
-        .clawback(escrow_contract_address, token_contract_address, mint_amount)
-        .call(&mut env.private());
-}
-#[test(should_fail_with = "Rejecting tx for emitting duplicate nullifiers")]
-unconstrained fn only_one_note_per_escrow() {
-=======
 #[test(should_fail_with = "Rejecting tx for emitting duplicate nullifiers")]
 unconstrained fn escrow_can_only_have_one_clawback_escrow() {
->>>>>>> e218dfb2
     let mint_amount = U128::from_integer(1_000_000_000);
     let (env, clawback_escrow_contract_address, escrow_contract_address, _, owner, recipient) =
         utils::setup(true, mint_amount);
@@ -91,30 +61,3 @@
         .create_clawback_escrow(escrow_contract_address, recipient)
         .call(&mut env.private());
 }
-<<<<<<< HEAD
-
-#[test]
-unconstrained fn sender_clawbacks() {
-    let mint_amount = U128::from_integer(1_000_000_000);
-    let (env, clawback_escrow_contract_address, escrow_contract_address, token_contract_address, owner, recipient) =
-        utils::setup(true, mint_amount);
-
-    // Create the clawback escrow
-    env.impersonate(owner);
-    ClawbackEscrow::at(clawback_escrow_contract_address)
-        .create_clawback_escrow(escrow_contract_address, recipient)
-        .call(&mut env.private());
-
-    env.advance_block_by(1);
-
-    utils::check_private_balance(token_contract_address, escrow_contract_address, mint_amount);
-
-    env.impersonate(owner);
-    ClawbackEscrow::at(clawback_escrow_contract_address)
-        .clawback(escrow_contract_address, token_contract_address, mint_amount)
-        .call(&mut env.private());
-
-    utils::check_private_balance(token_contract_address, owner, mint_amount);
-}
-=======
->>>>>>> e218dfb2
