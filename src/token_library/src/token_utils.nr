pub mod TokenLib {
    use aztec::{
        context::PrivateContext,
        note::{note_emission::OuterNoteEmission, note_interface::PartialNote},
        oracle::random::random,
        prelude::{AztecAddress, Map, Point, PublicContext, PublicImmutable, PublicMutable},
        protocol_types::abis::function_selector::FunctionSelector,
    };

    use balance_set::balance_set::BalanceSet;
    use uint_note::uint_note::UintNote;
    // TODO: ? use balance_set::balance_set::{BalanceSet, UintNote};

    use compressed_string::FieldCompressedString;

    pub fn token_constructor(
        storage_name: PublicImmutable<FieldCompressedString, &mut PublicContext>,
        storage_symbol: PublicImmutable<FieldCompressedString, &mut PublicContext>,
        storage_decimals: PublicImmutable<u8, &mut PublicContext>,
        name: str<31>,
        symbol: str<31>,
        decimals: u8,
    ) {
        storage_name.initialize(FieldCompressedString::from_string(name));
        storage_symbol.initialize(FieldCompressedString::from_string(symbol));
        storage_decimals.initialize(decimals);
    }

    /** ==========================================================
     * ======================= LIBRARIES =========================
     * ======================================================== */

    pub fn finalize_transfer_public_to_private(
        context: &mut PublicContext,
        public_balances: Map<AztecAddress, PublicMutable<U128, &mut PublicContext>, &mut PublicContext>,
        from: AztecAddress,
        hiding_point_slot: Field,
        amount: U128,
    ) {
        decrease_public_balance(public_balances, from, amount);
        increase_hiding_point_balance(context, hiding_point_slot, amount);
    }

    pub fn decrease_private_balance(
        context: &mut PrivateContext,
        private_balances: Map<AztecAddress, BalanceSet<&mut PrivateContext>, &mut PrivateContext>,
        account: AztecAddress,
        amount: U128,
        max_notes: u32,
    ) -> OuterNoteEmission<UintNote> {
        let change = subtract_balance(context, private_balances, account, amount, max_notes);
        increase_private_balance(private_balances, account, change)
    }

    pub fn increase_private_balance(
        private_balances: Map<AztecAddress, BalanceSet<&mut PrivateContext>, &mut PrivateContext>,
        to: AztecAddress,
        amount: U128,
    ) -> OuterNoteEmission<UintNote> {
        private_balances.at(to).add(to, amount)
    }

    pub fn increase_public_balance(
        public_balances: Map<AztecAddress, PublicMutable<U128, &mut PublicContext>, &mut PublicContext>,
        to: AztecAddress,
        amount: U128,
    ) {
        let new_balance = public_balances.at(to).read().add(amount);
        public_balances.at(to).write(new_balance);
    }

    pub fn decrease_public_balance(
        public_balances: Map<AztecAddress, PublicMutable<U128, &mut PublicContext>, &mut PublicContext>,
        from: AztecAddress,
        amount: U128,
    ) {
        let new_balance = public_balances.at(from).read().sub(amount);
        public_balances.at(from).write(new_balance);
    }

    pub fn increase_hiding_point_balance(
        context: &mut PublicContext,
        hiding_point_slot: Field,
        amount: U128,
    ) {
        let finalization_payload =
            UintNote::finalization_payload().new(context, hiding_point_slot, amount);
        // NOTE: emitting here because expects UintNoteFinalizationPayload to exist.
        finalization_payload.emit();
    }

    pub fn subtract_balance(
        context: &mut PrivateContext,
        private_balances: Map<AztecAddress, BalanceSet<&mut PrivateContext>, &mut PrivateContext>,
        account: AztecAddress,
        amount: U128,
        max_notes: u32,
    ) -> U128 {
        let subtracted = private_balances.at(account).try_sub(amount, max_notes);
        // Failing to subtract any amount means that the owner was unable to produce more notes that could be nullified.
        assert(subtracted > U128::zero(), "Balance too low");
        if subtracted >= amount {
            // We have achieved our goal of nullifying notes that add up to more than amount, so we return the change.
            subtracted - amount
        } else {
            // try_sub failed to nullify enough notes to reach the target amount, so we compute the amount remaining
            // and try again.
            let remaining = amount - subtracted;

            // NOTE: hacky way to call itself before Token is compiled to be used as a library.
            // let self = Token::at(context.this_address());
            // self._recurse_subtract_balance(account, remaining).call(context)

            let result: Field = context
                .call_private_function(
                    context.this_address(),
                    FunctionSelector::from_signature(
                        "_recurse_subtract_balance((Field),(Field,Field))",
                    ),
                    [account.to_field(), remaining.to_field()],
                )
                .get_preimage();

            U128::from_integer(result)
        }
    }

    pub fn private_increase_public_balance(
        context: &mut PrivateContext,
        to: AztecAddress,
        amount: U128,
    ) {
        // let self = Token::at(context.this_address());
        // self.increase_public_balance(to, amount).enqueue(&mut context);
        context.call_public_function(
            context.this_address(),
            FunctionSelector::from_signature("increase_public_balance((Field),(Field,Field))"),
            serialize_balance_change_call(to, amount.serialize()),
        );
    }

    pub fn private_decrease_public_balance(
        context: &mut PrivateContext,
        from: AztecAddress,
        amount: U128,
    ) {
        // let self = Token::at(context.this_address());
        // self.decrease_public_balance(from, amount).enqueue(&mut context);
        context.call_public_function(
            context.this_address(),
            FunctionSelector::from_signature("decrease_public_balance((Field),(Field,Field))"),
            serialize_balance_change_call(from, amount.serialize()),
        );
    }

<<<<<<< HEAD
    pub fn finalize_mint_to_private(
=======
    pub fn _private_increase_hiding_point_balance(
        context: &mut PrivateContext,
        hiding_point_slot: Field,
        amount: U128,
    ) {
        context.call_public_function(
            context.this_address(),
            FunctionSelector::from_signature("increase_hiding_point_balance(Field,(Field,Field))"),
            serialize_hiding_point_balance_change_call(hiding_point_slot, amount),
        );
    }

    pub fn _finalize_mint_to_private(
>>>>>>> 79635171
        context: &mut PublicContext,
        total_supply: PublicMutable<U128, &mut PublicContext>,
        hiding_point_slot: Field,
        amount: U128,
    ) {
        increase_total_supply(total_supply, amount);
        increase_hiding_point_balance(context, hiding_point_slot, amount);
    }

    pub fn private_finalize_mint_to_private(
        context: &mut PrivateContext,
        hiding_point_slot: Field,
        amount: U128,
    ) {
        // let self: Token = Token::at(context.this_address());
        // self
        //     ._finalize_mint_to_private_unsafe(context.msg_sender(), amount, hiding_point_slot)
        //     .enqueue(&mut context);

        context.call_public_function(
            context.this_address(),
            FunctionSelector::from_signature("finalize_mint_to_private((Field,Field),Field)"),
            serialize_finalization_call(amount.serialize(), hiding_point_slot),
        );
    }

    pub fn increase_total_supply(
        total_supply: PublicMutable<U128, &mut PublicContext>,
        amount: U128,
    ) {
        let new_supply = total_supply.read().add(amount);
        total_supply.write(new_supply);
    }

    pub fn store_payload_in_storage(
        context: &mut PublicContext,
        slot: Field,
        point: [Field; 3],
        setup_log: [Field; 9],
    ) {
        context.storage_write(slot, point);
        context.storage_write(slot + aztec::protocol_types::point::POINT_LENGTH as Field, setup_log);
    }

    pub fn prepare_transfer_public_to_private(
        context: &mut PrivateContext,
        private_balances: Map<AztecAddress, BalanceSet<&mut PrivateContext>, &mut PrivateContext>,
        from: AztecAddress, // sender of the tag: TODO(#9887): this is not great?
        to: AztecAddress,
    ) -> Field {
        let to_note_slot = private_balances.at(to).set.storage_slot;

        // We create a setup payload with unpopulated/zero `amount` for 'to'
        let note_randomness = unsafe { random() };
        let note_setup_payload = UintNote::setup_payload().new(to, note_randomness, to_note_slot);

        // We get the keys and encrypt the log of the note
        // TODO: this is inconvenient to encrypt here because `encrypt_log` doesn't depend on TokenContract chosen encryption
        let setup_log = note_setup_payload.encrypt_log(context, to, from);

        let hiding_point_slot = note_setup_payload.hiding_point.x;

        // We don't need to perform a check that the value overwritten by `_store_point_in_transient_storage_unsafe`
        // is zero because the slot is the x-coordinate of the hiding point and hence we could only overwrite
        // the value in the slot with the same value. This makes usage of the `unsafe` method safe.

        // let self = Token::at(context.this_address());
        // self
        //     .store_payload_in_storage(hiding_point_slot, note_setup_payload.hiding_point, setup_log)
        //     .enqueue(context);

        context.call_public_function(
            context.this_address(),
            FunctionSelector::from_signature("store_payload_in_storage(Field,[Field;3],[Field;9])"),
            serialize_payload_call(
                hiding_point_slot,
                note_setup_payload.hiding_point,
                setup_log,
            ),
        );

        hiding_point_slot
    }

    /** ==========================================================
     * ======================= SERIALIZATION =====================
     * ======================================================== */

    // NOTE: it's painful to manually serialize call arguments

    fn serialize_payload_call(
        hiding_point_slot: Field,
        hiding_point: Point,
        setup_log: [Field; 9],
    ) -> [Field; 13] {
        let log_count = 9;
        let point_count = 3; // TODO: import global POINT_LENGTH
        let total_size = 1 + point_count + log_count;

        // Initialize result array
        let mut result = [0 as Field; 13]; // TODO: use total_size
        let mut index = 0;

        // Add simple fields
        result[0] = hiding_point_slot;

        // Add point
        let point_data = hiding_point.serialize();
        for i in 0..point_count {
            index += 1;
            result[index] = point_data[i];
        }

        // Add log
        for i in 0..log_count {
            index += 1;
            result[index] = setup_log[i];
        }

        result
    }

    fn serialize_finalization_call(amount: [Field; 2], hiding_point_slot: Field) -> [Field; 3] {
        let mut result = [0 as Field; 3];
        result[0] = amount[0];
        result[1] = amount[1];
        result[2] = hiding_point_slot;
        result
    }

    fn serialize_balance_change_call(account: AztecAddress, amount: [Field; 2]) -> [Field; 3] {
        let mut result = [0 as Field; 3];
        result[0] = account.to_field();
        result[1] = amount[0];
        result[2] = amount[1];
        result
    }

    fn serialize_hiding_point_balance_change_call(
        hiding_point_slot: Field,
        amount: U128,
    ) -> [Field; 3] {
        let mut result = [0 as Field; 3];
        let amount_serialized = amount.serialize();
        result[0] = hiding_point_slot;
        result[1] = amount_serialized[0];
        result[2] = amount_serialized[1];
        result
    }
}<|MERGE_RESOLUTION|>--- conflicted
+++ resolved
@@ -153,10 +153,7 @@
         );
     }
 
-<<<<<<< HEAD
-    pub fn finalize_mint_to_private(
-=======
-    pub fn _private_increase_hiding_point_balance(
+    pub fn private_increase_hiding_point_balance(
         context: &mut PrivateContext,
         hiding_point_slot: Field,
         amount: U128,
@@ -168,8 +165,7 @@
         );
     }
 
-    pub fn _finalize_mint_to_private(
->>>>>>> 79635171
+    pub fn finalize_mint_to_private(
         context: &mut PublicContext,
         total_supply: PublicMutable<U128, &mut PublicContext>,
         hiding_point_slot: Field,
