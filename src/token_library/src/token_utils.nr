pub mod TokenLib {
    use aztec::{
        context::PrivateContext,
        note::{note_emission::OuterNoteEmission, note_interface::PartialNote},
        oracle::random::random,
        prelude::{AztecAddress, Map, Point, PublicContext, PublicImmutable, PublicMutable},
        protocol_types::{abis::function_selector::FunctionSelector, traits::{ToField, Serialize}},
    };

    use balance_set::balance_set::BalanceSet;
    use uint_note::uint_note::{UintNote, PartialUintNote};

    use compressed_string::FieldCompressedString;

    pub fn token_constructor(
        storage_name: PublicImmutable<FieldCompressedString, &mut PublicContext>,
        storage_symbol: PublicImmutable<FieldCompressedString, &mut PublicContext>,
        storage_decimals: PublicImmutable<u8, &mut PublicContext>,
        name: str<31>,
        symbol: str<31>,
        decimals: u8,
    ) {
        storage_name.initialize(FieldCompressedString::from_string(name));
        storage_symbol.initialize(FieldCompressedString::from_string(symbol));
        storage_decimals.initialize(decimals);
    }

    /** ==========================================================
     * ======================= LIBRARIES =========================
     * ======================================================== */

    pub fn finalize_transfer_public_to_private(
        context: &mut PublicContext,
        public_balances: Map<AztecAddress, PublicMutable<u128, &mut PublicContext>, &mut PublicContext>,
        from: AztecAddress,
        partial_note: PartialUintNote,
        amount: u128,
    ) {
        decrease_public_balance(public_balances, from, amount);
        increase_hiding_point_balance(context, partial_note, amount);
    }

    pub fn decrease_private_balance(
        context: &mut PrivateContext,
        private_balances: Map<AztecAddress, BalanceSet<&mut PrivateContext>, &mut PrivateContext>,
        account: AztecAddress,
        amount: u128,
        max_notes: u32,
    ) -> OuterNoteEmission<UintNote> {
        let change = subtract_balance(context, private_balances, account, amount, max_notes);
        increase_private_balance(private_balances, account, change)
    }

    pub fn increase_private_balance(
        private_balances: Map<AztecAddress, BalanceSet<&mut PrivateContext>, &mut PrivateContext>,
        to: AztecAddress,
        amount: u128,
    ) -> OuterNoteEmission<UintNote> {
        private_balances.at(to).add(to, amount)
    }

    pub fn increase_public_balance(
        public_balances: Map<AztecAddress, PublicMutable<u128, &mut PublicContext>, &mut PublicContext>,
        to: AztecAddress,
        amount: u128,
    ) {
        let new_balance = public_balances.at(to).read() + amount;
        public_balances.at(to).write(new_balance);
    }

    pub fn decrease_public_balance(
        public_balances: Map<AztecAddress, PublicMutable<u128, &mut PublicContext>, &mut PublicContext>,
        from: AztecAddress,
        amount: u128,
    ) {
        let new_balance = public_balances.at(from).read() - amount;
        public_balances.at(from).write(new_balance);
    }

    pub fn increase_hiding_point_balance(
        context: &mut PublicContext,
        partial_note: PartialUintNote,
        amount: u128,
    ) {
        partial_note.complete(amount, context);
    }

    pub fn subtract_balance(
        context: &mut PrivateContext,
        private_balances: Map<AztecAddress, BalanceSet<&mut PrivateContext>, &mut PrivateContext>,
        account: AztecAddress,
        amount: u128,
        max_notes: u32,
    ) -> u128 {
        let subtracted = private_balances.at(account).try_sub(amount, max_notes);
        // Failing to subtract any amount means that the owner was unable to produce more notes that could be nullified.
        assert(subtracted > 0, "Balance too low");
        if subtracted >= amount {
            // We have achieved our goal of nullifying notes that add up to more than amount, so we return the change.
            subtracted - amount
        } else {
            // try_sub failed to nullify enough notes to reach the target amount, so we compute the amount remaining
            // and try again.
            let remaining = amount - subtracted;

            // NOTE: hacky way to call itself before Token is compiled to be used as a library.
            // let self = Token::at(context.this_address());
            // self._recurse_subtract_balance(account, remaining).call(context)

            let result: U128 = context
                .call_private_function(
                    context.this_address(),
                    FunctionSelector::from_signature(
                        "_recurse_subtract_balance((Field),(Field,Field))",
                    ),
                    serialize_recurse_subtract_balance_call(account, remaining),
                )
                .get_preimage();

<<<<<<< HEAD
            result as u128 // TODO: test this works
=======
            result
>>>>>>> 3ddf1eff
        }
    }

    pub fn private_increase_public_balance(
        context: &mut PrivateContext,
        to: AztecAddress,
        amount: u128,
    ) {
        // let self = Token::at(context.this_address());
        // self.increase_public_balance(to, amount).enqueue(&mut context);
        context.call_public_function(
            context.this_address(),
            FunctionSelector::from_signature("increase_public_balance((Field),(Field,Field))"),
            serialize_balance_change_call(to, amount),
        );
    }

    pub fn private_decrease_public_balance(
        context: &mut PrivateContext,
        from: AztecAddress,
        amount: u128,
    ) {
        // let self = Token::at(context.this_address());
        // self.decrease_public_balance(from, amount).enqueue(&mut context);
        context.call_public_function(
            context.this_address(),
            FunctionSelector::from_signature("decrease_public_balance((Field),(Field,Field))"),
            serialize_balance_change_call(from, amount),
        );
    }

    pub fn private_increase_hiding_point_balance(
        context: &mut PrivateContext,
        partial_note: PartialUintNote,
        amount: u128,
    ) {
        context.call_public_function(
            context.this_address(),
            FunctionSelector::from_signature("increase_hiding_point_balance(Field,(Field,Field))"),
            serialize_hiding_point_balance_change_call(partial_note, amount),
        );
    }

    pub fn finalize_mint_to_private(
        context: &mut PublicContext,
        total_supply: PublicMutable<u128, &mut PublicContext>,
        partial_note: PartialUintNote,
        amount: u128,
    ) {
        increase_total_supply(total_supply, amount);
        increase_hiding_point_balance(context, partial_note, amount);
    }

    pub fn private_finalize_mint_to_private(
        context: &mut PrivateContext,
        partial_note: PartialUintNote,
        amount: u128,
    ) {
        context.call_public_function(
            context.this_address(),
            FunctionSelector::from_signature("finalize_mint_to_private((Field,Field),Field)"),
<<<<<<< HEAD
            []
            // serialize_finalization_call(amount.serialize(), partial_note.commitment()),
=======
            serialize_finalization_call(hiding_point_slot, amount),
>>>>>>> 3ddf1eff
        );
    }

    pub fn increase_total_supply(
        total_supply: PublicMutable<u128, &mut PublicContext>,
        amount: u128,
    ) {
        let new_supply = total_supply.read() + amount;
        total_supply.write(new_supply);
    }

    pub fn store_payload_in_storage(
        context: &mut PublicContext,
        partial_note: PartialUintNote,
    ) {
        context.storage_write(partial_note.commitment(), true);
    }

    pub fn prepare_transfer_public_to_private(
        context: &mut PrivateContext,
        private_balances: Map<AztecAddress, BalanceSet<&mut PrivateContext>, &mut PrivateContext>,
        from: AztecAddress, // sender of the tag: TODO(#9887): this is not great?
        to: AztecAddress,
    ) -> PartialUintNote {

        let partial_note = UintNote::partial(
            to,
            private_balances.at(to).set.storage_slot,
            context,
            to,
            from,
        );

        context.call_public_function(
            context.this_address(),
            FunctionSelector::from_signature("store_payload_in_storage(Field,[Field;3],[Field;9])"),
            []
            // serialize_payload_call(
            //     partial_note,
            // ),
        );

        partial_note
    }

    /** ==========================================================
     * ======================= SERIALIZATION =====================
     * ======================================================== */

    // NOTE: it's painful to manually serialize call arguments

    fn serialize_payload_call(
        partial_note: PartialUintNote,
    ) {
    }

<<<<<<< HEAD
    fn serialize_finalization_call(amount: [Field; 1], partial_note: PartialUintNote) -> [Field; 2] {
        let mut result = [0 as Field; 2];
        result[0] = amount[0];
        result[1] = partial_note.commitment();
        result
    }

    fn serialize_balance_change_call(account: AztecAddress, amount: [Field; 1]) -> [Field; 2] {
        let mut result = [0 as Field; 2];
        result[0] = account.to_field();
        result[1] = amount[0];
=======
    fn serialize_finalization_call(hiding_point_slot: Field, amount: U128) -> [Field; 3] {
        let mut result = [0 as Field; 3];
        let serialized_amount = amount.serialize();
        result[0] = serialized_amount[0];
        result[1] = serialized_amount[1];
        result[2] = hiding_point_slot;
        result
    }

    fn serialize_balance_change_call(account: AztecAddress, amount: U128) -> [Field; 3] {
        let mut result = [0 as Field; 3];
        let serialized_amount = amount.serialize();
        result[0] = account.to_field();
        result[1] = serialized_amount[0];
        result[2] = serialized_amount[1];
        result
    }

    fn serialize_recurse_subtract_balance_call(
        account: AztecAddress,
        remaining: U128,
    ) -> [Field; 3] {
        let mut result = [0 as Field; 3];
        let serialized_remaining = remaining.serialize();
        result[0] = account.to_field();
        result[1] = serialized_remaining[0];
        result[2] = serialized_remaining[1];
>>>>>>> 3ddf1eff
        result
    }

    fn serialize_hiding_point_balance_change_call(
        partial_note: PartialUintNote,
        amount: u128,
    ) -> [Field; 2] {
        let mut result = [0 as Field; 2];
        let amount_serialized = amount.serialize();
        result[0] = partial_note.commitment();
        result[1] = amount_serialized[0];
        result
    }
}<|MERGE_RESOLUTION|>--- conflicted
+++ resolved
@@ -107,21 +107,17 @@
             // let self = Token::at(context.this_address());
             // self._recurse_subtract_balance(account, remaining).call(context)
 
-            let result: U128 = context
+            let result: u128 = context
                 .call_private_function(
                     context.this_address(),
                     FunctionSelector::from_signature(
                         "_recurse_subtract_balance((Field),(Field,Field))",
                     ),
-                    serialize_recurse_subtract_balance_call(account, remaining),
+                    [] // serialize_recurse_subtract_balance_call(account, remaining),
                 )
                 .get_preimage();
 
-<<<<<<< HEAD
             result as u128 // TODO: test this works
-=======
-            result
->>>>>>> 3ddf1eff
         }
     }
 
@@ -135,7 +131,7 @@
         context.call_public_function(
             context.this_address(),
             FunctionSelector::from_signature("increase_public_balance((Field),(Field,Field))"),
-            serialize_balance_change_call(to, amount),
+            [] // serialize_balance_change_call(to, amount),
         );
     }
 
@@ -149,7 +145,7 @@
         context.call_public_function(
             context.this_address(),
             FunctionSelector::from_signature("decrease_public_balance((Field),(Field,Field))"),
-            serialize_balance_change_call(from, amount),
+            [] // serialize_balance_change_call(from, amount),
         );
     }
 
@@ -161,7 +157,7 @@
         context.call_public_function(
             context.this_address(),
             FunctionSelector::from_signature("increase_hiding_point_balance(Field,(Field,Field))"),
-            serialize_hiding_point_balance_change_call(partial_note, amount),
+            [] // serialize_hiding_point_balance_change_call(partial_note, amount),
         );
     }
 
@@ -183,12 +179,8 @@
         context.call_public_function(
             context.this_address(),
             FunctionSelector::from_signature("finalize_mint_to_private((Field,Field),Field)"),
-<<<<<<< HEAD
             []
             // serialize_finalization_call(amount.serialize(), partial_note.commitment()),
-=======
-            serialize_finalization_call(hiding_point_slot, amount),
->>>>>>> 3ddf1eff
         );
     }
 
@@ -243,60 +235,25 @@
     fn serialize_payload_call(
         partial_note: PartialUintNote,
     ) {
-    }
-
-<<<<<<< HEAD
-    fn serialize_finalization_call(amount: [Field; 1], partial_note: PartialUintNote) -> [Field; 2] {
-        let mut result = [0 as Field; 2];
-        result[0] = amount[0];
-        result[1] = partial_note.commitment();
-        result
-    }
-
-    fn serialize_balance_change_call(account: AztecAddress, amount: [Field; 1]) -> [Field; 2] {
-        let mut result = [0 as Field; 2];
-        result[0] = account.to_field();
-        result[1] = amount[0];
-=======
-    fn serialize_finalization_call(hiding_point_slot: Field, amount: U128) -> [Field; 3] {
-        let mut result = [0 as Field; 3];
-        let serialized_amount = amount.serialize();
-        result[0] = serialized_amount[0];
-        result[1] = serialized_amount[1];
-        result[2] = hiding_point_slot;
-        result
-    }
-
-    fn serialize_balance_change_call(account: AztecAddress, amount: U128) -> [Field; 3] {
-        let mut result = [0 as Field; 3];
-        let serialized_amount = amount.serialize();
-        result[0] = account.to_field();
-        result[1] = serialized_amount[0];
-        result[2] = serialized_amount[1];
-        result
-    }
-
-    fn serialize_recurse_subtract_balance_call(
-        account: AztecAddress,
-        remaining: U128,
-    ) -> [Field; 3] {
-        let mut result = [0 as Field; 3];
-        let serialized_remaining = remaining.serialize();
-        result[0] = account.to_field();
-        result[1] = serialized_remaining[0];
-        result[2] = serialized_remaining[1];
->>>>>>> 3ddf1eff
-        result
+        // TODO: re-do serialization
+    }
+
+    fn serialize_recurse_subtract_balance_call(account: AztecAddress, amount: u128) {
+        // TODO: re-do serialization
+    }
+
+    fn serialize_finalization_call(amount: [Field; 1], partial_note: PartialUintNote) {
+        // TODO: re-do serialization
+    }
+
+    fn serialize_balance_change_call(account: AztecAddress, amount: u128) {
+        // TODO: re-do serialization
     }
 
     fn serialize_hiding_point_balance_change_call(
         partial_note: PartialUintNote,
         amount: u128,
-    ) -> [Field; 2] {
-        let mut result = [0 as Field; 2];
-        let amount_serialized = amount.serialize();
-        result[0] = partial_note.commitment();
-        result[1] = amount_serialized[0];
-        result
+    ) {
+        // TODO: re-do serialization
     }
 }