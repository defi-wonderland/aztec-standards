pub mod TokenLib {
    use aztec::{
        context::PrivateContext,
        note::{note_emission::OuterNoteEmission, note_interface::PartialNote},
        oracle::random::random,
<<<<<<< HEAD
        prelude::{AztecAddress, Map, Point, PublicContext, PublicImmutable, PublicMutable},
        protocol_types::{abis::function_selector::FunctionSelector, traits::{ToField, Serialize}},
=======
        prelude::{AztecAddress, Map, Point, PublicContext, PublicMutable},
        protocol_types::abis::function_selector::FunctionSelector,
>>>>>>> 63bb147f
    };

    use balance_set::balance_set::BalanceSet;
    use uint_note::uint_note::{UintNote, PartialUintNote};

    /** ==========================================================
     * ======================= LIBRARIES =========================
     * ======================================================== */

    pub fn finalize_transfer_public_to_private(
        context: &mut PublicContext,
        public_balances: Map<AztecAddress, PublicMutable<u128, &mut PublicContext>, &mut PublicContext>,
        from: AztecAddress,
        partial_note: PartialUintNote,
        amount: u128,
    ) {
        decrease_public_balance(public_balances, from, amount);
        increase_hiding_point_balance(context, partial_note, amount);
    }

    pub fn decrease_private_balance(
        context: &mut PrivateContext,
        private_balances: Map<AztecAddress, BalanceSet<&mut PrivateContext>, &mut PrivateContext>,
        account: AztecAddress,
        amount: u128,
        max_notes: u32,
    ) -> OuterNoteEmission<UintNote> {
        let change = subtract_balance(context, private_balances, account, amount, max_notes);
        increase_private_balance(private_balances, account, change)
    }

    pub fn increase_private_balance(
        private_balances: Map<AztecAddress, BalanceSet<&mut PrivateContext>, &mut PrivateContext>,
        to: AztecAddress,
        amount: u128,
    ) -> OuterNoteEmission<UintNote> {
        private_balances.at(to).add(to, amount)
    }

    pub fn increase_public_balance(
        public_balances: Map<AztecAddress, PublicMutable<u128, &mut PublicContext>, &mut PublicContext>,
        to: AztecAddress,
        amount: u128,
    ) {
        let new_balance = public_balances.at(to).read() + amount;
        public_balances.at(to).write(new_balance);
    }

    pub fn decrease_public_balance(
        public_balances: Map<AztecAddress, PublicMutable<u128, &mut PublicContext>, &mut PublicContext>,
        from: AztecAddress,
        amount: u128,
    ) {
        let new_balance = public_balances.at(from).read() - amount;
        public_balances.at(from).write(new_balance);
    }

    pub fn increase_hiding_point_balance(
        context: &mut PublicContext,
        partial_note: PartialUintNote,
        amount: u128,
    ) {
        partial_note.complete(amount, context);
    }

    pub fn subtract_balance(
        context: &mut PrivateContext,
        private_balances: Map<AztecAddress, BalanceSet<&mut PrivateContext>, &mut PrivateContext>,
        account: AztecAddress,
        amount: u128,
        max_notes: u32,
    ) -> u128 {
        let subtracted = private_balances.at(account).try_sub(amount, max_notes);
        // Failing to subtract any amount means that the owner was unable to produce more notes that could be nullified.
        assert(subtracted > 0, "Balance too low");
        if subtracted >= amount {
            // We have achieved our goal of nullifying notes that add up to more than amount, so we return the change.
            subtracted - amount
        } else {
            // try_sub failed to nullify enough notes to reach the target amount, so we compute the amount remaining
            // and try again.
            let remaining = amount - subtracted;

            // NOTE: hacky way to call itself before Token is compiled to be used as a library.
            // let self = Token::at(context.this_address());
            // self._recurse_subtract_balance(account, remaining).call(context)

            let result: u128 = context
                .call_private_function(
                    context.this_address(),
                    FunctionSelector::from_signature(
                        "_recurse_subtract_balance((Field),(Field,Field))",
                    ),
                    [] // serialize_recurse_subtract_balance_call(account, remaining),
                )
                .get_preimage();

            result as u128 // TODO: test this works
        }
    }

    pub fn private_increase_public_balance(
        context: &mut PrivateContext,
        to: AztecAddress,
        amount: u128,
    ) {
        // let self = Token::at(context.this_address());
        // self.increase_public_balance(to, amount).enqueue(&mut context);
        context.call_public_function(
            context.this_address(),
            FunctionSelector::from_signature("increase_public_balance((Field),(Field,Field))"),
            [] // serialize_balance_change_call(to, amount),
        );
    }

    pub fn private_decrease_public_balance(
        context: &mut PrivateContext,
        from: AztecAddress,
        amount: u128,
    ) {
        // let self = Token::at(context.this_address());
        // self.decrease_public_balance(from, amount).enqueue(&mut context);
        context.call_public_function(
            context.this_address(),
            FunctionSelector::from_signature("decrease_public_balance((Field),(Field,Field))"),
            [] // serialize_balance_change_call(from, amount),
        );
    }

    pub fn private_increase_hiding_point_balance(
        context: &mut PrivateContext,
        partial_note: PartialUintNote,
        amount: u128,
    ) {
        context.call_public_function(
            context.this_address(),
            FunctionSelector::from_signature("increase_hiding_point_balance(Field,(Field,Field))"),
            [] // serialize_hiding_point_balance_change_call(partial_note, amount),
        );
    }

    pub fn finalize_mint_to_private(
        context: &mut PublicContext,
        total_supply: PublicMutable<u128, &mut PublicContext>,
        partial_note: PartialUintNote,
        amount: u128,
    ) {
        increase_total_supply(total_supply, amount);
        increase_hiding_point_balance(context, partial_note, amount);
    }

    pub fn private_finalize_mint_to_private(
        context: &mut PrivateContext,
        partial_note: PartialUintNote,
        amount: u128,
    ) {
        context.call_public_function(
            context.this_address(),
            FunctionSelector::from_signature("finalize_mint_to_private((Field,Field),Field)"),
            []
            // serialize_finalization_call(amount.serialize(), partial_note.commitment()),
        );
    }

    pub fn increase_total_supply(
        total_supply: PublicMutable<u128, &mut PublicContext>,
        amount: u128,
    ) {
        let new_supply = total_supply.read() + amount;
        total_supply.write(new_supply);
    }

    pub fn store_payload_in_storage(
        context: &mut PublicContext,
        partial_note: PartialUintNote,
    ) {
        context.storage_write(partial_note.commitment(), true);
    }

    pub fn prepare_transfer_public_to_private(
        context: &mut PrivateContext,
        private_balances: Map<AztecAddress, BalanceSet<&mut PrivateContext>, &mut PrivateContext>,
        from: AztecAddress, // sender of the tag: TODO(#9887): this is not great?
        to: AztecAddress,
    ) -> PartialUintNote {

        let partial_note = UintNote::partial(
            to,
            private_balances.at(to).set.storage_slot,
            context,
            to,
            from,
        );

        context.call_public_function(
            context.this_address(),
            FunctionSelector::from_signature("store_payload_in_storage(Field,[Field;3],[Field;9])"),
            []
            // serialize_payload_call(
            //     partial_note,
            // ),
        );

        partial_note
    }

    /** ==========================================================
     * ======================= SERIALIZATION =====================
     * ======================================================== */

    // NOTE: it's painful to manually serialize call arguments

    fn serialize_payload_call(
        partial_note: PartialUintNote,
    ) {
        // TODO: re-do serialization
    }

    fn serialize_recurse_subtract_balance_call(account: AztecAddress, amount: u128) {
        // TODO: re-do serialization
    }

    fn serialize_finalization_call(amount: [Field; 1], partial_note: PartialUintNote) {
        // TODO: re-do serialization
    }

    fn serialize_balance_change_call(account: AztecAddress, amount: u128) {
        // TODO: re-do serialization
    }

    fn serialize_hiding_point_balance_change_call(
        partial_note: PartialUintNote,
        amount: u128,
    ) {
        // TODO: re-do serialization
    }
}<|MERGE_RESOLUTION|>--- conflicted
+++ resolved
@@ -3,13 +3,8 @@
         context::PrivateContext,
         note::{note_emission::OuterNoteEmission, note_interface::PartialNote},
         oracle::random::random,
-<<<<<<< HEAD
         prelude::{AztecAddress, Map, Point, PublicContext, PublicImmutable, PublicMutable},
         protocol_types::{abis::function_selector::FunctionSelector, traits::{ToField, Serialize}},
-=======
-        prelude::{AztecAddress, Map, Point, PublicContext, PublicMutable},
-        protocol_types::abis::function_selector::FunctionSelector,
->>>>>>> 63bb147f
     };
 
     use balance_set::balance_set::BalanceSet;
