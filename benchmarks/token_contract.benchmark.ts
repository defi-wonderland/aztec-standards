import {
  AccountManager,
  type AccountWallet,
  type ContractFunctionInteraction,
  type PXE,
  createPXEClient,
} from '@aztec/aztec.js';
import { getInitialTestAccounts } from '@aztec/accounts/testing';
import { parseUnits } from 'viem';

// Import the new Benchmark base class and context
import { Benchmark, BenchmarkContext } from '@defi-wonderland/aztec-benchmark';

import { TokenContract } from '../src/artifacts/Token.js';
import { deployTokenWithMinter, setupPXE } from '../src/ts/test/utils.js';
import { SchnorrAccountContract } from '@aztec/accounts/schnorr';
import { deriveSigningKey } from '@aztec/stdlib/keys';

// Extend the BenchmarkContext from the new package
interface TokenBenchmarkContext extends BenchmarkContext {
  pxe: PXE;
  deployer: AccountWallet;
  accounts: AccountWallet[];
  tokenContract: TokenContract;
}

// --- Helper Functions ---

function amt(x: bigint | number | string) {
  // Using 18 decimals as standard for Token examples
  return parseUnits(x.toString(), 18);
}

// Use export default class extending Benchmark
export default class TokenContractBenchmark extends Benchmark {
  /**
   * Sets up the benchmark environment for the TokenContract.
   * Creates PXE client, gets accounts, and deploys the contract.
   */
  async setup(): Promise<TokenBenchmarkContext> {
    const pxe = await setupPXE();
    const managers = await Promise.all(
      (await getInitialTestAccounts()).map(async (acc) => {
        return await AccountManager.create(
          pxe,
          acc.secret,
          new SchnorrAccountContract(deriveSigningKey(acc.secret)),
          acc.salt,
        );
      }),
    );
<<<<<<< HEAD
    const wallets = await Promise.all(managers.map((acc) => acc.register()));
    const [deployer] = wallets;
=======
    const accounts = await Promise.all(managers.map((acc) => acc.register()));
    const [deployer] = accounts;
>>>>>>> cf81d9cd
    const deployedBaseContract = await deployTokenWithMinter(deployer);
    const tokenContract = await TokenContract.at(deployedBaseContract.address, deployer);
    return { pxe, deployer, accounts: wallets, tokenContract };
  }

  /**
   * Returns the list of TokenContract methods to be benchmarked.
   */
  getMethods(context: TokenBenchmarkContext): ContractFunctionInteraction[] {
<<<<<<< HEAD
    const { tokenContract, deployer, accounts } = context;
=======
    const { tokenContract, accounts } = context;
>>>>>>> cf81d9cd
    const [alice, bob] = accounts;
    const owner = alice.getAddress();
    const methods: ContractFunctionInteraction[] = [
      // Mint methods
      tokenContract.withWallet(alice).methods.mint_to_private(owner, owner, amt(100)),
      tokenContract.withWallet(alice).methods.mint_to_public(owner, amt(100)),
      // Transfer methods
      tokenContract.withWallet(alice).methods.transfer_private_to_public(owner, bob.getAddress(), amt(10), 0),
      tokenContract
        .withWallet(alice)
        .methods.transfer_private_to_public_with_commitment(owner, bob.getAddress(), amt(10), 0),
      tokenContract.withWallet(alice).methods.transfer_private_to_private(owner, bob.getAddress(), amt(10), 0),
      tokenContract.withWallet(alice).methods.transfer_public_to_private(owner, bob.getAddress(), amt(10), 0),
      tokenContract.withWallet(alice).methods.transfer_public_to_public(owner, bob.getAddress(), amt(10), 0),

      // Burn methods
      tokenContract.withWallet(alice).methods.burn_private(owner, amt(10), 0),
      tokenContract.withWallet(alice).methods.burn_public(owner, amt(10), 0),
    ];

    return methods.filter(Boolean);
  }
}<|MERGE_RESOLUTION|>--- conflicted
+++ resolved
@@ -49,13 +49,8 @@
         );
       }),
     );
-<<<<<<< HEAD
-    const wallets = await Promise.all(managers.map((acc) => acc.register()));
-    const [deployer] = wallets;
-=======
     const accounts = await Promise.all(managers.map((acc) => acc.register()));
     const [deployer] = accounts;
->>>>>>> cf81d9cd
     const deployedBaseContract = await deployTokenWithMinter(deployer);
     const tokenContract = await TokenContract.at(deployedBaseContract.address, deployer);
     return { pxe, deployer, accounts: wallets, tokenContract };
@@ -65,11 +60,7 @@
    * Returns the list of TokenContract methods to be benchmarked.
    */
   getMethods(context: TokenBenchmarkContext): ContractFunctionInteraction[] {
-<<<<<<< HEAD
-    const { tokenContract, deployer, accounts } = context;
-=======
     const { tokenContract, accounts } = context;
->>>>>>> cf81d9cd
     const [alice, bob] = accounts;
     const owner = alice.getAddress();
     const methods: ContractFunctionInteraction[] = [
