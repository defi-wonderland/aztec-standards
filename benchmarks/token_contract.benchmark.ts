--- conflicted
+++ resolved
@@ -32,20 +32,7 @@
 
   async setup(): Promise<TokenBenchmarkContext> {
     const { pxe, store } = await setupPXE();
-<<<<<<< HEAD
-    const managers = await Promise.all(
-      (await getInitialTestAccounts()).map(async (acc) => {
-        return await AccountManager.create(
-          pxe,
-          acc.secret,
-          new SchnorrAccountContract(deriveSigningKey(acc.secret)),
-          acc.salt,
-        );
-      }),
-    );
-=======
     const managers = await getInitialTestAccountsManagers(pxe);
->>>>>>> 888db115
     const accounts = await Promise.all(managers.map((acc) => acc.register()));
     const [deployer] = accounts;
     const deployedBaseContract = await deployTokenWithMinter(deployer);
