--- conflicted
+++ resolved
@@ -42,13 +42,8 @@
         );
       }),
     );
-<<<<<<< HEAD
-    const wallets = await Promise.all(managers.map((acc) => acc.register()));
-    const [deployer] = wallets;
-=======
     const accounts = await Promise.all(managers.map((acc) => acc.register()));
     const [deployer] = accounts;
->>>>>>> cf81d9cd
     const deployedBaseContract = await deployNFTWithMinter(deployer, { universalDeploy: true });
     const nftContract = await NFTContract.at(deployedBaseContract.address, deployer);
     return { pxe, deployer, accounts: wallets, nftContract };
@@ -58,13 +53,8 @@
    * Returns the list of NFTContract methods to be benchmarked.
    */
   getMethods(context: NFTBenchmarkContext): ContractFunctionInteraction[] {
-<<<<<<< HEAD
-    const { nftContract, deployer, accounts } = context;
-    const [alice, bob] = accounts;
-=======
     const { nftContract, accounts } = context;
     const [alice] = accounts;
->>>>>>> cf81d9cd
     const owner = alice.getAddress();
     const methods: ContractFunctionInteraction[] = [
       // Mint methods
