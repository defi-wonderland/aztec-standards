--- conflicted
+++ resolved
@@ -20,15 +20,9 @@
     "*.ts": "prettier --write -u"
   },
   "dependencies": {
-<<<<<<< HEAD
-    "@aztec/accounts": "0.82.3",
-    "@aztec/aztec.js": "0.82.3",
-    "@aztec/noir-contracts.js": "0.82.3",
-=======
     "@aztec/accounts": "0.84.0",
     "@aztec/aztec.js": "0.84.0",
     "@aztec/noir-contracts.js": "0.84.0",
->>>>>>> b87a7995
     "@types/node": "22.5.1"
   },
   "devDependencies": {
