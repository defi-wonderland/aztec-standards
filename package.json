{
  "name": "aztec_standards",
  "version": "0.0.0",
  "repository": "https://github.com/defi-wonderland/aztec-standards.git",
  "author": "Wonderland",
  "license": "MIT",
  "private": true,
  "type": "module",
  "scripts": {
    "clean": "rm -rf ./src/artifacts ./target",
    "codegen": "aztec codegen target --outdir src/artifacts",
    "compile": "aztec-nargo compile",
    "start:pxe": "docker compose -p sandbox -f ~/.aztec/docker-compose.sandbox.yml -f docker-compose.override.yml up",
    "test": "yarn test:nr && yarn test:js",
    "test:js": "NODE_NO_WARNINGS=1 node --experimental-vm-modules $(yarn bin jest) --no-cache --runInBand --config jest.integration.config.json",
    "test:nr": "aztec test",
    "lint:prettier": "prettier '**/*.{js,ts}' --write",
    "bench": "bash src/sh/bench.sh"
  },
  "lint-staged": {
    "*.ts": "prettier --write -u"
  },
  "dependencies": {
<<<<<<< HEAD
    "@aztec/accounts": "0.82.2",
    "@aztec/aztec.js": "0.82.2",
    "@aztec/noir-contracts.js": "0.82.2",
    "@aztec/stdlib": "0.82.2",
=======
    "@aztec/accounts": "0.82.3",
    "@aztec/aztec.js": "0.82.3",
    "@aztec/noir-contracts.js": "0.82.3",
>>>>>>> de53d249
    "@types/node": "22.5.1"
  },
  "devDependencies": {
    "@types/jest": "29.5.11",
    "@types/mocha": "10.0.6",
    "@types/node": "22.5.1",
    "husky": "9.1.7",
    "lint-staged": "15.4.3",
    "prettier": "3.4.2",
    "jest": "29.7.0",
    "ts-jest": "29.2.5",
    "ts-node": "10.9.2",
    "typescript": "5.7.2",
    "tsx": "4.19.3"
  },
  "jest": {
    "testTimeout": 200000
  },
  "packageManager": "yarn@1.22.22+sha512.a6b2f7906b721bba3d67d4aff083df04dad64c399707841b7acf00f6b133b7ac24255f2652fa22ae3534329dc6180534e98d17432037ff6fd140556e2bb3137e"
}<|MERGE_RESOLUTION|>--- conflicted
+++ resolved
@@ -21,16 +21,10 @@
     "*.ts": "prettier --write -u"
   },
   "dependencies": {
-<<<<<<< HEAD
-    "@aztec/accounts": "0.82.2",
-    "@aztec/aztec.js": "0.82.2",
-    "@aztec/noir-contracts.js": "0.82.2",
-    "@aztec/stdlib": "0.82.2",
-=======
     "@aztec/accounts": "0.82.3",
     "@aztec/aztec.js": "0.82.3",
     "@aztec/noir-contracts.js": "0.82.3",
->>>>>>> de53d249
+    "@aztec/stdlib": "0.82.3",
     "@types/node": "22.5.1"
   },
   "devDependencies": {
