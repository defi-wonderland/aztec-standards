--- conflicted
+++ resolved
@@ -20,15 +20,9 @@
     "*.ts": "prettier --write -u"
   },
   "dependencies": {
-<<<<<<< HEAD
-    "@aztec/accounts": "0.81.0",
-    "@aztec/aztec.js": "0.81.0",
-    "@aztec/noir-contracts.js": "0.81.0",
-=======
     "@aztec/accounts": "0.82.2",
     "@aztec/aztec.js": "0.82.2",
     "@aztec/noir-contracts.js": "0.82.2",
->>>>>>> 1d20e904
     "@types/node": "22.5.1"
   },
   "devDependencies": {
