{
  "name": "aztec_standards",
  "version": "0.0.0",
  "repository": "https://github.com/defi-wonderland/aztec-standards.git",
  "author": "Wonderland",
  "license": "MIT",
  "private": true,
  "type": "module",
  "scripts": {
    "clean": "rm -rf ./src/artifacts ./target",
    "codegen": "aztec codegen target --outdir src/artifacts",
    "compile": "aztec-nargo compile",
    "start:pxe": "docker compose -p sandbox -f ~/.aztec/docker-compose.sandbox.yml -f docker-compose.override.yml up",
    "test": "yarn test:nr && yarn test:js",
    "test:js": "NODE_NO_WARNINGS=1 node --experimental-vm-modules $(yarn bin jest) --no-cache --runInBand --config jest.integration.config.json",
    "test:nr": "aztec test",
    "lint:prettier": "prettier '**/*.{js,ts}' --write",
    "bench": "tsx src/ts/scripts/bench.ts"
  },
  "lint-staged": {
    "*.ts": "prettier --write -u"
  },
  "dependencies": {
<<<<<<< HEAD
    "@aztec/accounts": "0.83.0",
    "@aztec/aztec.js": "0.83.0",
    "@aztec/noir-contracts.js": "0.83.0",
    "@aztec/stdlib": "0.83.0",
=======
    "@aztec/accounts": "0.84.0",
    "@aztec/aztec.js": "0.84.0",
    "@aztec/noir-contracts.js": "0.84.0",
>>>>>>> c8c7f590
    "@types/node": "22.5.1"
  },
  "devDependencies": {
    "@types/jest": "29.5.11",
    "@types/mocha": "10.0.6",
    "@types/node": "22.5.1",
    "husky": "9.1.7",
    "lint-staged": "15.4.3",
    "prettier": "3.4.2",
    "jest": "29.7.0",
    "ts-jest": "29.2.5",
    "ts-node": "10.9.2",
    "typescript": "5.7.2",
    "tsx": "4.19.3"
  },
  "jest": {
    "testTimeout": 200000
  },
  "packageManager": "yarn@1.22.22+sha512.a6b2f7906b721bba3d67d4aff083df04dad64c399707841b7acf00f6b133b7ac24255f2652fa22ae3534329dc6180534e98d17432037ff6fd140556e2bb3137e"
}<|MERGE_RESOLUTION|>--- conflicted
+++ resolved
@@ -21,16 +21,10 @@
     "*.ts": "prettier --write -u"
   },
   "dependencies": {
-<<<<<<< HEAD
-    "@aztec/accounts": "0.83.0",
-    "@aztec/aztec.js": "0.83.0",
-    "@aztec/noir-contracts.js": "0.83.0",
-    "@aztec/stdlib": "0.83.0",
-=======
     "@aztec/accounts": "0.84.0",
     "@aztec/aztec.js": "0.84.0",
     "@aztec/noir-contracts.js": "0.84.0",
->>>>>>> c8c7f590
+    "@aztec/stdlib": "0.84.0",
     "@types/node": "22.5.1"
   },
   "devDependencies": {
