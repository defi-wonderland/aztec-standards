{
  "name": "@defi-wonderland/aztec-standards",
  "version": "1.1.0",
  "repository": {
    "type": "git",
    "url": "git+https://github.com/defi-wonderland/aztec-standards.git"
  },
  "author": "Wonderland",
  "license": "MIT",
  "type": "module",
  "scripts": {
    "postinstall": "husky",
    "clean": "rm -rf ./artifacts ./target",
    "codegen": "aztec codegen target --outdir artifacts --force",
    "compile": "aztec-nargo compile",
    "start:pxe": "docker compose -p sandbox -f ~/.aztec/docker-compose.sandbox.yml -f docker-compose.override.yml up",
    "test": "yarn test:nr && yarn test:js",
    "test:js": "NODE_NO_WARNINGS=1 node --experimental-vm-modules $(yarn bin jest) --no-cache --runInBand --config jest.integration.config.json",
    "test:nr": "aztec test",
    "lint:prettier": "prettier '**/*.{js,ts}' --write",
    "bench": "NODE_NO_WARNINGS=1 aztec-benchmark --suffix _base",
    "ccc": "yarn clean && yarn compile && yarn codegen"
  },
  "lint-staged": {
    "*.ts": "prettier --write -u"
  },
  "dependencies": {
<<<<<<< HEAD
    "@aztec/accounts": "2.0.0-nightly.20250813",
    "@aztec/aztec.js": "2.0.0-nightly.20250813",
    "@aztec/noir-contracts.js": "2.0.0-nightly.20250813",
    "@aztec/protocol-contracts": "2.0.0-nightly.20250813",
    "@aztec/pxe": "2.0.0-nightly.20250813",
    "@aztec/stdlib": "2.0.0-nightly.20250813",
=======
    "@aztec/accounts": "v1.2.1",
    "@aztec/aztec.js": "v1.2.1",
    "@aztec/noir-contracts.js": "v1.2.1",
    "@aztec/protocol-contracts": "v1.2.1",
    "@aztec/pxe": "v1.2.1",
    "@aztec/stdlib": "v1.2.1",
>>>>>>> 5f01cfff
    "@defi-wonderland/aztec-benchmark": "1.0.1",
    "@types/node": "22.5.1"
  },
  "devDependencies": {
    "@types/jest": "29.5.11",
    "@types/mocha": "10.0.6",
    "@types/node": "22.5.1",
    "husky": "9.1.7",
    "jest": "29.7.0",
    "lint-staged": "15.4.3",
    "prettier": "3.4.2",
    "ts-jest": "29.2.5",
    "ts-node": "10.9.2",
    "typescript": "5.7.2"
  },
  "jest": {
    "testTimeout": 200000
  },
  "config": {
<<<<<<< HEAD
    "aztecVersion": "2.0.0-nightly.20250813"
=======
    "aztecVersion": "1.2.1"
>>>>>>> 5f01cfff
  },
  "packageManager": "yarn@1.22.22+sha512.a6b2f7906b721bba3d67d4aff083df04dad64c399707841b7acf00f6b133b7ac24255f2652fa22ae3534329dc6180534e98d17432037ff6fd140556e2bb3137e"
}<|MERGE_RESOLUTION|>--- conflicted
+++ resolved
@@ -25,21 +25,12 @@
     "*.ts": "prettier --write -u"
   },
   "dependencies": {
-<<<<<<< HEAD
     "@aztec/accounts": "2.0.0-nightly.20250813",
     "@aztec/aztec.js": "2.0.0-nightly.20250813",
     "@aztec/noir-contracts.js": "2.0.0-nightly.20250813",
     "@aztec/protocol-contracts": "2.0.0-nightly.20250813",
     "@aztec/pxe": "2.0.0-nightly.20250813",
     "@aztec/stdlib": "2.0.0-nightly.20250813",
-=======
-    "@aztec/accounts": "v1.2.1",
-    "@aztec/aztec.js": "v1.2.1",
-    "@aztec/noir-contracts.js": "v1.2.1",
-    "@aztec/protocol-contracts": "v1.2.1",
-    "@aztec/pxe": "v1.2.1",
-    "@aztec/stdlib": "v1.2.1",
->>>>>>> 5f01cfff
     "@defi-wonderland/aztec-benchmark": "1.0.1",
     "@types/node": "22.5.1"
   },
@@ -59,11 +50,7 @@
     "testTimeout": 200000
   },
   "config": {
-<<<<<<< HEAD
     "aztecVersion": "2.0.0-nightly.20250813"
-=======
-    "aztecVersion": "1.2.1"
->>>>>>> 5f01cfff
   },
   "packageManager": "yarn@1.22.22+sha512.a6b2f7906b721bba3d67d4aff083df04dad64c399707841b7acf00f6b133b7ac24255f2652fa22ae3534329dc6180534e98d17432037ff6fd140556e2bb3137e"
 }