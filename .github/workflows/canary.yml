name: Canary Release

on: workflow_dispatch

jobs:
  export:
    name: Generate Canary Release
    environment: prod
    runs-on: ubuntu-latest

    env:
      PROJECT_NAME: '@defi-wonderland/aztec-standards'
      AZTEC_VERSION: 0.85.0-alpha-testnet.9

    steps:
      - name: Checkout Repo
        uses: actions/checkout@v4

      - name: Install Node
        uses: actions/setup-node@v4
        with:
          registry-url: "https://registry.npmjs.org"
          cache: "yarn"

      - name: Set up Docker
        uses: docker/setup-buildx-action@v2

      - name: Install Aztec CLI
        run: |
          curl -s https://install.aztec.network > tmp.sh
          bash tmp.sh <<< yes "yes"

      - name: Update path
        run: echo "/home/runner/.aztec/bin" >> $GITHUB_PATH

      - name: Set Aztec version
        run: |
          VERSION=${AZTEC_VERSION} aztec-up
      
      # Install dependencies AND the current canary version of the package we're releasing now.
      - name: Install dependencies
        run: |
          yarn
          yarn add @defi-wonderland/aztec-standards@canary
      - name: Compile
        run: yarn compile

      - name: Codegen
        run: aztec codegen target --outdir artifacts

      - name: Compile artifacts to JS
        run: |
          mkdir -p dist/artifacts
          yarn tsc artifacts/*.ts --outDir dist/artifacts --skipLibCheck --target es2020 --module nodenext --moduleResolution nodenext --resolveJsonModule --declaration

      - name: Update version
        run: yarn version --new-version "0.0.0-${GITHUB_SHA::8}" --no-git-tag-version

      # TODO: We do several things here:
      # 1. Create current and historical directories
      # 2. Copy historical versions from existing package to /historical
      # 3. Move this version's artifacts and circuits to historical/ as well.
      # 4. Move this version's artifacts and circuits to current/
      # 5. Copy deployments.json to current/
      # 6. README.md, and LICENSE to current/
      # 7. Trim info from package.json
      - name: Prepare files for release
        run: |
          VERSION="0.0.0-${GITHUB_SHA::8}"
          mkdir -p export/${{ env.PROJECT_NAME }}/current
          mkdir -p export/${{ env.PROJECT_NAME }}/historical
          
<<<<<<< HEAD
          # if [ -d "node_modules/${{ env.PROJECT_NAME }}/historical" ]; then
          #   cp -r node_modules/${{ env.PROJECT_NAME }}/historical/* export/${{ env.PROJECT_NAME }}/historical/
          # else
          #   echo "No historical directory found, skipping copy"
          # fi
=======
          if [ -d "node_modules/${{ env.PROJECT_NAME }}/historical" ]; then
            cp -r node_modules/${{ env.PROJECT_NAME }}/historical/** export/${{ env.PROJECT_NAME }}/historical/
          else
            echo "No historical directory found, skipping copy"
          fi
>>>>>>> a2bfa755

          cp -r dist/artifacts export/${{ env.PROJECT_NAME }}/current/
          cp -r target export/${{ env.PROJECT_NAME }}/current/

          # Copy deployments.json if it exists
          if [ -f "src/deployments.json" ]; then
            cp src/deployments.json export/${{ env.PROJECT_NAME }}/current/
          else
            echo "src/deployments.json not found, skipping copy"
          fi
          
          cp -r export/${{ env.PROJECT_NAME }}/current export/${{ env.PROJECT_NAME }}/historical/$VERSION

          cp README.md export/${{ env.PROJECT_NAME }}/
          cp LICENSE export/${{ env.PROJECT_NAME }}/
          cat package.json | jq 'del(.scripts, .jest, ."lint-staged", .packageManager, .devDependencies, .dependencies, .engines, .resolutions)' > export/${{ env.PROJECT_NAME }}/package.json


      - name: Publish to NPM
        run: cd export/${{ env.PROJECT_NAME }} && npm publish --access public --tag canary
        env:
          NODE_AUTH_TOKEN: ${{ secrets.NPM_TOKEN }}<|MERGE_RESOLUTION|>--- conflicted
+++ resolved
@@ -70,19 +70,11 @@
           mkdir -p export/${{ env.PROJECT_NAME }}/current
           mkdir -p export/${{ env.PROJECT_NAME }}/historical
           
-<<<<<<< HEAD
-          # if [ -d "node_modules/${{ env.PROJECT_NAME }}/historical" ]; then
-          #   cp -r node_modules/${{ env.PROJECT_NAME }}/historical/* export/${{ env.PROJECT_NAME }}/historical/
-          # else
-          #   echo "No historical directory found, skipping copy"
-          # fi
-=======
           if [ -d "node_modules/${{ env.PROJECT_NAME }}/historical" ]; then
             cp -r node_modules/${{ env.PROJECT_NAME }}/historical/** export/${{ env.PROJECT_NAME }}/historical/
           else
             echo "No historical directory found, skipping copy"
           fi
->>>>>>> a2bfa755
 
           cp -r dist/artifacts export/${{ env.PROJECT_NAME }}/current/
           cp -r target export/${{ env.PROJECT_NAME }}/current/
