--- conflicted
+++ resolved
@@ -26,18 +26,12 @@
   
         - name: Set Aztec version
           run: |
-<<<<<<< HEAD
             VERSION=0.75.0 aztec-up
-            aztec start --sandbox &
-  
-=======
-            VERSION=0.72.1 aztec-up
         
         - name: Start sandbox
           run: |
             docker compose -p sandbox -f ~/.aztec/docker-compose.sandbox.yml -f docker-compose.override.yml up &
 
->>>>>>> 3d66aa63
         - name: Install project dependencies
           run: yarn
   
