--- conflicted
+++ resolved
@@ -12,6 +12,8 @@
     tests:
       runs-on: ubuntu-latest
       timeout-minutes: 30
+      env:
+        AZTEC_VERSION: "0.84.0"
   
       steps:
         - name: Checkout repository
@@ -30,7 +32,7 @@
   
         - name: Set Aztec version
           run: |
-            VERSION=0.84.0 aztec-up
+            VERSION=${AZTEC_VERSION} aztec-up
         
         - name: Start sandbox
           run: |
@@ -41,10 +43,6 @@
   
         - name: Compile
           run: script -e -c "${AZTEC_NARGO:-aztec-nargo} compile"
-<<<<<<< HEAD
-
-        - name: Codegen
-          run: script -e -c "aztec codegen target --outdir src/artifacts"
 
         - name: Bench
           run: |
@@ -60,23 +58,14 @@
           with:
             issue-number: ${{ github.event.pull_request.number }}
             body-file: bench_diff.md
-=======
-  
-        - name: Codegen
-          run: script -e -c "aztec codegen target --outdir src/artifacts"
 
         - name: Start PXE
           run: |
-            VERSION=0.82.3 aztec start --port 8081 --pxe --pxe.nodeUrl=http://localhost:8080/ --pxe.proverEnabled false &
->>>>>>> b2522e42
+            VERSION=${AZTEC_VERSION} aztec start --port 8081 --pxe --pxe.nodeUrl=http://localhost:8080/ --pxe.proverEnabled false &
 
         - name: Run nr tests
           run: |
             script -e -c "aztec test"
 
         - name: Run js tests
-<<<<<<< HEAD
-          run: script -e -c "BASE_PXE_URL=http://localhost NODE_NO_WARNINGS=1 node --experimental-vm-modules $(yarn bin jest) --no-cache --runInBand --config jest.integration.config.json"
-=======
-          run: script -e -c "BASE_PXE_URL=http://localhost NODE_NO_WARNINGS=1 node --experimental-vm-modules $(yarn bin jest) --no-cache --runInBand --config jest.integration.config.json"
->>>>>>> b2522e42
+          run: script -e -c "BASE_PXE_URL=http://localhost NODE_NO_WARNINGS=1 node --experimental-vm-modules $(yarn bin jest) --no-cache --runInBand --config jest.integration.config.json"