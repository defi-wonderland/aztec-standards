--- conflicted
+++ resolved
@@ -26,19 +26,11 @@
   
         - name: Set Aztec version
           run: |
-<<<<<<< HEAD
-            VERSION=0.82.2 aztec-up
+            VERSION=0.82.3 aztec-up
         
         - name: Start sandbox
           run: |
             aztec start --sandbox &
-=======
-            VERSION=0.82.3 aztec-up
-        
-        # - name: Start sandbox
-        #   run: |
-        #     aztec start --sandbox &
->>>>>>> de53d249
 
         - name: Install project dependencies
           run: yarn
@@ -46,7 +38,6 @@
         - name: Compile
           run: script -e -c "${AZTEC_NARGO:-aztec-nargo} compile"
   
-<<<<<<< HEAD
         - name: Bench
           run: script -e -c "yarn bench"
 
@@ -54,8 +45,6 @@
           run: |
             cat gate_counts.json
 
-=======
->>>>>>> de53d249
         # - name: Codegen
         #   run: script -e -c "aztec codegen target --outdir src/artifacts"
 
