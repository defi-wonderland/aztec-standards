--- conflicted
+++ resolved
@@ -41,11 +41,7 @@
   
         - name: Set Aztec version
           run: |
-<<<<<<< HEAD
-            VERSION=0.87.8 aztec-up
-=======
             VERSION=${{ steps.aztec-version.outputs.version }} aztec-up
->>>>>>> cf81d9cd
         
         - name: Start sandbox
           run: |
@@ -63,11 +59,7 @@
         # TODO: Expliciting the VERSION for `aztec start` is kinda useless
         - name: Start PXE
           run: |
-<<<<<<< HEAD
-            VERSION=0.87.8 aztec start --port 8081 --pxe --pxe.nodeUrl=http://localhost:8080/ --pxe.proverEnabled false &
-=======
             VERSION=${{ steps.aztec-version.outputs.version }} aztec start --port 8081 --pxe --pxe.nodeUrl=http://localhost:8080/ --pxe.proverEnabled false &
->>>>>>> cf81d9cd
 
         - name: Run nr tests
           run: |
