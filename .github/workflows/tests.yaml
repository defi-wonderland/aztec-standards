on:
    push:
      branches:
        - main
    pull_request:
      types: [opened, synchronize, reopened, edited]

permissions:
  pull-requests: write

jobs:
    tests:
      runs-on: ubuntu-latest
      timeout-minutes: 30
      env:
        AZTEC_VERSION: "0.84.0"
  
      steps:
        - name: Checkout repository
          uses: actions/checkout@v3
  
        - name: Set up Docker
          uses: docker/setup-buildx-action@v2
  
        - name: Install Aztec CLI
          run: |
            curl -s https://install.aztec.network > tmp.sh
            bash tmp.sh <<< yes "yes"
  
        - name: Update path
          run: echo "/home/runner/.aztec/bin" >> $GITHUB_PATH
  
        - name: Set Aztec version
          run: |
<<<<<<< HEAD
            VERSION=${AZTEC_VERSION} aztec-up
=======
            VERSION=0.85.0 aztec-up
>>>>>>> cf100031
        
        - name: Start sandbox
          run: |
            aztec start --sandbox &

        - name: Install project dependencies
          run: yarn

        - name: Compile
          run: script -e -c "${AZTEC_NARGO:-aztec-nargo} compile"
        
        - name: Codegen
          run: script -e -c "aztec codegen target --outdir src/artifacts"
        
        - name: Bench
          run: |
            mv bench.json bench_old.json
            script -e -c "yarn bench bench.json"

        - name: Run compare-bench
          run: |
            yarn tsx src/ts/scripts/compare-bench.ts bench.json bench_old.json bench_diff.md

        - name: Comment diff
          uses: peter-evans/create-or-update-comment@v4
          with:
            issue-number: ${{ github.event.pull_request.number }}
            body-file: bench_diff.md

        - name: Start PXE
          run: |
<<<<<<< HEAD
            VERSION=${AZTEC_VERSION} aztec start --port 8081 --pxe --pxe.nodeUrl=http://localhost:8080/ --pxe.proverEnabled false &
=======
            VERSION=0.85.0 aztec start --port 8081 --pxe --pxe.nodeUrl=http://localhost:8080/ --pxe.proverEnabled false &
>>>>>>> cf100031

        - name: Run nr tests
          run: |
            script -e -c "aztec test"

        - name: Run js tests
          run: script -e -c "BASE_PXE_URL=http://localhost NODE_NO_WARNINGS=1 node --experimental-vm-modules $(yarn bin jest) --no-cache --runInBand --config jest.integration.config.json"<|MERGE_RESOLUTION|>--- conflicted
+++ resolved
@@ -13,7 +13,7 @@
       runs-on: ubuntu-latest
       timeout-minutes: 30
       env:
-        AZTEC_VERSION: "0.84.0"
+        AZTEC_VERSION: "0.85.0"
   
       steps:
         - name: Checkout repository
@@ -32,11 +32,7 @@
   
         - name: Set Aztec version
           run: |
-<<<<<<< HEAD
             VERSION=${AZTEC_VERSION} aztec-up
-=======
-            VERSION=0.85.0 aztec-up
->>>>>>> cf100031
         
         - name: Start sandbox
           run: |
@@ -68,11 +64,7 @@
 
         - name: Start PXE
           run: |
-<<<<<<< HEAD
             VERSION=${AZTEC_VERSION} aztec start --port 8081 --pxe --pxe.nodeUrl=http://localhost:8080/ --pxe.proverEnabled false &
-=======
-            VERSION=0.85.0 aztec start --port 8081 --pxe --pxe.nodeUrl=http://localhost:8080/ --pxe.proverEnabled false &
->>>>>>> cf100031
 
         - name: Run nr tests
           run: |
