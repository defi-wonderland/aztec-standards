--- conflicted
+++ resolved
@@ -36,11 +36,7 @@
   
         - name: Set Aztec version
           run: |
-<<<<<<< HEAD
             VERSION=0.85.0-alpha-testnet.9 aztec-up
-=======
-            VERSION=0.85.0 aztec-up
->>>>>>> 68855cd7
         
         - name: Start sandbox
           run: |
@@ -57,11 +53,7 @@
 
         - name: Start PXE
           run: |
-<<<<<<< HEAD
             VERSION=0.85.0-alpha-testnet.9 aztec start --port 8081 --pxe --pxe.nodeUrl=http://localhost:8080/ --pxe.proverEnabled false &
-=======
-            VERSION=0.85.0 aztec start --port 8081 --pxe --pxe.nodeUrl=http://localhost:8080/ --pxe.proverEnabled false &
->>>>>>> 68855cd7
 
         - name: Run nr tests
           run: |
