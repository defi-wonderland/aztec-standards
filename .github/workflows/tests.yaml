--- conflicted
+++ resolved
@@ -12,11 +12,6 @@
 
 jobs:
     setup-and-run:
-<<<<<<< HEAD
-      runs-on: ubuntu-latest
-      timeout-minutes: 240
-  
-=======
       strategy:
         matrix:
           os: [ubuntu-latest-m]
@@ -30,7 +25,6 @@
         group: job-${{ github.head_ref }}-${{ matrix.os }}-${{ matrix.threads }}
         cancel-in-progress: false
 
->>>>>>> 1051d739
       steps:
         - name: Checkout repository
           uses: actions/checkout@v3
