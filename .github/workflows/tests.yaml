on:
    push:
      branches:
        - main
    pull_request:

jobs:
    setup-and-run:
      runs-on: ubuntu-latest
      timeout-minutes: 30
  
      steps:
        - name: Checkout repository
          uses: actions/checkout@v3
  
        - name: Set up Docker
          uses: docker/setup-buildx-action@v2
  
        - name: Install Aztec CLI
          run: |
            curl -s https://install.aztec.network > tmp.sh
            bash tmp.sh <<< yes "yes"
  
        - name: Update path
          run: echo "/home/runner/.aztec/bin" >> $GITHUB_PATH
  
        - name: Set Aztec version
          run: |
<<<<<<< HEAD
            VERSION=0.82.3 aztec-up
        
        # - name: Start sandbox
        #   run: |
        #     aztec start --sandbox &
=======
            VERSION=0.86.0 aztec-up
        
        - name: Start sandbox
          run: |
            aztec start --sandbox &
>>>>>>> 66cc7018

        - name: Install project dependencies
          run: yarn
  
        - name: Compile
          run: script -e -c "${AZTEC_NARGO:-aztec-nargo} compile"
  
        # - name: Codegen
        #   run: script -e -c "aztec codegen target --outdir src/artifacts"

        # - name: Run js tests
        #   run: script -e -c "BASE_PXE_URL=http://localhost NODE_NO_WARNINGS=1 node --experimental-vm-modules $(yarn bin jest) --no-cache --runInBand --config jest.integration.config.json"

<<<<<<< HEAD
        - name: Run nr tests
          run: |
            script -e -c "aztec test"
=======
        - name: Start PXE
          run: |
            VERSION=0.86.0 aztec start --port 8081 --pxe --pxe.nodeUrl=http://localhost:8080/ --pxe.proverEnabled false &

        - name: Run nr tests
          run: |
            script -e -c "aztec test"

        - name: Run js tests
          run: script -e -c "BASE_PXE_URL=http://localhost NODE_NO_WARNINGS=1 node --experimental-vm-modules $(yarn bin jest) --no-cache --runInBand --config jest.integration.config.json"
>>>>>>> 66cc7018
<|MERGE_RESOLUTION|>--- conflicted
+++ resolved
@@ -26,19 +26,11 @@
   
         - name: Set Aztec version
           run: |
-<<<<<<< HEAD
-            VERSION=0.82.3 aztec-up
-        
-        # - name: Start sandbox
-        #   run: |
-        #     aztec start --sandbox &
-=======
             VERSION=0.86.0 aztec-up
         
         - name: Start sandbox
           run: |
             aztec start --sandbox &
->>>>>>> 66cc7018
 
         - name: Install project dependencies
           run: yarn
@@ -52,11 +44,6 @@
         # - name: Run js tests
         #   run: script -e -c "BASE_PXE_URL=http://localhost NODE_NO_WARNINGS=1 node --experimental-vm-modules $(yarn bin jest) --no-cache --runInBand --config jest.integration.config.json"
 
-<<<<<<< HEAD
-        - name: Run nr tests
-          run: |
-            script -e -c "aztec test"
-=======
         - name: Start PXE
           run: |
             VERSION=0.86.0 aztec start --port 8081 --pxe --pxe.nodeUrl=http://localhost:8080/ --pxe.proverEnabled false &
@@ -67,4 +54,3 @@
 
         - name: Run js tests
           run: script -e -c "BASE_PXE_URL=http://localhost NODE_NO_WARNINGS=1 node --experimental-vm-modules $(yarn bin jest) --no-cache --runInBand --config jest.integration.config.json"
->>>>>>> 66cc7018
