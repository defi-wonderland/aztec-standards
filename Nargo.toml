[workspace]
members = [
<<<<<<< HEAD
"src/token_contract",
=======
"src/token_contract"
>>>>>>> 3ddf1eff
]<|MERGE_RESOLUTION|>--- conflicted
+++ resolved
@@ -1,8 +1,4 @@
 [workspace]
 members = [
-<<<<<<< HEAD
-"src/token_contract",
-=======
 "src/token_contract"
->>>>>>> 3ddf1eff
 ]