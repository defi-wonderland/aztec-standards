--- conflicted
+++ resolved
@@ -1,11 +1,8 @@
 [workspace]
 members = [
 "src/token_contract",
-<<<<<<< HEAD
-"src/dripper"
-=======
+"src/dripper",
 "src/nft_contract"
->>>>>>> 8a808731
 ]
 
 [benchmark]
